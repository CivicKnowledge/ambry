--- conflicted
+++ resolved
@@ -8,14 +8,10 @@
 import logging
 from test_base import  TestBase # Must be first ambry import to get logger set to internal logger.
 
-from bundles.testbundle.bundle import Bundle
-from ambry.run import get_runconfig, RunConfig
+from  bundles.testbundle.bundle import Bundle
+from ambry.run import  get_runconfig, RunConfig
 from ambry.library.query import QueryCommand
 import ambry.util
-<<<<<<< HEAD
-from test_base import TestBase
-=======
->>>>>>> 524f0d8c
 
 
 global_logger = ambry.util.get_logger(__name__)
@@ -24,69 +20,74 @@
 import ckcache.filesystem
 ckcache.filesystem.global_logger = global_logger
 
-
 class Test(TestBase):
+ 
     def setUp(self):
 
         super(Test, self).setUp() #
 
         import bundles.testbundle.bundle
 
+
         self.bundle_dir = os.path.dirname(bundles.testbundle.bundle.__file__)
-        self.rc = get_runconfig(
-            (os.path.join(self.bundle_dir, 'library-test-config.yaml'),
-             os.path.join(self.bundle_dir, 'bundle.yaml'),
-             RunConfig.USER_ACCOUNTS))
+        self.rc = get_runconfig((os.path.join(self.bundle_dir,'library-test-config.yaml'),
+                                 os.path.join(self.bundle_dir,'bundle.yaml'),
+                                 RunConfig.USER_ACCOUNTS)
+                                 )
 
         self.copy_or_build_bundle()
 
-        self.bundle = Bundle()
+        self.bundle = Bundle()    
 
 
         Test.rm_rf(self.rc.group('filesystem').root)
-
+       
     @staticmethod
     def rm_rf(d):
+        
         if not os.path.exists(d):
             return
-
-        for path in (os.path.join(d, f) for f in os.listdir(d)):
+        
+        for path in (os.path.join(d,f) for f in os.listdir(d)):
             if os.path.isdir(path):
                 Test.rm_rf(path)
             else:
                 os.unlink(path)
         os.rmdir(d)
 
-    def get_library(self, name='default'):
+
+    def get_library(self, name = 'default'):
         """Clear out the database before the test run"""
         from ambry.library import new_library
 
         config = self.rc.library(name)
 
-        l = new_library(config, reset=True)
+        l =  new_library(config, reset = True)
 
         return l
+        
 
     def tearDown(self):
         pass
+
 
     @staticmethod
     def new_db():
         from ambry.util import temp_file_name
         from ambry.library.database import LibraryDb
-
-        db_file = temp_file_name() + ".db"
+        db_file = temp_file_name()+".db"
 
         db = LibraryDb(driver='sqlite', dbname=db_file)
 
         return db_file, db
 
     def test_database(self):
-        f, db = self.new_db()
-
-        #
-        # Test basic creation
-        #
+
+        f,db = self.new_db()
+
+        ##
+        ## Test basic creation
+        ##
 
         self.assertFalse(db.exists())
 
@@ -94,15 +95,15 @@
 
         self.assertTrue(db.exists())
 
-        db.set_config_value('test', 'one', 1)
-        db.set_config_value('test', 'two', 2)
-
-        self.assertEquals(1, db.get_config_value('test', 'one').value)
-        self.assertEquals(2, db.get_config_value('test', 'two').value)
-
-        self.assertIn(('test', 'one'), db.config_values)
-        self.assertIn(('test', 'two'), db.config_values)
-        self.assertEquals(2, db.config_values[('test', 'two')])
+        db.set_config_value('test','one',1)
+        db.set_config_value('test','two',2)
+
+        self.assertEquals(1,db.get_config_value('test','one').value)
+        self.assertEquals(2,db.get_config_value('test','two').value)
+
+        self.assertIn(('test', 'one'),db.config_values)
+        self.assertIn(('test', 'two'),db.config_values)
+        self.assertEquals(2,db.config_values[('test', 'two')])
 
         self.assertEquals(0, len(db.list()))
 
@@ -112,30 +113,27 @@
         self.assertFalse(db.exists())
 
         os.remove(f)
+
 
     def test_database_query(self):
         from ambry.orm import Dataset, Partition
         from ambry.library.query import Resolver
         from ambry.library.database import ROOT_CONFIG_NAME_V
 
-<<<<<<< HEAD
-        f, db = self.new_db()
-        print 'Testing ', f
-=======
         f,db = self.new_db()
 
->>>>>>> 524f0d8c
         db.create()
 
         db.install_bundle(self.bundle)
 
         #
-        # Get a bunch of names from the existing bundles. This will check
-        # the simple queries for single objects.
+        # Get a bunch of names from the existing bundles. This will check the simple
+        # queries for single objects.
         #
 
         tests = {}
         for r in db.session.query(Dataset, Partition).filter(Dataset.vid != ROOT_CONFIG_NAME_V).all():
+
             di = r.Dataset.identity
 
             tests[di.sname] = di.vid
@@ -153,23 +151,24 @@
         r = Resolver(db.session)
 
         for ref, vid in tests.items():
+
             ip, results = r.resolve_ref_all(ref)
 
             self.assertEqual(1, len(results))
 
-            first = results.values().pop(0)
-            vid2 = first.vid if not first.partitions else first.partitions.values()[0].vid
+            first= results.values().pop(0)
+            vid2 = first.vid if not first.partitions  else first.partitions.values()[0].vid
 
             self.assertEquals(vid, vid2)
 
+
     def test_simple_install(self):
+
+        from ambry.util import temp_file_name
+        import os
         from ambry.dbexceptions import NotFoundError
 
         l = self.get_library()
-<<<<<<< HEAD
-        print "Library: ", l.database.dsn
-=======
->>>>>>> 524f0d8c
 
         r = l.put_bundle(self.bundle)
 
@@ -187,24 +186,26 @@
             # Get the partition with a name
             r = l.get(partition.identity.sname)
             self.assertTrue(r is not False)
-            self.assertEquals(partition.identity.sname,
-                              r.partition.identity.sname)
+            self.assertEquals(partition.identity.sname, r.partition.identity.sname)
             self.assertEquals(self.bundle.identity.sname, r.identity.sname)
-
+            
             # Get the partition with an id
             r = l.get(partition.identity.id_)
 
             self.assertTrue(bool(r))
-            self.assertEquals(partition.identity.sname,
-                              r.partition.identity.sname)
+            self.assertEquals(partition.identity.sname, r.partition.identity.sname)
             self.assertEquals(self.bundle.identity.sname, r.identity.sname)
 
+        
         r = l.get(self.bundle.identity.sname)
         self.assertTrue(r is not False)
         self.assertEquals(self.bundle.identity.sname, r.identity.sname)
 
         # An extra change so the following tests work
         l.put_bundle(self.bundle)
+        
+
+      
 
     def test_library_install(self):
         '''Install the bundle and partitions, and check that they are
@@ -229,64 +230,62 @@
 
             r = l.get(partition.identity)
             self.assertIsNotNone(r)
-            self.assertEquals(partition.identity.id_, r.partition.identity.id_)
-
+            self.assertEquals( partition.identity.id_, r.partition.identity.id_)
+            
             r = l.get(partition.identity.id_)
             self.assertIsNotNone(r)
             self.assertEquals(partition.identity.id_, r.partition.identity.id_)
-
-        # Re-install the bundle, then check that the partitions are still
-        # properly installed
+            
+        # Re-install the bundle, then check that the partitions are still properly installed
 
         l.put_bundle(self.bundle)
-
+        
         for partition in self.bundle.partitions.all:
+       
             r = l.get(partition.identity)
             self.assertIsNotNone(r)
             self.assertEquals(r.partition.identity.id_, partition.identity.id_)
-
+            
             r = l.get(partition.identity.id_)
             self.assertIsNotNone(r)
             self.assertEquals(r.partition.identity.id_, partition.identity.id_)
-
+            
         # Find the bundle and partitions in the library. 
-
+    
         r = l.find(QueryCommand().table(name='tone'))
 
-        self.assertEquals('source-dataset-subset-variation',
-                          r[0]['identity']['name'])
-
-        r = l.find(
-            QueryCommand().table(name='tthree').partition(format='db',
-                                                          segment=None))
-        self.assertEquals('source-dataset-subset-variation-tthree',
-                          r[0]['partition']['name'])
+        self.assertEquals('source-dataset-subset-variation',r[0]['identity']['name'])
+    
+
+        
+        r = l.find(QueryCommand().table(name='tthree').partition(format='db', segment=None))
+        self.assertEquals('source-dataset-subset-variation-tthree',r[0]['partition']['name'])
 
         #
-        # Try getting the files
+        #  Try getting the files 
         # 
-
-        r = l.find(QueryCommand().table(
-            name='tthree').partition(any=True))  # @UnusedVariable
-
+        
+        r = l.find(QueryCommand().table(name='tthree').partition(any=True)) #@UnusedVariable
+       
         bp = l.get(r[0]['identity']['id'])
-
+        
         self.assertTrue(os.path.exists(bp.database.path))
-
+        
         # Put the bundle with remove to check that the partitions are reset
-
+        
         l.remove(self.bundle)
-
+        
         r = l.find(QueryCommand().table(name='tone').partition(any=True))
-        self.assertEquals(0, len(r))
-
+        self.assertEquals(0, len(r))      
+        
         l.put_bundle(self.bundle)
-
+    
         r = l.find(QueryCommand().table(name='tone').partition(any=True))
         self.assertEquals(1, len(r))
-
+       
         ds_names = [ds.sname for ds in l.list().values()]
         self.assertIn('source-dataset-subset-variation', ds_names)
+
 
     def test_library_push(self):
         '''Install the bundle and partitions, and check that they are
@@ -315,16 +314,6 @@
             pass # print "PUSH ", what, metadata['name'], start
 
         # The zippy bit rotates the files through the three caches.
-<<<<<<< HEAD
-        for remote, file_ in zip(a * (len(b) / len(a) + 1), b):
-            l.push(file_.ref, upstream=remote, cb=cb)
-
-        import yaml
-
-        self.assertEqual(
-            """source/dataset-subset-variation-0.0.1.db:
-  caches: [/tmp/library-test/remote-cache-1]
-=======
         for remote, file_ in zip(a*(len(b)/len(a)+1),b):
             l.push(remote, file_.ref, cb=cb)
 
@@ -337,7 +326,6 @@
             import gdal
             out_string = """source/dataset-subset-variation-0.0.1.db:
   caches: [/tmp/library-test/remote-cache-2]
->>>>>>> 524f0d8c
 source/dataset-subset-variation-0.0.1/geot1.geodb:
   caches: [/tmp/library-test/remote-cache-3]
 source/dataset-subset-variation-0.0.1/geot2.geodb:
@@ -357,30 +345,18 @@
   caches: [/tmp/library-test/remote-cache-1]
 source/dataset-subset-variation-0.0.1/tone/missing.db:
   caches: [/tmp/library-test/remote-cache-1]
-<<<<<<< HEAD
-""",
-            yaml.safe_dump(l.remote_stack.list(include_partitions=True)))
-=======
 source/dataset-subset-variation-0.0.1/tthree.db:
   caches: [/tmp/library-test/remote-cache-2]
 """
 
         self.assertEqual(out_string,yaml.safe_dump(l.remote_stack.list(include_partitions=True)))
->>>>>>> 524f0d8c
 
         l.purge()
 
         fn = l.remote_stack.get(self.bundle.identity.cache_key)
 
         self.assertTrue(bool(fn))
-<<<<<<< HEAD
-        self.assertEquals(
-            '/tmp/library-test/remote-cache-1/source/'
-            'dataset-subset-variation-0.0.1.db',
-            fn)
-=======
         self.assertEquals('/tmp/library-test/remote-cache-2/source/dataset-subset-variation-0.0.1.db', fn)
->>>>>>> 524f0d8c
 
         c = l.cache
 
@@ -409,6 +385,7 @@
                     'source-dataset-subset-variation-tone-missing-0.0.1'
                 ])
 
+
     def test_s3_push(self):
         '''Install the bundle and partitions, and check that they are
         correctly installed. Check that installation is idempotent'''
@@ -445,11 +422,15 @@
 
             file_ = l.files.query.ref(bp.partition.identity.vid).one
 
+
         dataset = l.resolve(p.identity.vid)
 
+
         self.assertEquals('piEGPXmDC8005001', dataset.partition.vid)
 
         l.remotes.values()[0].store_list()
+
+
 
     def test_http_cache(self):
 
@@ -475,32 +456,33 @@
 
             self.assertEquals(self.bundle.identity.vname, bp.identity.vname)
             self.assertEquals(p.identity.vname, bp.partition.vname)
+
+
 
     def test_versions(self):
         from ambry.run import get_runconfig
         from ambry.library.query import Resolver
         import shutil
-
         idnt = self.bundle.identity
 
         l = self.get_library()
 
         l.purge()
 
-        orig = os.path.join(self.bundle.bundle_dir, 'bundle.yaml')
-        save = os.path.join(self.bundle.bundle_dir, 'bundle.yaml.save')
-        shutil.copyfile(orig, save)
+        orig = os.path.join(self.bundle.bundle_dir,'bundle.yaml')
+        save = os.path.join(self.bundle.bundle_dir,'bundle.yaml.save')
+        shutil.copyfile(orig,save)
 
         datasets = {}
 
         try:
-            for i in [1, 2, 3]:
+            for i in [1,2,3]:
                 idnt._on.revision = i
                 idnt.name.version_major = i
-                idnt.name.version_minor = i * 10
+                idnt.name.version_minor = i*10
 
                 bundle = Bundle()
-                get_runconfig.clear()  # clear runconfig cache
+                get_runconfig.clear() #clear runconfig cache
 
                 bundle.metadata.load_all()
 
@@ -518,7 +500,7 @@
                 bundle.post_prepare()
                 bundle.pre_build()
                 bundle.build_small()
-                # bundle.build()
+                #bundle.build()
                 bundle.post_build()
 
                 bundle = Bundle()
@@ -543,10 +525,8 @@
             for p_vid, p in d.partitions.items():
                 datasets[d.vid]['partitions'][p_vid] = p.dict
 
-        with open(self.bundle.filesystem.path('meta', 'version_datasets.json'),
-                  'w') as f:
+        with open(self.bundle.filesystem.path('meta','version_datasets.json'),'w') as f:
             import json
-
             f.write(json.dumps(datasets))
 
         r = Resolver(db.session)
@@ -560,12 +540,14 @@
         for row in results:
             print row
 
-            # os.remove(f)
+        #os.remove(f)
+
 
     def test_version_resolver(self):
         from ambry.library.query import Resolver
 
         l = self.get_library()
+
 
         db = l.database
         db.enable_delete = True
@@ -587,16 +569,12 @@
 
         # Cache keys
 
-        ip, result = r.resolve_ref_one(
-            'source/dataset-subset-variation-0.0.1.db')
-        self.assertEquals('source-dataset-subset-variation-0.0.1~diEGPXmDC8001',
-                          str(result))
-
-        ip, result = r.resolve_ref_one(
-            'source/dataset-subset-variation-0.0.1/tthree.db')
-        self.assertEquals(
-            'source-dataset-subset-variation-tthree-0.0.1~piEGPXmDC8003001',
-            str(result.partition))
+        ip, result = r.resolve_ref_one('source/dataset-subset-variation-0.0.1.db')
+        self.assertEquals('source-dataset-subset-variation-0.0.1~diEGPXmDC8001',str(result))
+
+        ip, result = r.resolve_ref_one('source/dataset-subset-variation-0.0.1/tthree.db')
+        self.assertEquals('source-dataset-subset-variation-tthree-0.0.1~piEGPXmDC8003001',str(result.partition))
+
 
         # Now in the library, which has a slightly different interface.
 
@@ -606,137 +584,108 @@
         ident = l.resolve('source-dataset-subset-variation-0.0.1~diEGPXmDC8001')
         self.assertEquals('diEGPXmDC8001', ident.vid)
 
-        ident = l.resolve(
-            'source-dataset-subset-variation-tthree-0.0.1~piEGPXmDC8001001')
+        ident = l.resolve('source-dataset-subset-variation-tthree-0.0.1~piEGPXmDC8001001')
         self.assertEquals('diEGPXmDC8001', ident.vid)
         self.assertEquals('piEGPXmDC8001001', ident.partition.vid)
 
-        #
-        # Test semantic version matching
-        # WARNING! The Mock object below only works for testing semantic
-        # versions.
-        #
-
-        with open(self.bundle.filesystem.path('meta',
-                                              'version_datasets.json')) as f:
+        ##
+        ## Test semantic version matching
+        ## WARNING! The Mock object below only works for testing semantic versions.
+        ##
+
+        with open(self.bundle.filesystem.path('meta','version_datasets.json')) as f:
             import json
-
             datasets = json.loads(f.read())
 
         # This mock object only works on datasets; it will return all of the
-        # partitions for each dataset, and each of the datasets. It is only for
-        # testing version filtering.
+        # partitions for each dataset, and each of the datasets. It is only for testing
+        # version filtering.
         class TestResolver(Resolver):
             def _resolve_ref(self, ref, location=None):
                 from ambry.identity import Identity
-
                 ip = Identity.classify(ref)
-                return ip, {k: Identity.from_dict(ds) for k, ds in
-                            datasets.items()}
+                return ip, { k:Identity.from_dict(ds) for k,ds in datasets.items() }
 
         r = TestResolver(db.session)
 
-        ip, result = r.resolve_ref_one(
-            'source-dataset-subset-variation-==1.10.1')
-        self.assertEquals(
-            'source-dataset-subset-variation-1.10.1~diEGPXmDC8001', str(result))
-
-        ip, result = r.resolve_ref_one(
-            'source-dataset-subset-variation->=1.10.1,<3.0.0')
-        self.assertEquals(
-            'source-dataset-subset-variation-2.20.2~diEGPXmDC8002', str(result))
-
-        ip, result = r.resolve_ref_one(
-            'source-dataset-subset-variation->=1.10.1,<2.0.0')
-        self.assertEquals(
-            'source-dataset-subset-variation-1.10.1~diEGPXmDC8001', str(result))
+
+        ip, result = r.resolve_ref_one('source-dataset-subset-variation-==1.10.1')
+        self.assertEquals('source-dataset-subset-variation-1.10.1~diEGPXmDC8001',str(result))
+
+        ip, result = r.resolve_ref_one('source-dataset-subset-variation->=1.10.1,<3.0.0')
+        self.assertEquals('source-dataset-subset-variation-2.20.2~diEGPXmDC8002',str(result))
+
+        ip, result = r.resolve_ref_one('source-dataset-subset-variation->=1.10.1,<2.0.0')
+        self.assertEquals('source-dataset-subset-variation-1.10.1~diEGPXmDC8001',str(result))
 
         ip, result = r.resolve_ref_one('source-dataset-subset-variation->2.0.0')
-        self.assertEquals(
-            'source-dataset-subset-variation-3.30.3~diEGPXmDC8003', str(result))
-
-        ip, result = r.resolve_ref_one(
-            'source-dataset-subset-variation-<=3.0.0')
-        self.assertEquals(
-            'source-dataset-subset-variation-2.20.2~diEGPXmDC8002', str(result))
-
-<<<<<<< HEAD
-    def x_test_remote(self):
-        from ambry.run import RunConfig
-        from ambry.library import new_library
-
-        rc = get_runconfig((
-            os.path.join(self.bundle_dir, 'server-test-config.yaml'),
-            RunConfig.USER_CONFIG))
-
-        config = rc.library('default')
-        library = new_library(config)
-
-        print library.upstream
-        print library.upstream.last_upstream()
-        print library.cache
-        print library.cache.last_upstream()
-=======
-
->>>>>>> 524f0d8c
+        self.assertEquals('source-dataset-subset-variation-3.30.3~diEGPXmDC8003',str(result))
+
+        ip, result = r.resolve_ref_one('source-dataset-subset-variation-<=3.0.0')
+        self.assertEquals('source-dataset-subset-variation-2.20.2~diEGPXmDC8002',str(result))
+
+
+
 
     def test_compression_cache(self):
         '''Test a two-level cache where the upstream compresses files '''
-        from ckcache.filesystem import FsCache, FsCompressionCache
-
+        from ckcache.filesystem import  FsCache,FsCompressionCache
+         
         root = self.rc.group('filesystem').root
-
-        l1_repo_dir = os.path.join(root, 'comp-repo-l1')
+      
+        l1_repo_dir = os.path.join(root,'comp-repo-l1')
         os.makedirs(l1_repo_dir)
-        l2_repo_dir = os.path.join(root, 'comp-repo-l2')
+        l2_repo_dir = os.path.join(root,'comp-repo-l2')
         os.makedirs(l2_repo_dir)
-
-        testfile = self.new_rand_file(os.path.join(root, 'testfile'))
+        
+        testfile = self.new_rand_file(os.path.join(root,'testfile'))
 
         # Create a cache with an upstream wrapped in compression
         l3 = FsCache(l2_repo_dir)
         l2 = FsCompressionCache(l3)
         l1 = FsCache(l1_repo_dir, upstream=l2)
-
-        f1 = l1.put(testfile, 'tf1')
-
-        self.assertTrue(os.path.exists(f1))
-
+      
+        f1 = l1.put(testfile,'tf1')         
+  
+        self.assertTrue(os.path.exists(f1))  
+        
         l1.remove('tf1', propagate=False)
-
-        self.assertFalse(os.path.exists(f1))
-
+        
+        self.assertFalse(os.path.exists(f1))  
+        
         f1 = l1.get('tf1')
-
+        
         self.assertIsNotNone(f1)
-
-        self.assertTrue(os.path.exists(f1))
+        
+        self.assertTrue(os.path.exists(f1))  
+        
 
     def test_partitions(self):
         from ambry.identity import PartitionNameQuery
         from sqlalchemy.exc import IntegrityError
-
+        
         l = self.get_library()
 
 
         l.purge()
 
-        l.put_bundle(
-            self.bundle)  # Install the partition references in the library.
+        l.put_bundle(self.bundle) # Install the partition references in the library.
 
         b = l.get(self.bundle.identity)
 
         for partition in self.bundle.partitions:
+
             l.put_partition(self.bundle, partition)
             l.put_partition(self.bundle, partition)
 
             r = l.get(partition.identity)
             self.assertIsNotNone(r)
-            self.assertEquals(partition.identity.id_, r.partition.identity.id_)
-
+            self.assertEquals( partition.identity.id_, r.partition.identity.id_)
+            
             r = l.get(partition.identity.id_)
             self.assertIsNotNone(r)
             self.assertEquals(partition.identity.id_, r.partition.identity.id_)
+
 
         #
         # Create all possible combinations of partition names
@@ -755,48 +704,37 @@
         for pid in pids.values():
 
             try:
-                # One will fail with an integrity error, but it doesn't matter
-                # for this test.
+                # One will fail with an integrity error, but it doesn't matter for this test.
 
                 part = self.bundle.partitions.new_db_partition(**pid.dict)
                 part.create()
 
-                parts = self.bundle.partitions._find_orm(
-                    PartitionNameQuery(vid=pid.vid)).all()
+                parts = self.bundle.partitions._find_orm(PartitionNameQuery(vid=pid.vid)).all()
                 self.assertIn(pid.sname, [p.name for p in parts])
             except IntegrityError:
                 pass
 
+        
     def test_s3(self):
-        # ambry.util.get_logger('ambry.filesystem').setLevel(logging.DEBUG)
+
+        #ambry.util.get_logger('ambry.filesystem').setLevel(logging.DEBUG)
         # Set up the test directory and make some test files. 
         from ckcache import new_cache
-
+        
         root = self.rc.group('filesystem').root
         os.makedirs(root)
-
-        testfile = os.path.join(root, 'testfile')
-
-        with open(testfile, 'w+') as f:
+                
+        testfile = os.path.join(root,'testfile')
+        
+        with open(testfile,'w+') as f:
             for i in range(1024):
-                f.write('.' * 1023)
+                f.write('.'*1023)
                 f.write('\n')
-
-        # fs = self.bundle.filesystem
-        # local = fs.get_cache('downloads')
-
+         
+        #fs = self.bundle.filesystem
+        #local = fs.get_cache('downloads')
+        
         cache = new_cache(self.rc.filesystem('s3'))
-<<<<<<< HEAD
-        repo_dir = cache.cache_dir
-
-        print "Repo Dir: {}".format(repo_dir)
-
-        for i in range(0, 10):
-            global_logger.info("Putting " + str(i))
-            cache.put(testfile, 'many' + str(i))
-
-        self.assertFalse(os.path.exists(os.path.join(repo_dir, 'many1')))
-=======
         repo_dir  = cache.cache_dir
 
         for i in range(0,10):
@@ -804,56 +742,31 @@
             cache.put(testfile,'many'+str(i))
         
         self.assertFalse(os.path.exists(os.path.join(repo_dir, 'many1')))   
->>>>>>> 524f0d8c
         self.assertFalse(os.path.exists(os.path.join(repo_dir, 'many2')))
         self.assertFalse(os.path.exists(os.path.join(repo_dir, 'many3')))
-
+                
         p = cache.get('many1')
         self.assertTrue(p is not None)
-
-        self.assertTrue(os.path.exists(os.path.join(repo_dir, 'many1')))
+                
+        self.assertTrue(os.path.exists(os.path.join(repo_dir, 'many1')))   
         self.assertFalse(os.path.exists(os.path.join(repo_dir, 'many2')))
         self.assertFalse(os.path.exists(os.path.join(repo_dir, 'many3')))
-
+        
         p = cache.get('many2')
         self.assertTrue(p is not None)
-
-        self.assertFalse(os.path.exists(os.path.join(repo_dir, 'many3')))
-        self.assertTrue(os.path.exists(os.path.join(repo_dir, 'many7')))
-
+                
+        self.assertFalse(os.path.exists(os.path.join(repo_dir, 'many3')))      
+        self.assertTrue(os.path.exists(os.path.join(repo_dir, 'many7'))) 
+ 
         p = cache.get('many3')
         self.assertTrue(p is not None)
-
-        self.assertTrue(os.path.exists(os.path.join(repo_dir, 'many3')))
-        self.assertFalse(os.path.exists(os.path.join(repo_dir, 'many7')))
-
-<<<<<<< HEAD
-    def test_query(self):
-        from ambry.library.query import QueryCommand
-
-        tests = [
-            "column.name = 'column.name', identity.id='identity',",
-            "column.name = 'column.name', identity.id='identity' ",
-            "column.name = 'column.name' identity.id = 'identity'",
-            "partition.vname ='partition.vname'",
-            "partition.vname = '%partition.vname%'",
-            "identity.name = '%clarinova foo bar%'"
-
-        ]
-
-        fails = [
-            "column.name='foobar"
-        ]
-
-        for s in tests:
-            qc = QueryCommand.parse(s)
-            print qc
-
-        for s in fails:
-            self.assertRaises(QueryCommand.ParseError, QueryCommand.parse, s)
-=======
-
->>>>>>> 524f0d8c
+                
+        self.assertTrue(os.path.exists(os.path.join(repo_dir, 'many3')))      
+        self.assertFalse(os.path.exists(os.path.join(repo_dir, 'many7'))) 
+
+
+
+
 
     def test_files(self):
 
@@ -863,50 +776,38 @@
 
         fls = l.files
 
-        for e in [(str(i), str(j)) for i in range(10) for j in range(3)]:
-            f = l.files.new_file(path='path' + e[0], ref="{}-{}".format(*e), group=e[1], type_=e[1])
+        for e in [ (str(i), str(j) ) for i in range(10) for j in range(3)  ]:
+
+            f = l.files.new_file(path='path'+e[0], ref="{}-{}".format(*e), group=e[1], type_=e[1])
+
             l.files.merge(f)
 
         def refs(itr):
-            return [f.ref for f in i]
-
-
-<<<<<<< HEAD
-    def test_adhoc(self):
-=======
+            return [ f.ref for f in i ]
+
+
     # Needs to be re-written to use only test bundles.
     def x_test_search(self):
 
->>>>>>> 524f0d8c
         from ambry.library import new_library
+
         config = get_runconfig().library('default')
+
         l = new_library(config, reset=True)
-<<<<<<< HEAD
-        print l.resolve('211sandiego.org-calls-p1ye2014-orig-calls')
-
-    def test_search(self):
-        from ambry.library import new_library
-
-        config = get_runconfig().library('default')
-=======
-
->>>>>>> 524f0d8c
-
-
-        # for ds in l.datasets():  print ds.vid
+
+
+
+        #for ds in l.datasets():  print ds.vid
 
         l.search.index_datasets()
 
-        for r in l.search.search_datasets("title:zip"):
+        for r in  l.search.search_datasets("title:zip"):
             ds = l.dataset(r)
             print r, ds.vname, ds.data.get('title')
 
         for r in l.search.search_partitions("doc:0E06"):
             print r
 
-<<<<<<< HEAD
-    def test_search_parse(self):
-=======
 
     # This test requires that specific bundles are installed. It needs to be re-written with the
     # text bundles, which means that a test bundle need to be created that can exercise a variety
@@ -914,7 +815,6 @@
     def x_test_search_parse(self):
 
         from ambry.library import new_library
->>>>>>> 524f0d8c
 
         from ambry.library.search import SearchTermParser
 
@@ -934,12 +834,10 @@
         print e('births with mother with birth in California by tracts')
 
 
-
 def suite():
     suite = unittest.TestSuite()
     suite.addTest(unittest.makeSuite(Test))
     return suite
-
-
+      
 if __name__ == "__main__":
     unittest.TextTestRunner().run(suite())