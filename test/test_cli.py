--- conflicted
+++ resolved
@@ -119,15 +119,8 @@
 
         args = ['-c', self.config_file] + list(args)
 
-<<<<<<< HEAD
-        args = [  '-c',self.config_file ] + list(args)
-
-        args = [sys.executable, '-mambry.cli'] + args
-        #print "=== Execute: ", " ".join(args)
-=======
         args = ['python', '-mambry.cli'] + args
         # print "=== Execute: ", " ".join(args)
->>>>>>> 6ebe88e7
         try:
             s = subprocess.check_output(args)
         except subprocess.CalledProcessError as e:
