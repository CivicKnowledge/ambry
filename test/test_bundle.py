--- conflicted
+++ resolved
@@ -243,40 +243,20 @@
         self.bundle.clean()
         self.bundle.prepare()
 
-<<<<<<< HEAD
         p = self.bundle.partitions.new_db_partition(table='tone', time=10, space=10, data={'pid':'pid1'})
-
-
 
         with self.assertRaises(ConflictError):
             self.bundle.partitions.new_db_partition(table='tone',time=10, space=10, data={'pid':'pid1'})
 
-
         self.assertEqual(1, len(self.bundle.partitions.all))
 
         p = self.bundle.partitions.find_or_new(table='tone',time=10, space=10)
         p.database.create() # Find will go to the library if the database doesn't exist.
-=======
-        self.bundle.partitions.new_db_partition(time=10, space=10, data={'pid': 'pid1'})
-
-        with self.assertRaises(ConflictError):
-            self.bundle.partitions.new_db_partition(time=10, space=10, data={'pid': 'pid1'})
-
-        self.assertEqual(1, len(self.bundle.partitions.all))
-
-        p = self.bundle.partitions.find_or_new(time=10, space=10)
-        p.database.create()  # Find will go to the library if the database doesn't exist.
->>>>>>> e3316f01
         self.assertEqual(1, len(self.bundle.partitions.all))
         self.assertEquals('pid1', p.data['pid'])
 
-<<<<<<< HEAD
         p = self.bundle.partitions.find(PartitionNameQuery(table='tone',time=10, space=10))
         self.assertEquals('pid1',p.data['pid'] )
-=======
-        p = self.bundle.partitions.find(PartitionNameQuery(time=10, space=10))
-        self.assertEquals('pid1', p.data['pid'])
->>>>>>> e3316f01
 
         p = self.bundle.partitions.find(table='tone',time=10, space=10)
         self.assertEquals('pid1', p.data['pid'])
@@ -331,6 +311,7 @@
 
 
 
+        
     def test_runconfig(self):
         """Check the the RunConfig expands  the library configuration"""
         from ambry.run import get_runconfig, RunConfig
