--- conflicted
+++ resolved
@@ -8,71 +8,64 @@
 
 from bundles.testbundle.bundle import Bundle
 from ambry.identity import *
-<<<<<<< HEAD
-from test_base import TestBase
-
-=======
->>>>>>> 524f0d8c
 
 class Test(TestBase):
+ 
     def setUp(self):
 
         super(Test, self).setUp()
 
         self.copy_or_build_bundle()
 
-        self.bundle = Bundle()
+        self.bundle = Bundle()    
         self.bundle_dir = self.bundle.bundle_dir
 
     def test_db_bundle(self):
-
+        
         from ambry.bundle import BuildBundle, DbBundle
-
+        
         b = BuildBundle(self.bundle_dir)
         b.clean()
-
+        
         self.assertTrue(b.identity.id_ is not None)
         self.assertEquals('source-dataset-subset-variation', b.identity.sname)
-        self.assertEquals('source-dataset-subset-variation-0.0.1',
-                          b.identity.vname)
-
+        self.assertEquals('source-dataset-subset-variation-0.0.1', b.identity.vname)
+        
         b.database.create()
-
-        db_path = b.database.path
-
+        
+        db_path =  b.database.path
+        
         dbb = DbBundle(db_path)
-
+        
         self.assertEqual("source-dataset-subset-variation", dbb.identity.sname)
-        self.assertEqual("source-dataset-subset-variation-0.0.1",
-                         dbb.identity.vname)
+        self.assertEqual("source-dataset-subset-variation-0.0.1", dbb.identity.vname)
 
     def test_paths(self):
-        ''' Test that a build bundle and a db bundle both produce the same
-        paths. '''
-
+        ''' Test that a build bundle and a db bundle both produce the same paths. '''
+        
         from ambry.bundle import DbBundle
-
+        
         b = self.bundle
-        db = DbBundle(b.database.path)
+        db  = DbBundle(b.database.path)
 
         self.assertEqual(b.path, db.path)
         self.assertTrue(os.path.exists(b.path))
-
-        self.assertEqual(b.database.path, db.database.path)
+        
+        self.assertEqual( b.database.path, db.database.path)
         self.assertTrue(os.path.exists(b.database.path))
 
-        self.assertEqual(b.identity.path, db.identity.path)
+        self.assertEqual( b.identity.path, db.identity.path)
 
         for p in zip(b.partitions, db.partitions):
             self.assertTrue(bool(p[0].path))
             self.assertEqual(p[0].path, p[1].path)
             self.assertTrue(bool(p[0].path))
-
+     
     def test_schema_direct(self):
         '''Test adding tables directly to the schema'''
-
+        
         # If we don't explicitly set the id_, it will change for every run.
-        self.bundle.metadata.identity.id = 'aTest'
+        self.bundle.metadata.identity.id =  'aTest'
 
         self.bundle.schema.clean()
 
@@ -80,67 +73,50 @@
             s = self.bundle.schema
             s.add_table('table 1', altname='alt name a')
             s.add_table('table 2', altname='alt name b')
-
-            self.assertRaises(Exception, s.add_table, ('table 1', ))
-
+            
+            self.assertRaises(Exception,  s.add_table, ('table 1', ))
+          
+            
             t = s.add_table('table 3', altname='alt name')
-
-            s.add_column(t, 'col 1', altname='altname1')
-            s.add_column(t, 'col 2', altname='altname2')
-            s.add_column(t, 'col 3', altname='altname3')
-
-        # print self.bundle.schema.as_csv()
-
-        self.assertIn('tiEGPXmDC801',
-                      [t.id_ for t in self.bundle.schema.tables])
-        self.assertIn('tiEGPXmDC802',
-                      [t.id_ for t in self.bundle.schema.tables])
+        
+            s.add_column(t,'col 1',altname='altname1')
+            s.add_column(t,'col 2',altname='altname2')
+            s.add_column(t,'col 3',altname='altname3')
+
+        
+        #print self.bundle.schema.as_csv()
+        
+        self.assertIn('tiEGPXmDC801', [t.id_ for t in self.bundle.schema.tables])
+        self.assertIn('tiEGPXmDC802', [t.id_ for t in self.bundle.schema.tables])
         self.assertNotIn('cTest03', [t.id_ for t in self.bundle.schema.tables])
-
+    
         t = self.bundle.schema.table('table_3')
-
+    
         self.assertIn('ciEGPXmDC803001', [c.id_ for c in t.columns])
         self.assertIn('ciEGPXmDC803002', [c.id_ for c in t.columns])
         self.assertIn('ciEGPXmDC803003', [c.id_ for c in t.columns])
-
+        
         # Try with a nested session, b/c we need to test it somewhere ... 
         with self.bundle.session:
+            
             with self.bundle.session:
+                
                 t = s.add_table('table 4', altname='alt name')
-
-                s.add_column(t, 'col 1', altname='altname1')
-                s.add_column(t, 'col 2', altname='altname2')
-                s.add_column(t, 'col 3', altname='altname3')
-
+            
+                s.add_column(t,'col 1',altname='altname1')
+                s.add_column(t,'col 2',altname='altname2')
+                s.add_column(t,'col 3',altname='altname3')
+
+        
     def x_test_generate_schema(self):
         '''Uses the generateSchema method in the bundle'''
-        from ambry.orm import Column
-
+        from ambry.orm import  Column
+        
         with self.bundle.session:
             s = self.bundle.schema
             s.clean()
-
+            
             t1 = s.add_table('table1')
-<<<<<<< HEAD
-
-            s.add_column(t1, name='col1', datatype=Column.DATATYPE_REAL)
-            s.add_column(t1, name='col2', datatype=Column.DATATYPE_INTEGER)
-            s.add_column(t1, name='col3', datatype=Column.DATATYPE_TEXT)
-
-            t2 = s.add_table('table2')
-            s.add_column(t2, name='col1')
-            s.add_column(t2, name='col2')
-            s.add_column(t2, name='col3')
-
-            t3 = s.add_table('table3')
-            s.add_column(t3, name='col1', datatype=Column.DATATYPE_REAL)
-            s.add_column(t3, name='col2', datatype=Column.DATATYPE_INTEGER)
-            s.add_column(t3, name='col3', datatype=Column.DATATYPE_TEXT)
-
-    def test_names(self):
-        print 'Testing Names'
-
-=======
                     
             s.add_column(t1,name='col1', datatype=Column.DATATYPE_REAL )
             s.add_column(t1,name='col2', datatype=Column.DATATYPE_INTEGER )
@@ -157,141 +133,151 @@
             s.add_column(t3,name='col3', datatype=Column.DATATYPE_TEXT )   
 
      
->>>>>>> 524f0d8c
     def test_column_processor(self):
-        from ambry.orm import Column
+        from ambry.orm import  Column
         from ambry.transform import BasicTransform, CensusTransform
-
+        
+        
+        
         self.bundle.schema.clean()
-
+        
         with self.bundle.session:
-            s = self.bundle.schema
-
-            t = s.add_table('table3')
-            s.add_column(t, name='col1', datatype=Column.DATATYPE_INTEGER, default=-1, illegal_value='999')
-            s.add_column(t, name='col2', datatype=Column.DATATYPE_TEXT)
-            s.add_column(t, name='col3', datatype=Column.DATATYPE_REAL)
-
+            s = self.bundle.schema  
+
+            t = s.add_table('table3') 
+            s.add_column(t,name='col1', datatype=Column.DATATYPE_INTEGER, default=-1, illegal_value = '999' )
+            s.add_column(t,name='col2', datatype=Column.DATATYPE_TEXT )   
+            s.add_column(t,name='col3', datatype=Column.DATATYPE_REAL )
+
+        
             c1 = t.column('col1')
-
+    
+            
             self.assertEquals(1, BasicTransform(c1)({'col1': ' 1 '}))
-
+            
             with self.assertRaises(ValueError):
                 print "PROCESSOR '{}'".format(CensusTransform(c1)({'col1': ' B '}))
-
+            
             self.assertEquals(1, CensusTransform(c1)({'col1': ' 1 '}))
-            self.assertEquals(-1, CensusTransform(c1)({'col1': ' 999 '}))
+            self.assertEquals(-1, CensusTransform(c1)({'col1': ' 999 ' }))
             self.assertEquals(-3, CensusTransform(c1)({'col1': ' # '}))
             self.assertEquals(-2, CensusTransform(c1)({'col1': ' ! '}))
-
+       
+       
     def test_validator(self):
-
+       
         #
         # Validators
         #
-
-        tests = [
-            ('tone', True, (None, 'VALUE', 0, 0)),
-            ('tone', True, (None, 'VALUE', -1, 0)),
-            ('tone', False, (None, 'DEFAULT', 0, 0)),
-            ('tone', False, (None, 'DEFAULT', -1, 0)),
-
-            ('ttwo', True, (None, 'DEFAULT', 0, 0)),
-            ('ttwo', True, (None, 'DEFAULT', 0, 3.14)),
-            ('ttwo', False, (None, 'DEFAULT', -1, 0)),
-
-            ('tthree', True, (None, 'DEFAULT', 0, 0)),
-            ('tthree', True, (None, 'DEFAULT', 0, 3.14)),
-
-            ('all', True, (None, 'text1', 'text2', 1, 2, 3, 3.14)),
-            ('all', False, (None, 'text1', 'text2', -1, -1, 3, 3.14)),
-            ('all', False, (None, 'text1', 'text2', -1, 2, 3, 3.14)),
-            ('all', False, (None, 'text1', 'text2', 1, -1, 3, 3.14)),
-        ]
-
-        for i, test in enumerate(tests):
+        
+        
+        tests =[
+                ( 'tone',True, (None,'VALUE',0,0) ),
+                ( 'tone',True, (None,'VALUE',-1,0) ),
+                ( 'tone',False, (None,'DEFAULT',0,0) ),
+                ( 'tone',False, (None,'DEFAULT',-1,0) ),
+                
+                ( 'ttwo',True, (None,'DEFAULT',0,0) ),
+                ( 'ttwo',True, (None,'DEFAULT',0,3.14) ),
+                ( 'ttwo',False, (None,'DEFAULT',-1,0) ),
+                
+                ( 'tthree',True, (None,'DEFAULT',0,0) ),
+                ( 'tthree',True, (None,'DEFAULT',0,3.14) ),
+
+                ( 'all',True, (None,'text1','text2',1,2,3,3.14)),
+                ( 'all',False, (None,'text1','text2',-1,-1,3,3.14)),
+                ( 'all',False, (None,'text1','text2',-1,2,3,3.14)),
+                ( 'all',False, (None,'text1','text2',1,-1,3,3.14)),
+              ]
+     
+        for i, test in enumerate(tests): 
             table_name, truth, row = test
-            table = self.bundle.schema.table(table_name)
+            table =  self.bundle.schema.table(table_name)
             vd = table._get_validator()
-
+            
             if truth:
-                self.assertTrue(vd(row), "Test {} not 'true' for table '{}': {}".format(i + 1, table_name, row))
-
+                self.assertTrue(vd(row), "Test {} not 'true' for table '{}': {}".format(i+1,table_name,row))
+                
             else:
-                self.assertFalse(vd(row), "Test {} not 'false' for table '{}': {}".format(i + 1, table_name, row))
+                self.assertFalse(vd(row), "Test {} not 'false' for table '{}': {}".format(i+1,table_name,row))
 
         # Testing the "OR" join of multiple columns. 
 
-        tests = [
-            ('tone', True, (None, 'VALUE', 0, 0)),  # 1
-            ('tone', True, (None, 'VALUE', -1, 0)),
-            ('tone', False, (None, 'DEFAULT', 0, 0)),
-            ('tone', False, (None, 'DEFAULT', -1, 0)),
-
-            ('ttwo', True, (None, 'DEFAULT', 0, 0)),  # 5
-            ('ttwo', True, (None, 'DEFAULT', 0, 3.14)),
-            ('ttwo', False, (None, 'DEFAULT', -1, 0)),
-
-            ('tthree', True, (None, 'DEFAULT', 0, 0)),  # 8
-            ('tthree', True, (None, 'DEFAULT', 0, 3.14)),
-
-            ('all', True, (None, 'text1', 'text2', 1, 2, 3, 3.14)),  # 10
-            ('all', False, (None, 'text1', 'text2', -1, -1, 3, 3.14)),  # 11
-            ('all', True, (None, 'text1', 'text2', -1, 2, 3, 3.14)),  # 12
-            ('all', True, (None, 'text1', 'text2', 1, -1, 3, 3.14)),  # 13
-        ]
-
-        for i, test in enumerate(tests):
+        tests =[
+                ( 'tone',True, (None,'VALUE',0,0) ), #1
+                ( 'tone',True, (None,'VALUE',-1,0) ),
+                ( 'tone',False, (None,'DEFAULT',0,0) ),
+                ( 'tone',False, (None,'DEFAULT',-1,0) ),
+                
+                ( 'ttwo',True, (None,'DEFAULT',0,0) ), #5
+                ( 'ttwo',True, (None,'DEFAULT',0,3.14) ),
+                ( 'ttwo',False, (None,'DEFAULT',-1,0) ),
+                
+                ( 'tthree',True, (None,'DEFAULT',0,0) ), #8
+                ( 'tthree',True, (None,'DEFAULT',0,3.14) ),
+                
+                ( 'all',True, (None,'text1','text2',1,2,3,3.14)), #10
+                ( 'all',False, (None,'text1','text2',-1,-1,3,3.14)), #11
+                ( 'all',True, (None,'text1','text2',-1,2,3,3.14)), #12
+                ( 'all',True, (None,'text1','text2',1,-1,3,3.14)), #13
+              ]
+     
+        for i, test in enumerate(tests): 
             table_name, truth, row = test
-            table = self.bundle.schema.table(table_name)
-            vd = table._get_validator(and_join=False)
+            table =  self.bundle.schema.table(table_name)
+            vd =table._get_validator(and_join=False)
             if truth:
-                self.assertTrue(vd(row), "Test {} not 'true' for table '{}': {}".format(i + 1, table_name, row))
+                self.assertTrue(vd(row), "Test {} not 'true' for table '{}': {}".format(i+1, table_name,row))
             else:
-                self.assertFalse(vd(row), "Test {} not 'false' for table '{}': {}".format(i + 1, table_name, row))
-
+                self.assertFalse(vd(row), "Test {} not 'false' for table '{}': {}".format(i+1, table_name,row))
+
+        
         # Test the hash functions. This test depends on the d_test values in geoschema.csv
-        tests = [
-            ('tone', 'A|1|', (None, 'A', 1, 2)),
-            ('ttwo', '1|2|', (None, 'B', 1, 2)),
-            ('tthree', 'C|2|', (None, 'C', 1, 2))
-        ]
-
+        tests =[
+        ( 'tone','A|1|', (None,'A',1,2) ), 
+        ( 'ttwo','1|2|', (None,'B',1,2) ), 
+        ( 'tthree','C|2|', (None,'C',1,2) )]
+        
         import hashlib
-
-        for i, test in enumerate(tests):
+        
+        for i, test in enumerate(tests): 
             table_name, hashed_str, row = test
-            table = self.bundle.schema.table(table_name)
+            table =  self.bundle.schema.table(table_name)
 
             m = hashlib.md5()
             m.update(hashed_str)
-
+            
             self.assertEquals(int(m.hexdigest()[:14], 16), table.row_hash(row))
-
+        
     def test_partition(self):
         from ambry.dbexceptions import ConflictError
         from ambry.identity import PartitionNameQuery
+        from ambry.partition.csv import CsvPartition
 
         self.bundle.clean()
         self.bundle.prepare()
 
-        p = self.bundle.partitions.new_db_partition(time=10, space=10, data={'pid': 'pid1'})
+        p = self.bundle.partitions.new_db_partition(time=10, space=10, data={'pid':'pid1'})
+
+
 
         with self.assertRaises(ConflictError):
-            self.bundle.partitions.new_db_partition(time=10, space=10, data={'pid': 'pid1'})
+            self.bundle.partitions.new_db_partition(time=10, space=10, data={'pid':'pid1'})
+
 
         self.assertEqual(1, len(self.bundle.partitions.all))
 
         p = self.bundle.partitions.find_or_new(time=10, space=10)
-        p.database.create()  # Find will go to the library if the database doesn't exist.
+        p.database.create() # Find will go to the library if the database doesn't exist.
         self.assertEqual(1, len(self.bundle.partitions.all))
-        self.assertEquals('pid1', p.data['pid'])
+        self.assertEquals('pid1',p.data['pid'] )
 
         p = self.bundle.partitions.find(PartitionNameQuery(time=10, space=10))
-        self.assertEquals('pid1', p.data['pid'])
+        self.assertEquals('pid1',p.data['pid'] )
 
         p = self.bundle.partitions.find(time=10, space=10)
         self.assertEquals('pid1', p.data['pid'])
+
 
         pnq3 = PartitionNameQuery(space=10)
 
@@ -300,23 +286,56 @@
             p.data['foo'] = 'bar'
             s.add(p)
 
+
         bundle = Bundle()
         p = bundle.partitions.find(pnq3)
-<<<<<<< HEAD
-        print p.data
-        self.assertEquals('bar', p.data['foo'])
-
-        # p = self.bundle.partitions.find(PartitionNameQuery(name='source-dataset-subset-variation-30-hdf'))
-        # self.assertTrue(p is not None)
-        # self.assertEquals('source-dataset-subset-variation-30-hdf', p.identity.sname)
-=======
 
         self.assertEquals('bar',p.data['foo'] ) 
->>>>>>> 524f0d8c
-
+
+        #p = self.bundle.partitions.find(PartitionNameQuery(name='source-dataset-subset-variation-30-hdf'))
+        #self.assertTrue(p is not None)
+        #self.assertEquals('source-dataset-subset-variation-30-hdf', p.identity.sname)
+ 
         #
         # Create all possible combinations of partition names
         # 
+
+        table = self.bundle.schema.tables[0]
+        
+        p = (('time','time2'),('space','space3'),('table',table.name),('grain','grain4'))
+        p += p
+        pids = {}
+        for i in range(4):
+            for j in range(4):
+                pid = self.bundle.identity.as_partition(**dict(p[i:i+j+1]))
+                pids[pid.fqname] = pid
+
+
+        with self.bundle.session as s:
+
+            s.commit()
+
+            # These two deletey bits clear out all of the old
+            # partitions, to avoid a conflict with the next section. We also have
+            # to delete the files, since create() adds a partition record to the database, 
+            # and if one already exists, it will throw an Integrity Error.
+            for p in self.bundle.partitions:
+                if os.path.exists(p.database.path):
+                    os.remove(p.database.path)
+            
+            for p in self.bundle.dataset.partitions:
+                # Using SQL instead of s.delete() because we want to avoid the cascade to stored_partitions, since
+                # that table doesn't exist in the bundle, only in the library
+                s.execute("DELETE FROM partitions WHERE p_vid = :vid", {'vid':p.vid})
+                #s.delete(p)
+
+    def test_partition_2(self):
+
+        bundle = Bundle()
+        bundle.clean()
+        bundle.pre_prepare()
+        bundle.prepare()
+        bundle.post_prepare()
 
         table = self.bundle.schema.tables[0]
 
@@ -328,48 +347,6 @@
                 pid = self.bundle.identity.as_partition(**dict(p[i:i + j + 1]))
                 pids[pid.fqname] = pid
 
-<<<<<<< HEAD
-        # print '!!!', self.bundle.database.dsn
-        # return
-=======
->>>>>>> 524f0d8c
-
-        with self.bundle.session as s:
-
-            s.commit()
-
-            # These two deletey bits clear out all of the old
-            # partitions, to avoid a conflict with the next section. We also have
-            # to delete the files, since create() adds a partition record to the database, 
-            # and if one already exists, it will throw an Integrity Error.
-            for p in self.bundle.partitions:
-                if os.path.exists(p.database.path):
-                    os.remove(p.database.path)
-
-            for p in self.bundle.dataset.partitions:
-                # Using SQL instead of s.delete() because we want to avoid the cascade to stored_partitions, since
-                # that table doesn't exist in the bundle, only in the library
-                s.execute("DELETE FROM partitions WHERE p_vid = :vid", {'vid': p.vid})
-                # s.delete(p)
-
-    def test_partition_2(self):
-
-        bundle = Bundle()
-        bundle.clean()
-        bundle.pre_prepare()
-        bundle.prepare()
-        bundle.post_prepare()
-
-        table = self.bundle.schema.tables[0]
-
-        p = (('time', 'time2'), ('space', 'space3'), ('table', table.name), ('grain', 'grain4'))
-        p += p
-        pids = {}
-        for i in range(4):
-            for j in range(4):
-                pid = self.bundle.identity.as_partition(**dict(p[i:i + j + 1]))
-                pids[pid.fqname] = pid
-
         for pid in pids.values():
             part = bundle.partitions.new_db_partition(**pid.dict)
             part.create()
@@ -377,31 +354,33 @@
             parts = bundle.partitions._find_orm(PartitionNameQuery(vid=pid.vid)).all()
             self.assertIn(pid.sname, [p.name for p in parts])
 
+        
     def test_runconfig(self):
         """Check the the RunConfig expands  the library configuration"""
-        from ambry.run import get_runconfig, RunConfig
-
-        rc = get_runconfig(
-            (os.path.join(self.bundle_dir, 'test-run-config.yaml'), RunConfig.USER_CONFIG, RunConfig.USER_ACCOUNTS))
+        from ambry.run import  get_runconfig, RunConfig
+        
+        rc = get_runconfig((os.path.join(self.bundle_dir,'test-run-config.yaml'),RunConfig.USER_CONFIG, RunConfig.USER_ACCOUNTS))
 
         l = rc.library('library1')
-
+         
         self.assertEquals('database1', l['database']['_name'])
         self.assertEquals('filesystem1', l['filesystem']['_name'])
         self.assertEquals('filesystem2', l['filesystem']['upstream']['_name'])
         self.assertEquals('filesystem3', l['filesystem']['upstream']['upstream']['_name'])
         self.assertEquals('devtest.sandiegodata.org', l['filesystem']['upstream']['upstream']['account']['_name'])
 
-    def test_build_bundle(self):
+
+    def test_build_bundle(self):  
         import shutil
-
-        bundle = Bundle()
-
-        shutil.copyfile(bundle.filesystem.path('meta', 'schema-edit-me.csv'),
-                        bundle.filesystem.path('meta', 'schema.csv'))
-
-        # try:
-        bundle.database.enable_delete = True
+              
+        bundle = Bundle()
+        
+        shutil.copyfile(
+                bundle.filesystem.path('meta','schema-edit-me.csv'),
+                bundle.filesystem.path('meta','schema.csv'))
+        
+        #try:
+        bundle.database.enable_delete   = True
         bundle.clean()
         bundle = Bundle()
         bundle.exit_on_fatal = False
@@ -431,16 +410,18 @@
             pass
 
         finally:
-
+            
             # Need to clean up to ensure that we're back to a good state.
             # This runs the normal build, which will be used by the other
             # tests. 
 
-            shutil.copyfile(bundle.filesystem.path('meta', 'schema-edit-me.csv'),
-                            bundle.filesystem.path('meta', 'schema.csv'))
+            shutil.copyfile(
+                    bundle.filesystem.path('meta','schema-edit-me.csv'),
+                    bundle.filesystem.path('meta','schema.csv'))      
+
 
             bundle.clean()
-            bundle = Bundle()
+            bundle = Bundle()   
             bundle.exit_on_fatal = False
             bundle.pre_prepare()
             bundle.prepare()
@@ -449,13 +430,16 @@
             bundle.build()
             bundle.post_build()
 
+
     def test_simple_build(self):
         import shutil
 
         bundle = Bundle()
 
-        shutil.copyfile(bundle.filesystem.path('meta', 'schema-edit-me.csv'),
-                        bundle.filesystem.path('meta', 'schema.csv'))
+        shutil.copyfile(
+            bundle.filesystem.path('meta', 'schema-edit-me.csv'),
+            bundle.filesystem.path('meta', 'schema.csv'))
+
 
         bundle.clean()
 
@@ -469,12 +453,19 @@
         bundle.build()
         bundle.post_build()
 
+
     def test_config_update(self):
-        bundle = Bundle()
+
+
+        bundle = Bundle()
+
         bundle.update_configuration()
 
+
     def test_session(self):
+
         import uuid
+
 
         b = self.bundle
 
@@ -482,11 +473,12 @@
 
         with b.session as s1:
             with b.session as s2:
-                b.set_value('test', 'uuid', uv)
+                b.set_value('test', 'uuid', uv )
 
         b.close()
 
-        self.assertEqual(uv, b.get_value('test', 'uuid').value)
+
+        self.assertEqual(uv,  b.get_value('test', 'uuid').value)
 
         uv2 = str(uuid.uuid4())
 
@@ -501,11 +493,15 @@
         b.set_value('test', 'uuid', uv2)
 
 
+
+
+
+
+
 def suite():
-    test_suite = unittest.TestSuite()
-    test_suite.addTest(unittest.makeSuite(Test))
-    return test_suite
-
-
+    suite = unittest.TestSuite()
+    suite.addTest(unittest.makeSuite(Test))
+    return suite
+      
 if __name__ == "__main__":
     unittest.TextTestRunner().run(suite())