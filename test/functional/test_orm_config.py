# -*- coding: utf-8 -*-
import unittest

from sqlalchemy.exc import IntegrityError

from ambry.orm.config import Config

from test.test_base import TestBase


class Test(TestBase):

    def test_id_generation(self):

        # set some configs
        db = self.new_database()
        ds = self.new_db_dataset(db, n=0)

        ds.config.metadata.identity.id = 'd02'
        ds.config.metadata.identity.version = '0.0.1'
        db.commit()

        # check ids
        query = db.session.query(Config)
        for config in query.filter_by(d_vid=ds.vid).all():
            self.assertTrue(config.id.startswith('F'))
            self.assertIn(ds.id[1:], config.id)

    def test_dataset_config_operations(self):
        """Basic operations on datasets"""

        db = self.new_database()
        ds = self.new_db_dataset(db, n=0)

        ds.config.metadata.identity.id = 'd02'
        ds.config.metadata.identity.version = '0.0.1'
        db.commit()

        # need to refresh dataset after commit
        ds = db.dataset(self.dn[0])

        self.assertEqual(ds.config.metadata.identity.id, 'd02')
        self.assertEqual(ds.config.metadata.identity.version, '0.0.1')

        self.assertEqual(10, len(ds.config.metadata.identity))

        identity_keys = [
            'subset', 'variation', 'dataset', 'btime', 'source',
            'version', 'bspace', 'type', 'id', 'revision']

        self.assertEqual(sorted(identity_keys), sorted([v for v in ds.config.metadata.identity]))

        with self.assertRaises(AttributeError):
            ds.config.metadata = 'foo'

        try:
            ds.config.metadata.identity = [1, 2, 3]
        except AssertionError as exc:
            self.assertIn('Dictionary is required', str(exc))

    def test_unique(self):
        """ d_vid, type, group and key are unique together. """
        db = self.new_database()
        ds = self.new_db_dataset(db, n=0)
<<<<<<< HEAD
        conf1 = Config(d_vid=ds.vid, type='metadata', group='identity', key='key1', value='value1', sequence_id = 1)
        db.session.add(conf1)
        db.session.commit()

        dupe = Config(d_vid=ds.vid, type='metadata', group='identity', key='key1', value='value1', sequence_id = 1)
=======
        conf1 = Config(
            sequence_id=1, d_vid=ds.vid, type='metadata',
            group='identity', key='key1', value='value1')
        db.session.add(conf1)
        db.session.commit()

        dupe = Config(
            sequence_id=2, d_vid=ds.vid, type='metadata',
            group='identity', key='key1', value='value1')
>>>>>>> 63197a35
        db.session.add(dupe)
        try:
            db.session.commit()
            raise AssertionError('Dupe unexpectedly saved. It seems unique constraint is broken.')
        except IntegrityError as exc:
            self.assertIn('UNIQUE constraint failed', str(exc))

    @unittest.skip("Credentials need to be fixed")
    def test_config_postgres_unicode(self):

        from ambry.orm.database import Database
        import time

        rc = self.get_rc()

        dsn = rc.database('pg-func-test', return_dsn=True)

        # print(dsn)

        db = Database(dsn)

        db.create()

        db.clean()

        ds = db.new_dataset(**self.ds_params(1, source='source'))

        db.commit()

        ds.config.library.build.url = 'http:/foo/bar/baz/øé'

        ds.config.sync['lib']['foobar'] = time.time()

        ds.commit()

        print(ds.config.library.build.url)<|MERGE_RESOLUTION|>--- conflicted
+++ resolved
@@ -62,13 +62,6 @@
         """ d_vid, type, group and key are unique together. """
         db = self.new_database()
         ds = self.new_db_dataset(db, n=0)
-<<<<<<< HEAD
-        conf1 = Config(d_vid=ds.vid, type='metadata', group='identity', key='key1', value='value1', sequence_id = 1)
-        db.session.add(conf1)
-        db.session.commit()
-
-        dupe = Config(d_vid=ds.vid, type='metadata', group='identity', key='key1', value='value1', sequence_id = 1)
-=======
         conf1 = Config(
             sequence_id=1, d_vid=ds.vid, type='metadata',
             group='identity', key='key1', value='value1')
@@ -78,7 +71,6 @@
         dupe = Config(
             sequence_id=2, d_vid=ds.vid, type='metadata',
             group='identity', key='key1', value='value1')
->>>>>>> 63197a35
         db.session.add(dupe)
         try:
             db.session.commit()
