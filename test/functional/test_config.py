--- conflicted
+++ resolved
@@ -28,11 +28,8 @@
         rc = self.get_rc()
         self.assertEqual('{root}/downloads', rc.filesystem.downloads)
         self.assertEqual('{root}/extracts', rc.filesystem.extracts)
-<<<<<<< HEAD
-=======
 
         from ambry.run import load_docker
->>>>>>> ad81e3cb
 
     def test_dsn_config(self):
         from ambry.dbexceptions import ConfigurationError
