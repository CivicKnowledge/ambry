# -*- coding: utf-8 -*-
from __future__ import print_function
import os
import stat
import unittest

from ambry_sources import MPRowsFile
from ambry_sources.sources import GeneratorSource, SourceSpec

from test.factories import PartitionFactory, TableFactory
from test.helpers import assert_sqlite_index, assert_valid_ambry_sources, assert_postgres_index
from test.test_base import TestBase, PostgreSQLTestBase


class SQLiteInspector(object):
    # FIXME: Implement inspectors instead of mixin.

    @staticmethod
    def assert_is_indexed(warehouse, partition, column):
        pass


class Mixin(object):
    """ Requires successors provide _get_config method returning RunConfig instance. """

    # helpers

    def _assert_is_indexed(self, warehouse, partition, column):
        ''' Raises AssertionError if column is not indexed. '''
        raise NotImplementedError('Override the method and provide db specific index check.')

    def test_query_mpr_with_auto_install(self):
        if isinstance(self, PostgreSQLTest):
            try:
                assert_valid_ambry_sources('0.1.6')
            except AssertionError:
                self.skipTest('Need ambry_sources >= 0.1.6. Update your installation.')
            assert_shares_group(user='postgres')
        config = self._get_config()
        library = self._get_library(config)

        bundle = self.setup_bundle(
            'simple', source_url='temp://', build_url='temp://', library=library)

        # The way I use to get completed bundle is wrong (correct is ingest/schema/build), but it does
        # not matter here. Hacking it to speed up the test.
        PartitionFactory._meta.sqlalchemy_session = bundle.dataset.session
        partition1 = PartitionFactory(dataset=bundle.dataset)
        bundle.wrap_partition(partition1)

        try:
            partition1._datafile = _get_datafile(bundle.build_fs, partition1.cache_key)
            rows = library.warehouse.query('SELECT * FROM {};'.format(partition1.vid))
            self.assertEqual(rows, [(0, 0), (1, 1), (2, 2)])
        finally:
            bundle.progress.close()
            library.warehouse.close()
            library.database.close()

    def test_install_and_query_materialized_partition(self):
        # materialized view for postgres and readonly table for sqlite.
        if isinstance(self, PostgreSQLTest):
            try:
                assert_valid_ambry_sources('0.1.6')
            except AssertionError:
                self.SkipTest('Need ambry_sources >= 0.1.6. Update your installation.')

        config = self._get_config()
        library = self._get_library(config)

        bundle = self.setup_bundle(
            'simple', source_url='temp://', build_url='temp://', library=library)

        # The way I use to get completed bundle is wrong (correct is ingest/schema/build), but it does
        # not matter here. Hacking it to speed up the test.
        PartitionFactory._meta.sqlalchemy_session = bundle.dataset.session
        partition1 = PartitionFactory(dataset=bundle.dataset)
        bundle.wrap_partition(partition1)

        try:
            partition1._datafile = _get_datafile(bundle.build_fs, partition1.cache_key)

            # materialize partition (materialized view for postgres, readonly table for sqlite)
            library.warehouse.materialize(partition1.vid)

            # query partition.
            rows = library.warehouse.query('SELECT * FROM {};'.format(partition1.vid))

            # now drop the *.mpr file and check again. Query should return the same data.
            #
            syspath = partition1._datafile.syspath
            os.remove(syspath)
            self.assertFalse(os.path.exists(syspath))
            rows = library.warehouse.query('SELECT * FROM {};'.format(partition1.vid))
            self.assertEqual(rows, [(0, 0), (1, 1), (2, 2)])
        finally:
            bundle.progress.close()
            library.warehouse.close()
            library.database.close()

    def test_index_creation(self):
        if isinstance(self, PostgreSQLTest):
            try:
                assert_valid_ambry_sources('0.1.6')
            except AssertionError:
                self.SkipTest('Need ambry_sources >= 0.1.6. Update your installation.')

        bundle = self.import_single_bundle('build.example.com/generators')

        # The way I use to get completed bundle is wrong (correct is ingest/source schema/dest schema/build),
        # but it does not matter here. Hacking it to speed up the test.
        PartitionFactory._meta.sqlalchemy_session = bundle.dataset.session
        partition1 = PartitionFactory(dataset=bundle.dataset)
        bundle.wrap_partition(partition1)

        try:
            partition1._datafile = _get_datafile(bundle.build_fs, partition1.cache_key)

            # Index creation requires materialized tables.
            bundle.library.warehouse.materialize(partition1.vid)

            # Create indexes
            bundle.library.warehouse.index(partition1.vid, ['col1', 'col2'])

            # query partition.
            self._assert_is_indexed(bundle.library.warehouse, partition1, 'col1')
            self._assert_is_indexed(bundle.library.warehouse, partition1, 'col2')

            # query indexed data
            rows = bundle.library.warehouse.query('SELECT col1, col2 FROM {};'.format(partition1.vid))
            self.assertEqual(rows, [(0, 0), (1, 1), (2, 2)])
        finally:
            bundle.progress.close()
            bundle.library.warehouse.close()
            bundle.library.database.close()

    def test_table_install_and_query(self):
        try:
            assert_valid_ambry_sources('0.1.8')
        except AssertionError:
            self.SkipTest('Need ambry_sources >= 0.1.8. Update your installation.')

        config = self._get_config()
        library = self._get_library(config)

        bundle = self.setup_bundle(
            'simple', source_url='temp://', build_url='temp://', library=library)

        # The way I use to get completed bundle is wrong (correct is ingest/schema/build), but it does
        # not matter here. Hacking it to speed up the test.
        PartitionFactory._meta.sqlalchemy_session = bundle.dataset.session
        TableFactory._meta.sqlalchemy_session = bundle.dataset.session

        table1 = TableFactory(dataset=bundle.dataset)
        partition1 = PartitionFactory(dataset=bundle.dataset, table=table1, segment=1)
        partition2 = PartitionFactory(dataset=bundle.dataset, table=table1, segment=2)
        bundle.wrap_partition(partition1)
        bundle.wrap_partition(partition2)

        try:
            partition1._datafile = _get_datafile(bundle.build_fs, partition1.cache_key)
            partition2._datafile = _get_datafile(bundle.build_fs, partition2.cache_key, rows=[[3, 3], [4, 4]])

            # Install table
            library.warehouse.install(table1.vid)

            # query all partitions
            rows = library.warehouse.query('SELECT col1, col2 FROM {};'.format(table1.vid))

            # We need to sort rows before check because the order of the table partitions is unknown.
            self.assertEqual(sorted(rows), sorted([(0, 0), (1, 1), (2, 2), (3, 3), (4, 4)]))
        finally:
            bundle.progress.close()
            library.warehouse.close()
            library.database.close()

    def test_query_with_union(self):
        if isinstance(self, PostgreSQLTest):
            try:
                assert_valid_ambry_sources('0.1.6')
            except AssertionError:
                self.SkipTest('Need ambry_sources >= 0.1.6. Update your installation.')
        else:
            # sqlite tests
            try:
                assert_valid_ambry_sources('0.1.8')
            except AssertionError:
                self.skipTest('Need ambry_sources >= 0.1.8. Update your installation.')

        config = self._get_config()
        library = self._get_library(config)

        bundle = self.setup_bundle(
            'simple', source_url='temp://', build_url='temp://', library=library)

        # The way I use to get completed bundle is wrong (correct is ingest/schema/build), but it does
        # not matter here. Hacking it to speed up the test.
        PartitionFactory._meta.sqlalchemy_session = bundle.dataset.session
        TableFactory._meta.sqlalchemy_session = bundle.dataset.session

        table1 = TableFactory(dataset=bundle.dataset)
        partition1 = PartitionFactory(dataset=bundle.dataset, table=table1, segment=1)
        partition2 = PartitionFactory(dataset=bundle.dataset, table=table1, segment=2)
        bundle.wrap_partition(partition1)
        bundle.wrap_partition(partition2)

        try:
            partition1._datafile = _get_datafile(
                bundle.build_fs, partition1.cache_key)
            partition2._datafile = _get_datafile(
                bundle.build_fs, partition2.cache_key, rows=[[3, 3], [4, 4]])

            # execute nested query.
            query = '''
                SELECT col1, col2 FROM {}
                UNION
                SELECT col1, col2 FROM {};'''\
                .format(partition1.vid, partition2.vid)
            rows = library.warehouse.query(query)

            # We need to sort rows before check because the order of the table partitions is unknown.
            self.assertEqual(sorted(rows), sorted([(0, 0), (1, 1), (2, 2), (3, 3), (4, 4)]))
        finally:
            bundle.progress.close()
            library.warehouse.close()
            library.database.close()


class InMemorySQLiteTest(TestBase, Mixin):

    def _get_config(self):
        rc = self.get_rc()
        # use file database for library for that test case.
        self.__class__._real_warehouse_database = rc.library.get('warehouse')
        self.__class__._real_test_database = rc.library.database
        rc.library.warehouse = 'sqlite://'
        rc.library.database = 'sqlite://'
        return rc

    def _assert_is_indexed(self, warehouse, partition, column):
        assert_sqlite_index(warehouse._backend._connection, partition, column)


class FileSQLiteTest(TestBase, Mixin):

    @classmethod
    def setUpClass(cls):
        TestBase.setUpClass()
        if not cls._is_sqlite:
            raise unittest.SkipTest('SQLite tests are disabled.')

        cls._warehouse_db = 'sqlite:////tmp/test-warehouse-ambry-1.db'
        try:
            os.remove(cls._warehouse_db.replace('sqlite:///', ''))
        except OSError:
            pass

    @classmethod
    def tearDownClass(cls):
        super(FileSQLiteTest, cls).tearDownClass()
        rc = cls.get_rc()
        if rc.library.database != cls._real_warehouse_database:
            # restore database
            rc.library.database = cls._real_warehouse_database

    def tearDown(self):
        super(self.__class__, self).tearDown()
        os.remove(self._warehouse_db.replace('sqlite:///', ''))

    def _get_config(self):
        rc = TestBase.get_rc()
        # use file database for library for that test case.
        if not rc.library.warehouse == self._warehouse_db:
            self.__class__._real_warehouse_database = rc.library.database
            rc.library.warehouse = self._warehouse_db
            rc.library.database = self._warehouse_db  # It's ok to use the same db file for that test case.
        return rc

    def _assert_is_indexed(self, warehouse, partition, column):
        assert_sqlite_index(warehouse._backend._connection, partition, column)


class PostgreSQLTest(PostgreSQLTestBase, Mixin):

    def _get_config(self):
        rc = self.get_rc()
        # replace database with postgres test database.
        rc.library.warehouse = self.library_test_dsn  # It's ok to use the same database.
        return rc

    def _assert_is_indexed(self, warehouse, partition, column):
        table = partition.vid + '_v'
        assert_postgres_index(warehouse._backend._connection, table, column)


def assert_shares_group(user=''):
    """ Checks that the given user shares group with user who executes tests.

    Args:
        user (str): system username

    Raises:
        AssertionError: if given user is not the member of the tests executor group.

    """
    assert user, 'user is required attribute.'
    import getpass
    import grp
    import pwd
    current_user_group_id = pwd.getpwnam(getpass.getuser()).pw_gid
    current_user_group = grp.getgrgid(current_user_group_id).gr_name

    other_user_groups = [g.gr_name for g in grp.getgrall() if user in g.gr_mem]
    if current_user_group not in other_user_groups:
        details_link = 'https://github.com/CivicKnowledge/ambry_sources#making-mpr-files-readable-by-postgres-user'
        raise AssertionError(
            'This test requires postgres user to be in the {} group.\n'
            'Hint: see {} for details.'.format(current_user_group, details_link))


def is_group_readable(filepath):
    """ Returns True if given file is group readable, otherwise returns False.

    Args:
        filepath (str):

    """
    st = os.stat(filepath)
    return bool(st.st_mode & stat.S_IRGRP)


def get_perm(filepath):
    return stat.S_IMODE(os.lstat(filepath)[stat.ST_MODE])


def _get_generator_source(rows=None):
    if not rows:
        rows = [
            [0, 0],
            [1, 1],
            [2, 2]]

    def gen(rows=rows):
        # generate header
        yield ['col1', 'col2']

        # generate some rows
        for row in rows:
            yield row
    return GeneratorSource(SourceSpec('foobar'), gen())


class SqlParserTests(TestBase):

    def test_identifier_replacement(self):
        from ambry.bundle.asql_parser import substitute_vids
        l = self.library()

        self.assertEquals('SELECT * FROM p00casters006003',
                          substitute_vids(l,'SELECT * FROM build.example.com-casters-simple')[0])

        self.assertEquals('SELECT * FROM p00casters006003 LEFT JOIN pERJQxWUVb005001 ON foo = bar',
                          substitute_vids(l,
                                          """SELECT * FROM build.example.com-casters-simple
                                             LEFT JOIN build.example.com-generators-demo ON foo = bar
                                          """)[0])





class BundleWarehouse(TestBase):

    def test_bundle_warehouse_install(self):

        l = self.library()

        b = l.bundle('build.example.com-casters')

        wh = b.warehouse('test')
        print(wh.dsn)

        wh.clean()

        self.assertEqual(0, len(wh.list()))

        self.assertEquals('p00casters006003', wh.install('build.example.com-casters-simple'))
        self.assertEquals('p00casters004003', wh.install('build.example.com-casters-integers'))
        self.assertEquals('p00casters002003', wh.install('build.example.com-casters-simple_stats'))
        self.assertEqual('pERJQxWUVb005001', wh.materialize('build.example.com-generators-demo'))

        self.assertEqual(4, len(wh.list()))

    def test_bundle_warehouse_query(self):
        l = self.library()

        b = l.bundle('build.example.com-casters')
        wh = b.warehouse('test')
        wh.clean()

        self.assertEqual(0, len(wh.list()))

        self.assertEqual(20, sum( 1 for row in wh.query("SELECT * FROM p00casters004003")))
        self.assertEqual(6000, sum(1 for row in wh.query("SELECT * FROM p00casters006003")))
        self.assertEqual(4000, sum(1 for row in wh.query("SELECT * FROM pERJQxWUVb005001")))

        p = l.partition('p00casters004003')

        self.assertEqual(20, sum(1 for row in wh.query("SELECT * FROM {}".format(p.vname))))
        self.assertEqual(20, sum(1 for row in wh.query("SELECT * FROM {}".format(p.name))))


        self.assertEqual(3, len(wh.list()))

    def test_library_warehouse_query(self):
        l = self.library()

        b = l.bundle('build.example.com-casters')
        wh = l.warehouse
        wh.clean()

        self.assertEqual(0, len(wh.list()))

        self.assertEqual(20, sum(1 for row in wh.query("SELECT * FROM p00casters004003")))
        self.assertEqual(6000, sum(1 for row in wh.query("SELECT * FROM p00casters006003")))
        self.assertEqual(4000, sum(1 for row in wh.query("SELECT * FROM pERJQxWUVb005001")))

        self.assertEqual(3, len(wh.list()))


<<<<<<< HEAD
=======
        # print wh.install('build.example.com-casters-integers')


def _get_datafile(fs, path, rows=None):
    datafile = MPRowsFile(fs, path)
    datafile.load_rows(_get_generator_source(rows=rows))
    return datafile
>>>>>>> 5e9260ed
<|MERGE_RESOLUTION|>--- conflicted
+++ resolved
@@ -428,13 +428,10 @@
         self.assertEqual(3, len(wh.list()))
 
 
-<<<<<<< HEAD
-=======
-        # print wh.install('build.example.com-casters-integers')
+
 
 
 def _get_datafile(fs, path, rows=None):
     datafile = MPRowsFile(fs, path)
     datafile.load_rows(_get_generator_source(rows=rows))
-    return datafile
->>>>>>> 5e9260ed
+    return datafile