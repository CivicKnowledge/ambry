# -*- coding: utf-8 -*-
from __future__ import print_function
import os
import stat
import unittest

from ambry_sources import MPRowsFile
from ambry_sources.sources import GeneratorSource, SourceSpec

from test.factories import PartitionFactory, TableFactory
from test.helpers import assert_sqlite_index, assert_valid_ambry_sources, assert_postgres_index
from test.proto import TestBase

class SQLiteInspector(object):
    # FIXME: Implement inspectors instead of mixin.

    @staticmethod
    def assert_is_indexed(warehouse, partition, column):
        pass


class Mixin(object):
    """ Requires successors provide _get_config method returning RunConfig instance. """

    # helpers

    def _assert_is_indexed(self, warehouse, partition, column):
        ''' Raises AssertionError if column is not indexed. '''

        if warehouse.dsn.startswith('sqlite'):
            assert_sqlite_index(warehouse._backend._connection, partition, column)
        else:
            assert_postgres_index(warehouse._backend._connection, partition, column)



    def test_query_mpr_with_auto_install(self):
        from itertools import islice

        if isinstance(self, PostgreSQLTest):
            try:
                assert_valid_ambry_sources('0.1.6')
            except AssertionError:
                self.skipTest('Need ambry_sources >= 0.1.6. Update your installation.')
            assert_shares_group(user='postgres')

<<<<<<< HEAD
        bundle = self.import_single_bundle('build.example.com/generators')
=======
        library = self.library()

        bundle = library.bundle('build.example.com-generators')
        partition = list(bundle.partitions)[0]
        self.assertTrue(os.path.exists(partition.datafile.syspath))
>>>>>>> e96cf09b

        warehouse = self.get_warehouse()

        try:
<<<<<<< HEAD
            partition1._datafile = _get_datafile(bundle.build_fs, partition1.cache_key)
            rows = bundle.library.warehouse.query('SELECT * FROM {};'.format(partition1.vid))
            self.assertEqual(rows, [(0, 0), (1, 1), (2, 2)])
        finally:
            bundle.progress.close()
            bundle.library.warehouse.close()
            bundle.library.database.close()
=======
            # query partition.
            rows = list(islice(warehouse.query('SELECT * FROM {};'.format(partition.vid)), None, 3))

            self.assertEqual('e9ebbe12-eea4-4411-a8a4-58c4706c24a8', rows[0][1])
            self.assertEqual('e358f546-683f-476b-a8b8-184b58c550a2', rows[1][1])
            self.assertEqual('4ac8a275-72a5-427a-bb91-92b936f9f625', rows[2][1])
        finally:
            bundle.progress.close()
            warehouse.close()
            library.database.close()
>>>>>>> e96cf09b

    def test_install_and_query_materialized_partition(self):
        # materialized view for postgres and readonly table for sqlite.
        from itertools import islice

        if isinstance(self, PostgreSQLTest):
            try:
                assert_valid_ambry_sources('0.1.6')
            except AssertionError:
                self.SkipTest('Need ambry_sources >= 0.1.6. Update your installation.')

<<<<<<< HEAD
        bundle = self.import_single_bundle('build.example.com/generators')
=======
        library = self.library()

        bundle = library.bundle('build.example.com-generators')
        partition = list(bundle.partitions)[0]
        self.assertTrue(os.path.exists(partition.datafile.syspath))
>>>>>>> e96cf09b

        warehouse = self.get_warehouse()

        try:
            # materialize partition (materialized view for postgres, readonly table for sqlite)
<<<<<<< HEAD
            bundle.library.warehouse.materialize(partition1.vid)

            # query partition.
            rows = bundle.library.warehouse.query('SELECT * FROM {};'.format(partition1.vid))

            # now drop the *.mpr file and check again. Query should return the same data.
            #
            syspath = partition1._datafile.syspath
            os.remove(syspath)
            self.assertFalse(os.path.exists(syspath))
            rows = bundle.library.warehouse.query('SELECT * FROM {};'.format(partition1.vid))
            self.assertEqual(rows, [(0, 0), (1, 1), (2, 2)])
        finally:
            bundle.progress.close()
            bundle.library.warehouse.close()
            bundle.library.database.close()
=======
            warehouse.materialize(partition.vid)

            # query partition.
            rows = list(islice( warehouse.query('SELECT * FROM {};'.format(partition.vid)), None, 3))

            self.assertEqual('e9ebbe12-eea4-4411-a8a4-58c4706c24a8', rows[0][1])
            self.assertEqual('e358f546-683f-476b-a8b8-184b58c550a2', rows[1][1])
            self.assertEqual('4ac8a275-72a5-427a-bb91-92b936f9f625', rows[2][1])

            # Re-open the database through Sqlalchemy, which won't have the module installed,
            # so the data can only come from materialization

            rows = list(islice(warehouse.engine.execute('SELECT * FROM {};'.format(partition.vid)), None, 3))

            self.assertEqual('e9ebbe12-eea4-4411-a8a4-58c4706c24a8', rows[0][1])
            self.assertEqual('e358f546-683f-476b-a8b8-184b58c550a2', rows[1][1])
            self.assertEqual('4ac8a275-72a5-427a-bb91-92b936f9f625', rows[2][1])


        finally:
            bundle.progress.close()
            warehouse.close()
            library.database.close()
>>>>>>> e96cf09b

    def test_index_creation(self):
        if isinstance(self, PostgreSQLTest):
            try:
                assert_valid_ambry_sources('0.1.6')
            except AssertionError:
                self.SkipTest('Need ambry_sources >= 0.1.6. Update your installation.')

        library = self.library()

        bundle = library.bundle('build.example.com-generators')
        partition = list(bundle.partitions)[0]
        self.assertTrue(os.path.exists(partition.datafile.syspath))

        warehouse = self.get_warehouse()

        print('DSN:', warehouse.dsn)

        try:

            # Index creation requires materialized tables.
            warehouse.materialize(partition.vid)

            columns = partition.table.header[1:3] # 1: skips the primary key

            # Create indexes
            warehouse.index(partition.vid,columns)

            # query partition.
            self._assert_is_indexed(warehouse, partition, columns[0])
            self._assert_is_indexed(warehouse, partition, columns[1])

            # query indexed data
            rows = warehouse.query('SELECT col1, col2 FROM {};'.format(partition.vid))
            self.assertEqual(rows, [(0, 0), (1, 1), (2, 2)])
        finally:
            bundle.progress.close()
            warehouse.close()
            library.database.close()

    @unittest.skip("This test needs a bundle that has multiple partitions of the same table")
    def test_table_install_and_query(self):
        try:
            assert_valid_ambry_sources('0.1.8')
        except AssertionError:
            self.SkipTest('Need ambry_sources >= 0.1.8. Update your installation.')

        library = self.library()

        bundle = library.bundle('build.example.com-generators')
        partition1 = list(bundle.partitions)[0]
        partition2 = list(bundle.partitions)[1]
        self.assertTrue(os.path.exists(partition1.datafile.syspath))
        self.assertTrue(os.path.exists(partition2.datafile.syspath))

        warehouse = self.get_warehouse()

        print('DSN:', warehouse.dsn)

        try:
            partition1._datafile = _get_datafile(bundle.build_fs, partition1.cache_key)
            partition2._datafile = _get_datafile(bundle.build_fs, partition2.cache_key, rows=[[3, 3], [4, 4]])

            # Install table
            library.warehouse.install(table1.vid)

            # query all partitions
            rows = library.warehouse.query('SELECT col1, col2 FROM {};'.format(table1.vid))

            # We need to sort rows before check because the order of the table partitions is unknown.
            self.assertEqual(sorted(rows), sorted([(0, 0), (1, 1), (2, 2), (3, 3), (4, 4)]))
        finally:
            bundle.progress.close()
            library.warehouse.close()
            library.database.close()

    @unittest.skip("This test needs a bundle that has multiple partitions of the same table")
    def test_query_with_union(self):
        if isinstance(self, PostgreSQLTest):
            try:
                assert_valid_ambry_sources('0.1.6')
            except AssertionError:
                self.SkipTest('Need ambry_sources >= 0.1.6. Update your installation.')
        else:
            # sqlite tests
            try:
                assert_valid_ambry_sources('0.1.8')
            except AssertionError:
                self.skipTest('Need ambry_sources >= 0.1.8. Update your installation.')

<<<<<<< HEAD
        bundle = self.import_single_bundle('build.example.com/generators')

        # The way I use to get completed bundle is wrong (correct is ingest/schema/build), but it does
        # not matter here. Hacking it to speed up the test.
        PartitionFactory._meta.sqlalchemy_session = bundle.dataset.session
        TableFactory._meta.sqlalchemy_session = bundle.dataset.session
=======
        library = self.library()
>>>>>>> e96cf09b

        bundle = library.bundle('build.example.com-generators')
        partition1 = list(bundle.partitions)[0]
        partition2 = list(bundle.partitions)[1]
        self.assertTrue(os.path.exists(partition1.datafile.syspath))
        self.assertTrue(os.path.exists(partition2.datafile.syspath))

        try:

            # execute nested query.
            query = '''
                SELECT col1, col2 FROM {}
                UNION
                SELECT col1, col2 FROM {};'''\
                .format(partition1.vid, partition2.vid)
            rows = bundle.library.warehouse.query(query)

            # We need to sort rows before check because the order of the table partitions is unknown.
            self.assertEqual(sorted(rows), sorted([(0, 0), (1, 1), (2, 2), (3, 3), (4, 4)]))
        finally:
            bundle.progress.close()
            bundle.library.warehouse.close()
            bundle.library.database.close()

# FIXME Run this test only if we have a Sqlite library
class InMemorySQLiteTest(TestBase, Mixin):

    def get_warehouse(self):
        return self.library().warehouse(dsn="sqlite:///")

# FIXME Run this test only if we have a Sqlite library
class FileSQLiteTest(TestBase, Mixin):


    def get_warehouse(self):
        return self.library().warehouse()


# FIXME: Run this test only if we have a Postgres library
class PostgreSQLTest(TestBase, Mixin):

    def get_warehouse(self):
        return self.library().warehouse()


def assert_shares_group(user=''):
    """ Checks that the given user shares group with user who executes tests.

    Args:
        user (str): system username

    Raises:
        AssertionError: if given user is not the member of the tests executor group.

    """
    assert user, 'user is required attribute.'
    import getpass
    import grp
    import pwd
    current_user_group_id = pwd.getpwnam(getpass.getuser()).pw_gid
    current_user_group = grp.getgrgid(current_user_group_id).gr_name

    other_user_groups = [g.gr_name for g in grp.getgrall() if user in g.gr_mem]
    if current_user_group not in other_user_groups:
        details_link = 'https://github.com/CivicKnowledge/ambry_sources#making-mpr-files-readable-by-postgres-user'
        raise AssertionError(
            'This test requires postgres user to be in the {} group.\n'
            'Hint: see {} for details.'.format(current_user_group, details_link))


def is_group_readable(filepath):
    """ Returns True if given file is group readable, otherwise returns False.

    Args:
        filepath (str):

    """
    st = os.stat(filepath)
    return bool(st.st_mode & stat.S_IRGRP)


def get_perm(filepath):
    return stat.S_IMODE(os.lstat(filepath)[stat.ST_MODE])


def _get_generator_source(rows=None):
    if not rows:
        rows = [
            [0, 0],
            [1, 1],
            [2, 2]]

    def gen(rows=rows):
        # generate header
        yield ['col1', 'col2']

        # generate some rows
        for row in rows:
            yield row
    return GeneratorSource(SourceSpec('foobar'), gen())


def _get_datafile(fs, path, rows=None):
    datafile = MPRowsFile(fs, path)
    datafile.load_rows(_get_generator_source(rows=rows))
    return datafile


class BundleWarehouse(TestBase):

    def test_bundle_warehouse_install(self):

        l = self.library()

        b = l.bundle('build.example.com-casters')

        wh = b.warehouse('test')
        print(wh.dsn)

        wh.clean()

        self.assertEqual(0, len(wh.list()))

        self.assertEquals('p00casters006003', wh.install('build.example.com-casters-simple'))
        self.assertEquals('p00casters004003', wh.install('build.example.com-casters-integers'))
        self.assertEquals('p00casters002003', wh.install('build.example.com-casters-simple_stats'))
        self.assertEqual('pERJQxWUVb005001', wh.materialize('build.example.com-generators-demo'))

        self.assertEqual(4, len(wh.list()))

    def test_bundle_warehouse_query(self):
        l = self.library()

        b = l.bundle('build.example.com-casters')
        wh = b.warehouse('test')
        wh.clean()

        self.assertEqual(0, len(wh.list()))

        self.assertEqual(20, sum( 1 for row in wh.query("SELECT * FROM p00casters004003")))
        self.assertEqual(6000, sum(1 for row in wh.query("SELECT * FROM p00casters006003")))
        self.assertEqual(4000, sum(1 for row in wh.query("SELECT * FROM pERJQxWUVb005001")))

        p = l.partition('p00casters004003')

        self.assertEqual(20, sum(1 for row in wh.query("SELECT * FROM {}".format(p.vname))))
        self.assertEqual(20, sum(1 for row in wh.query("SELECT * FROM {}".format(p.name))))


        self.assertEqual(3, len(wh.list()))

    def test_library_warehouse_query(self):
        l = self.library()

        b = l.bundle('build.example.com-casters')
        wh = l.warehouse()
        wh.clean()

        self.assertEqual(0, len(wh.list()))

        self.assertEqual(20, sum(1 for row in wh.query("SELECT * FROM p00casters004003")))
        self.assertEqual(6000, sum(1 for row in wh.query("SELECT * FROM p00casters006003")))
        self.assertEqual(4000, sum(1 for row in wh.query("SELECT * FROM pERJQxWUVb005001")))

        self.assertEqual(3, len(wh.list()))

    def test_library_build_from_sql(self):

        l = self.library()

        b = l.bundle('build.example.com-sql')
        wh = l.warehouse()
        wh.clean()

        for source in ['use_select', 'use_view']:

            b.ingest(sources=[source])

            b.source_schema(sources=[source])

            b.schema(sources=[source])

            b.build(sources=[source])

        self.assertEqual(20, sum(1 for _ in b.partition(table='use_select')))

        self.assertEqual(20, sum(1 for _ in b.partition(table='use_view')))
<|MERGE_RESOLUTION|>--- conflicted
+++ resolved
@@ -44,28 +44,15 @@
                 self.skipTest('Need ambry_sources >= 0.1.6. Update your installation.')
             assert_shares_group(user='postgres')
 
-<<<<<<< HEAD
-        bundle = self.import_single_bundle('build.example.com/generators')
-=======
         library = self.library()
 
         bundle = library.bundle('build.example.com-generators')
         partition = list(bundle.partitions)[0]
         self.assertTrue(os.path.exists(partition.datafile.syspath))
->>>>>>> e96cf09b
 
         warehouse = self.get_warehouse()
 
         try:
-<<<<<<< HEAD
-            partition1._datafile = _get_datafile(bundle.build_fs, partition1.cache_key)
-            rows = bundle.library.warehouse.query('SELECT * FROM {};'.format(partition1.vid))
-            self.assertEqual(rows, [(0, 0), (1, 1), (2, 2)])
-        finally:
-            bundle.progress.close()
-            bundle.library.warehouse.close()
-            bundle.library.database.close()
-=======
             # query partition.
             rows = list(islice(warehouse.query('SELECT * FROM {};'.format(partition.vid)), None, 3))
 
@@ -76,7 +63,6 @@
             bundle.progress.close()
             warehouse.close()
             library.database.close()
->>>>>>> e96cf09b
 
     def test_install_and_query_materialized_partition(self):
         # materialized view for postgres and readonly table for sqlite.
@@ -88,38 +74,16 @@
             except AssertionError:
                 self.SkipTest('Need ambry_sources >= 0.1.6. Update your installation.')
 
-<<<<<<< HEAD
-        bundle = self.import_single_bundle('build.example.com/generators')
-=======
         library = self.library()
 
         bundle = library.bundle('build.example.com-generators')
         partition = list(bundle.partitions)[0]
         self.assertTrue(os.path.exists(partition.datafile.syspath))
->>>>>>> e96cf09b
 
         warehouse = self.get_warehouse()
 
         try:
             # materialize partition (materialized view for postgres, readonly table for sqlite)
-<<<<<<< HEAD
-            bundle.library.warehouse.materialize(partition1.vid)
-
-            # query partition.
-            rows = bundle.library.warehouse.query('SELECT * FROM {};'.format(partition1.vid))
-
-            # now drop the *.mpr file and check again. Query should return the same data.
-            #
-            syspath = partition1._datafile.syspath
-            os.remove(syspath)
-            self.assertFalse(os.path.exists(syspath))
-            rows = bundle.library.warehouse.query('SELECT * FROM {};'.format(partition1.vid))
-            self.assertEqual(rows, [(0, 0), (1, 1), (2, 2)])
-        finally:
-            bundle.progress.close()
-            bundle.library.warehouse.close()
-            bundle.library.database.close()
-=======
             warehouse.materialize(partition.vid)
 
             # query partition.
@@ -143,7 +107,6 @@
             bundle.progress.close()
             warehouse.close()
             library.database.close()
->>>>>>> e96cf09b
 
     def test_index_creation(self):
         if isinstance(self, PostgreSQLTest):
@@ -234,16 +197,7 @@
             except AssertionError:
                 self.skipTest('Need ambry_sources >= 0.1.8. Update your installation.')
 
-<<<<<<< HEAD
-        bundle = self.import_single_bundle('build.example.com/generators')
-
-        # The way I use to get completed bundle is wrong (correct is ingest/schema/build), but it does
-        # not matter here. Hacking it to speed up the test.
-        PartitionFactory._meta.sqlalchemy_session = bundle.dataset.session
-        TableFactory._meta.sqlalchemy_session = bundle.dataset.session
-=======
-        library = self.library()
->>>>>>> e96cf09b
+        library = self.library()
 
         bundle = library.bundle('build.example.com-generators')
         partition1 = list(bundle.partitions)[0]
@@ -259,14 +213,14 @@
                 UNION
                 SELECT col1, col2 FROM {};'''\
                 .format(partition1.vid, partition2.vid)
-            rows = bundle.library.warehouse.query(query)
+            rows = library.warehouse.query(query)
 
             # We need to sort rows before check because the order of the table partitions is unknown.
             self.assertEqual(sorted(rows), sorted([(0, 0), (1, 1), (2, 2), (3, 3), (4, 4)]))
         finally:
             bundle.progress.close()
-            bundle.library.warehouse.close()
-            bundle.library.database.close()
+            library.warehouse.close()
+            library.database.close()
 
 # FIXME Run this test only if we have a Sqlite library
 class InMemorySQLiteTest(TestBase, Mixin):
