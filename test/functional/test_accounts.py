--- conflicted
+++ resolved
@@ -55,15 +55,11 @@
         # Delete the config and get the library again, this time from the
         # library DSN.
         rc = self.config()
-<<<<<<< HEAD
-        # print 'Removing', rc.loaded[0][0]
-        to_remove = rc.loaded[0]
+        # print 'Removing', rc.loaded[0]
+        os.remove(rc.loaded[0])
+
         assert to_remove.startswith('/tmp')
         os.remove(to_remove)
-=======
-        # print 'Removing', rc.loaded[0]
-        os.remove(rc.loaded[0])
->>>>>>> 549c14f2
 
         self.assertFalse(os.path.exists(rc.loaded[0]))
         get_runconfig.clear()  # Clear the LRU cache on the function
