""""
These are random tests used in development. They aren't meant to be comprehensive or to exercise any specific bugs. """

import unittest

from six import u

from test.test_base import TestBase
from six.moves.urllib.parse import urlparse


class Test(TestBase):

    @unittest.skip("Development Test")
    def test_install(self):
        """Test copying a bundle to a remote, then streaming it back"""
        from boto.exception import S3ResponseError
        b = self.setup_bundle('simple', source_url='temp://')
        l = b._library

        b.sync_in()

        b.run()

        self.assertEqual(1, len(list(l.bundles)))

        p = list(b.partitions)[0]
        p_vid = p.vid

        self.assertEqual(497054, int(sum(row[3] for row in p.stream(skip_header=True))))

        self.assertEqual('build', l.partition(p_vid).location)

        try:
            remote_name, path = b.checkin()
        except S3ResponseError as exc:
            if exc.status == 403:  # Forbidden.
                raise unittest.SkipTest(
                    'Skip S3 error - {}. It seems S3 credentials are not valid.'.format(exc))
            else:
                raise

        print(remote_name, path)

    @unittest.skip("Development Test")
    def test_search(self):
        """Test copying a bundle to a remote, then streaming it back"""
        from ambry.library import new_library

        l = new_library(self.get_rc())

        l.sync_remote('test')

        b = list(l.bundles)[0]
        p = list(b.partitions)[0]

        self.assertEqual(1, len(list(l.bundles)))

        self.assertEqual('remote', l.partition(p.vid).location)

        #self.assertEquals(497054, int(sum(row[3] for row in p.stream(skip_header=True))))
        #self.assertEqual(10000, len(list(p.stream(skip_header=True))))
        #self.assertEqual(10001, len(list(p.stream(skip_header=False))))

        search = l.search

        search.index_library_datasets()

        self.assertEqual([u('d000simple003'), u('p000simple002003')], list(search.list_documents()))

        print(search.search_datasets('d000simple003')[0].vid)

        print(search.search_datasets('Example')[0].vid)

        print(search.search_datasets('2010'))

    @unittest.skip("Development Test")
    def test_sequence(self):
        from ambry.orm import Database

        conf = self.get_rc()

        if 'database' in conf.dict and 'postgresql-test' in conf.dict['database']:
            dsn = conf.dict['database']['postgresql-test']
            parsed_url = urlparse(dsn)
            db_name = parsed_url.path.replace('/', '')
            self.postgres_dsn = parsed_url._replace(path='postgres').geturl()
            self.postgres_test_db = '{}_test_db1ae'.format(db_name)
            self.postgres_test_dsn = parsed_url._replace(path=self.postgres_test_db).geturl()

        db = Database(self.postgres_test_dsn)

        for i in range(10):

<<<<<<< HEAD
            print b.dataset.next_number('foobar')


    def test_cluster(self):

        # Headers from the HCI bundle
        headers = [
 ["abuse_neglect", "ind_id", "ind_definition", "reportyear", "race_eth_code", "race_eth_name", "geotype", "geotypevalue", "geoname", "county_fips", "county_name", "region_code", "region_name", "strata_name_code", "strata_name", "strata_level_name_code", "strata_level_name", "allegations_children", "total_children", "percent", "ll_95ci", "ul_95ci", "se", "rse", "ca_decile", "ca_rr", "version"],
 ["air_quality", "ind_id", "ind_definition", "reportyear", "race_eth_code", "race_eth_name", "geotype", "geotypevalue", "geoname", "county_name", "county_fips", "region_name", "region_code", "numerator", "poppt", "pm25_concentration", "ll_95ci", "ul_95ci", "se", "rse", "pm25_decile", "pm25ratio_ca", "version"],
 ["alcohol_outlets_an", "ind_id", "ind_definition", "reportyear", "race_eth_code", "race_eth_name", "geotype", "geotypevalue", "geoname", "county_fips", "county_name", "region_code", "region_name", "license_type", "numerator", "denominator", "percent", "ll_95ci", "ul_95ci", "se", "rse", "ca_decile", "ca_rr", "version"],
 ["alcohol_outlets_oy", "ind_id", "ind_definition", "reportyear", "race_eth_code", "race_eth_name", "geotype", "geotypevalue", "geoname", "county_fips", "county_name", "region_code", "region_name", "license_type", "numerator", "denominator", "percent", "ll_95ci", "ul_95ci", "se", "rse", "ca_decile", "ca_rr", "version"],
 ["food_affordability", "ind_id", "ind_definition", "reportyear", "race_eth_code", "race_eth_name", "geotype", "geotypevalue", "geoname", "county_name", "county_fips", "region_name", "region_code", "cost_yr", "median_income", "affordability_ratio", "ll95_affordability_ratio", "ul95_affordability_ratio", "se_food_afford", "rse_food_afford", "food_afford_decile", "ca_rr_affordability", "ave_fam_size", "version"],
 ["healthy_food", "ind_id", "ind_definition", "reportyear", "race_eth_name", "race_eth_code", "geotype", "geotypevalue", "geoname", "county_name", "county_fips", "region_name", "region_code", "mrfei", "ll95ci", "ul95ci", "se", "rse", "ca_decile", "ca_rr", "pop00", "version"],
 ["high_school_ed", "ind_id", "ind_definition", "reportyear", "race_eth_code", "race_eth_name", "geotype", "geotypevalue", "geoname", "county_name", "county_fips", "region_name", "region_code", "pop25pl_hs", "pop25pl", "p_hs_edatt", "se", "rse", "ll_95ci", "ul_95ci", "ca_decile", "ca_rr", "version"],
 ["household_crowding", "ind_id", "ind_definition", "reportyear", "race_eth_code", "race_eth_name", "income_level", "tenure", "crowding_cat", "geotype", "geotypevalue", "geoname", "county_name", "county_fips", "region_name", "region_code", "total_hshlds", "crowded_hshlds", "percent", "ll95ci", "ul95ci", "se", "rse", "ca_decile", "ca_rr", "version"],
 ["household_type", "ind_id", "ind_definition", "reportyear", "race_eth_code", "race_eth_name", "geotype", "geotypevalue", "geoname", "county_name", "county_fips", "region_name", "region_code", "strata_name_code", "strata_name", "strata_level_name_code", "strata_level_name", "households", "total_households", "households_percent", "ll95ci_percent", "ul95ci_percent", "percent_se", "percent_rse", "ca_decile", "ca_rr", "version"],
 ["household_type_tracts", "ind_id", "ind_definition", "reportyear", "race_eth_code", "race_eth_name", "geotype", "geotypevalue", "geoname", "county_name", "county_fips", "region_name", "region_code", "strata_name_code", "strata_name", "strata_level_name_code", "strata_level_name", "households", "total_households", "households_percent", "ll95ci_percent", "ul95ci_percent", "percent_se", "percent_rse", "ca_decile", "ca_rr", "version"],
 ["housing_cost_an", "ind_id", "ind_definition", "datasource", "reportyear", "burden", "tenure", "race_eth_code", "race_eth_name", "income_level", "geotype", "geotypevalue", "geoname", "county_name", "county_fips", "region_name", "region_code", "total_households", "burdened_households", "percent", "ll95ci", "ul95ci", "se", "rse", "ca_decile", "ca_rr", "version"],
 ["housing_cost_os", "ind_id", "ind_definition", "datasource", "reportyear", "burden", "tenure", "race_eth_code", "race_eth_name", "income_level", "geotype", "geotypevalue", "geoname", "county_name", "county_fips", "region_name", "region_code", "total_households", "burdened_households", "percent", "ll95ci", "ul95ci", "se", "rse", "ca_decile", "ca_rr", "version"],
 ["housing_cost_ty", "ind_id", "ind_definition", "datasource", "reportyear", "burden", "tenure", "race_eth_code", "race_eth_name", "income_level", "geotype", "geotypevalue", "geoname", "county_name", "county_fips", "region_name", "region_code", "total_households", "burdened_households", "percent", "ll95ci", "ul95ci", "se", "rse", "ca_decile", "ca_rr", "version"],
 ["income_inequality", "ind_id", "ind_definition", "reportyear", "race_eth_code", "race_eth_name", "geotype", "geotypevalue", "geoname", "county_name", "county_fips", "region_name", "region_code", "numerator", "households", "gini_index", "ll_95ci", "ul_95ci", "se", "rse", "ca_decile", "ca_rr", "median_hh_income", "median_hh_decile", "version"],
 ["jobs_employed_ratio", "ind_id", "ind_definition", "reportyear", "race_eth_code", "race_eth_name", "geotype", "geotypevalue", "geoname", "county_name", "county_fips", "msa_name", "msa_code", "strata_name_code", "strata_name", "strata_level_name_code", "strata_level_name", "jobs", "employed_res", "ratio", "ll_95ci", "ul_95ci", "ratio_se", "ratio_rse", "ratio_decile", "ms_rr", "version"],
 ["jobs_housing_ratio", "ind_id", "ind_definition", "reportyear", "race_eth_code", "race_eth_name", "geotype", "geotypevalue", "geoname", "county_name", "county_fips", "msa_name", "msa_code", "strata_name_code", "strata_name", "strata_level_name_code", "strata_level_name", "jobs", "housing", "ratio", "ll_95ci", "ul_95ci", "ratio_se", "ratio_rse", "ratio_decile", "ms_rr", "version"],
 ["living_wage", "ind_id", "ind_definition", "reportyear", "family_type", "race_eth_code", "race_eth_name", "geotype", "geotypevalue", "geoname", "county_name", "county_fips", "region_name", "region_code", "fam_lt_lw", "families", "pct_lt_lw", "ll_95ci", "ul_95ci", "se", "rse", "family_type_decile", "ca_rr", "livingwage", "version"],
 ["miles_traveled", "ind_id", "ind_definition", "reportyear", "geotype", "geotypevalue", "geoname", "county_name", "county_fips", "region_name", "region_code", "mode", "avmttotal", "totalpop", "mpcratio", "ll95ci_mpcratio", "ul95ci_mpcratio", "mpcratio_se", "mpcratio_rse", "ca_decile_mpcratio", "ca_rr_mpc", "areasqmi", "mpsqmiratio", "ll95ci_mpsqmiratio", "ul95ci_mpsqmiratio", "mpsqmiratio_se", "mpsqmiratio_rse", "ca_decile_mpsqmiratio", "ca_rr_mpsqmi", "groupquarters", "version"],
 ["neighborhood_change_al", "ind_id", "ind_definition", "reportyear", "race_eth_code", "race_eth_name", "geotype", "geotypevalue", "geoname", "county_name", "county_fips", "region_name", "region_code", "strata_name_code", "strata_name", "strata_level_name_code", "strata_level_name", "numberhh00_10dol", "numberhh10_10dol", "difference", "ll_95ci", "ul_95ci", "se", "rse", "place_decile", "ca_rr", "version"],
 ["neighborhood_change_ls", "ind_id", "ind_definition", "reportyear", "race_eth_code", "race_eth_name", "geotype", "geotypevalue", "geoname", "county_name", "county_fips", "region_name", "region_code", "strata_name_code", "strata_name", "strata_level_name_code", "strata_level_name", "numberhh00_10dol", "numberhh10_10dol", "difference", "ll_95ci", "ul_95ci", "se", "rse", "place_decile", "ca_rr", "version"],
 ["neighborhood_change_sy", "ind_id", "ind_definition", "reportyear", "race_eth_code", "race_eth_name", "geotype", "geotypevalue", "geoname", "county_name", "county_fips", "region_name", "region_code", "strata_name_code", "strata_name", "strata_level_name_code", "strata_level_name", "numberhh00_10dol", "numberhh10_10dol", "difference", "ll_95ci", "ul_95ci", "se", "rse", "place_decile", "ca_rr", "version"],
 ["open_space", "ind_id", "ind_definition", "reportyear", "race_eth_code", "race_eth_name", "geotype", "geotypevalue", "geoname", "county_name", "county_fips", "region_name", "region_code", "pop_park_acc", "pop2010", "p_parkacc", "ll_95ci", "ul_95ci", "se", "rse", "ca_decile", "ca_rr", "version"],
 ["ozone", "ind_id", "ind_definition", "reportyear", "race_eth_code", "race_eth_name", "geotype", "geotypevalue", "geoname", "county_name", "county_fips", "region_name", "region_code", "numerator", "poppt", "o3_unhealthy_days", "ll_95ci", "ul_95ci", "se", "rse", "ozone_decile", "o3ratio_ca", "version"],
 ["poverty_rate", "ind_id", "ind_definition", "reportyear", "race_eth_code", "race_eth_name", "geotype", "geotypevalue", "geoname", "county_name", "county_fips", "region_name", "region_code", "poverty", "totalpop", "numpov", "percent", "ll_95ci_percent", "ul_95ci_percent", "percent_se", "percent_rse", "place_decile", "ca_rr", "concentratedct", "version"],
 ["public_transit_bay", "ind_id", "ind_definition", "reportyear", "race_eth_code", "race_eth_name", "geotype", "geotypevalue", "geoname", "county_name", "county_fips", "region_name", "region_code", "pop_trans_acc", "pop2010", "p_trans_acc", "ll_95ci", "ul_95ci", "se", "rse", "mtc_decile", "mtc_rr", "version"],
 ["public_transit_sac", "ind_id", "ind_definition", "reportyear", "race_eth_code", "race_eth_name", "geotype", "geotypevalue", "geoname", "county_name", "county_fips", "region_name", "region_code", "pop_trans_acc", "pop2010", "p_trans_acc", "ll_95ci", "ul_95ci", "se", "rse", "sac_decile", "sac_rr", "version"],
 ["public_transit_sc", "ind_id", "ind_definition", "reportyear", "race_eth_code", "race_eth_name", "geotype", "geotypevalue", "geoname", "county_name", "county_fips", "region_name", "region_code", "pop_trans_acc", "pop2010", "p_trans_acc", "ll_95ci", "ul_95ci", "se", "rse", "sc_decile", "sc_rr", "version"],
 ["public_transit_sd", "ind_id", "ind_definition", "reportyear", "race_eth_code", "race_eth_name", "geotype", "geotypevalue", "geoname", "county_name", "county_fips", "region_name", "region_code", "pop_trans_acc", "pop2010", "p_trans_acc", "ll_95ci", "ul_95ci", "se", "rse", "sd_decile", "sd_rr", "version"],
 ["registered_voters", "ind_id", "ind_definition", "reportyear", "race_eth_code", "race_eth_name", "geotype", "geotypevalue", "geoname", "county_fips", "county_name", "region_code", "region_name", "type", "numerator", "denominator", "percent", "ll_95ci", "ul_95ci", "se", "rse", "ca_decile", "ca_rr", "vap", "version"],
 ["traffic_fatalities_an", "ind_id", "ind_definition", "reportyear", "geotype", "geotypevalue", "geoname", "county_name", "county_fips", "region_name", "region_code", "mode", "severity", "injuries", "totalpop", "poprate", "ll95ci_poprate", "ul95ci_poprate", "poprate_se", "poprate_rse", "ca_decile_pop", "ca_rr_poprate", "avmttotal", "avmtrate", "ll95ci_avmtrate", "ul95ci_avmtrate", "avmtrate_se", "avmtrate_rse", "ca_decile_avmt", "ca_rr_avmtrate", "groupquarters", "version"],
 ["traffic_fatalities_oy", "ind_id", "ind_definition", "reportyear", "geotype", "geotypevalue", "geoname", "county_name", "county_fips", "region_name", "region_code", "mode", "severity", "injuries", "totalpop", "poprate", "ll95ci_poprate", "ul95ci_poprate", "poprate_se", "poprate_rse", "ca_decile_pop", "ca_rr_poprate", "avmttotal", "avmtrate", "ll95ci_avmtrate", "ul95ci_avmtrate", "avmtrate_se", "avmtrate_rse", "ca_decile_avmt", "ca_rr_avmtrate", "groupquarters", "version"],
 ["transport_work", "ind_id", "ind_definition", "reportyear", "race_eth_code", "race_eth_name", "geotype", "geotypevalue", "geoname", "county_name", "county_fips", "region_name", "region_code", "mode", "mode_name", "pop_total", "pop_mode", "percent", "ll95ci_percent", "ul95ci_percent", "percent_se", "percent_rse", "ca_decile", "ca_rr", "version"],
 ["unemployment", "ind_id", "ind_definition", "reportyear", "race_eth_code", "race_eth_name", "geotype", "geotypevalue", "geoname", "county_fips", "county_name", "region_code", "region_name", "unemployment", "labor_force", "unemployment_rate", "ll_95ci", "ul_95ci", "se", "rse", "place_decile", "ca_rr", "version"],
 ["unsafe_water", "ind_id", "ind_definition", "reportyear", "race_eth_code", "race_eth_name", "geotype", "geotypevalue", "geoname", "county_fips", "county_name", "region_code", "region_name", "category", "numerator", "denominator", "percent", "ll_95ci", "ul_95ci", "se", "rse", "ca_decile", "ca_rr", "tot_pop", "coverage", "version"],
 ["unsafe_water_oy", "ind_id", "ind_definition", "reportyear", "race_eth_code", "race_eth_name", "geotype", "geotypevalue", "geoname", "county_fips", "county_name", "region_code", "region_name", "category", "numerator", "denominator", "percent", "ll_95ci", "ul_95ci", "se", "rse", "ca_decile", "ca_rr", "tot_pop", "coverage", "version"],
 ["violent_crime", "ind_id", "ind_definition", "reportyear", "race_eth_code", "race_eth_name", "geotype", "geotypevalue", "geoname", "county_name", "county_fips", "region_name", "region_code", "numerator", "denominator", "ratex1000", "ll_95ci", "ul_95ci", "se", "rse", "ca_decile", "rr_city2state", "version"],
 ["walk_bicycyle", "ind_id", "ind_definition", "reportyear", "race_eth_code", "race_eth_name", "geotype", "geotypevalue", "geoname", "county_name", "county_fips", "region_name", "region_code", "modetwk", "n_total", "n_time_mode", "percent", "ll95ci_percent", "ul95ci_percent", "percent_se", "percent_rse", "ca_decile", "ca_rr", "version"],
        ]


=======
            print(b.dataset.next_number('foobar'))
>>>>>>> cf37ff17
<|MERGE_RESOLUTION|>--- conflicted
+++ resolved
@@ -92,8 +92,7 @@
 
         for i in range(10):
 
-<<<<<<< HEAD
-            print b.dataset.next_number('foobar')
+            print(b.dataset.next_number('foobar'))
 
 
     def test_cluster(self):
@@ -140,6 +139,3 @@
         ]
 
 
-=======
-            print(b.dataset.next_number('foobar'))
->>>>>>> cf37ff17
