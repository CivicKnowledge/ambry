# -*- coding: utf-8 -*-
import os
import unittest

import fudge

from sqlalchemy import create_engine
from sqlalchemy.engine import Connection as SQLAlchemyConnection, Engine
from sqlalchemy.engine.reflection import Inspector
from sqlalchemy.exc import ProgrammingError, OperationalError
from sqlalchemy.pool import NullPool

from ambry.orm.database import get_stored_version, _validate_version, _migration_required, SCHEMA_VERSION,\
    _update_version, _is_missed, migrate
from ambry.orm.exc import DatabaseError, DatabaseMissingError
from ambry.orm.database import Database, ROOT_CONFIG_NAME_V, ROOT_CONFIG_NAME
from ambry.orm.dataset import Dataset

from ambry.run import get_runconfig

from test.test_orm.factories import DatasetFactory, TableFactory,\
    ColumnFactory, PartitionFactory

from test.test_library.asserts import assert_spec

from test.test_base import TestBase, PostgreSQLTestBase


class DatabaseTest(TestBase):

    def setUp(self):
        self.sqlite_db = Database('sqlite://')
        self.sqlite_db.create()
        fudge.clear_expectations()
        fudge.clear_calls()

    def tearDown(self):
        fudge.clear_expectations()
        fudge.clear_calls()

    # helpers
    def _assert_exists(self, model_class, **filter_kwargs):
        query = self.query(model_class)\
            .filter_by(**filter_kwargs)
        assert query.first() is not None

    def _assert_does_not_exist(self, model_class, **filter_kwargs):
        query = self.query(model_class)\
            .filter_by(**filter_kwargs)
        assert query.first() is None

    def test_initializes_path_and_driver(self):
        dsn = 'postgresql+psycopg2://ambry:secret@127.0.0.1/exampledb'
        db = Database(dsn)
        self.assertEqual(db.path, '/exampledb')
        self.assertEqual(db.driver, 'postgresql+psycopg2')

    # .create tests
    def test_creates_new_database(self):
        # first assert signatures of the functions we are going to mock did not change.
        assert_spec(self.sqlite_db._create_path, ['self'])
        assert_spec(self.sqlite_db.exists, ['self'])
        assert_spec(self.sqlite_db.create_tables, ['self'])
        assert_spec(self.sqlite_db._add_config_root, ['self'])

        # prepare state
        self.sqlite_db.exists = fudge.Fake('exists').expects_call().returns(False)
        self.sqlite_db._create_path = fudge.Fake('_create_path').expects_call()
        self.sqlite_db.create_tables = fudge.Fake('create_tables').expects_call()
        ret = self.sqlite_db.create()
        self.assertTrue(ret)
        fudge.verify()

    def test_returns_false_if_database_exists(self):

        # first assert signatures of the functions we are going to mock did not change.
        assert_spec(self.sqlite_db.exists, ['self'])

        # prepare state
        with fudge.patched_context(self.sqlite_db, 'exists', fudge.Fake('exists').expects_call().returns(True)):
            ret = self.sqlite_db.create()
            self.assertFalse(ret)
        fudge.verify()

    # ._create_path tests
    def test_makes_database_directory(self):
        # first assert signatures of the functions we are going to mock did not change.
        assert_spec(os.makedirs, ['name', 'mode'])
        assert_spec(os.path.exists, ['path'])

        # prepare state
        fake_makedirs = fudge.Fake('makedirs').expects_call()
        fake_exists = fudge.Fake('exists')\
            .expects_call()\
            .returns(False)\
            .next_call()\
            .returns(True)

        # test
        with fudge.patched_context(os, 'makedirs', fake_makedirs):
            with fudge.patched_context(os.path, 'exists', fake_exists):
                db = Database('sqlite:///test_database1.db')
                db._create_path()
        fudge.verify()

    def test_ignores_exception_if_makedirs_failed(self):
        # first assert signatures of the functions we are going to mock did not change.
        assert_spec(os.makedirs, ['name', 'mode'])

        fake_makedirs = fudge.Fake('makedirs')\
            .expects_call()\
            .raises(Exception('My fake exception'))

        fake_exists = fudge.Fake('exists')\
            .expects_call()\
            .returns(False)\
            .next_call()\
            .returns(True)

        # test
        with fudge.patched_context(os, 'makedirs', fake_makedirs):
            with fudge.patched_context(os.path, 'exists', fake_exists):
                db = Database('sqlite:///test_database1.db')
                db._create_path()
        fudge.verify()

    def test_raises_exception_if_dir_does_not_exists_after_creation_attempt(self):
        # first assert signatures of the functions we are going to mock did not change.
        assert_spec(os.makedirs, ['name', 'mode'])
        assert_spec(os.path.exists, ['path'])

        # prepare state
        fake_makedirs = fudge.Fake('makedirs')\
            .expects_call()

        fake_exists = fudge.Fake('exists')\
            .expects_call()\
            .returns(False)\
            .next_call()\
            .returns(False)

        # test
        with fudge.patched_context(os, 'makedirs', fake_makedirs):
            with fudge.patched_context(os.path, 'exists', fake_exists):
                try:
                    db = Database('sqlite:///test_database1.db')
                    db._create_path()
                except Exception as exc:
                    self.assertIn('Couldn\'t create directory', exc.message)
        fudge.verify()

    # .exists tests
    def test_sqlite_database_does_not_exists_if_file_not_found(self):
        db = Database('sqlite://no-such-file.db')
        self.assertFalse(db.exists())

    def test_returns_false_if_datasets_table_does_not_exist(self):
        # first assert signatures of the functions we are going to mock did not change.
        assert_spec(self.sqlite_db.connection.execute, ['self', 'object'])

        # prepare state
        statement = 'select 1'
        params = []

        self.sqlite_db.connection.execute = fudge.Fake()\
            .expects_call()\
            .raises(ProgrammingError(statement, params, 'orig'))

        # testing.
        ret = self.sqlite_db.exists()
        self.assertFalse(ret)

    @fudge.patch(
        'ambry.orm.database.os.path.exists')
    def test_returns_true_if_root_config_dataset_exists(self, fake_path_exists):
        # prepare state
        fake_path_exists.expects_call().returns(True)

        # testing.
        self.assertTrue(self.sqlite_db.exists())

    def test_returns_false_if_root_config_dataset_does_not_exist(self):
        self.sqlite_db.connection.execute('DELETE FROM datasets;')
        self.sqlite_db.commit()
        query = "SELECT * FROM datasets WHERE d_vid = '{}' ".format(ROOT_CONFIG_NAME_V)
        self.assertIsNone(self.sqlite_db.connection.execute(query).fetchone())
        self.assertFalse(self.sqlite_db.exists())

    # engine() tests.
    @fudge.patch(
        'ambry.orm.database._validate_version')
    def test_engine_creates_and_caches_sqlalchemy_engine(self, fake_validate):
        fake_validate.expects_call()
        db = Database('sqlite://')
        self.assertIsInstance(db.engine, Engine)
        self.assertIsInstance(db._engine, Engine)

    @fudge.patch(
        'ambry.orm.database.event',
        'ambry.orm.database._validate_version')
    def test_listens_to_connect_signal_for_sqlite_driver(self, fake_event, fake_validate):
        fake_validate.expects_call()
        fake_event.provides('listen')
        Database('sqlite://').engine

    # connection tests.
    def test_connection_creates_and_caches_new_sqlalchemy_connection(self):
        db = Database('sqlite://')
        self.assertIsInstance(db.connection, SQLAlchemyConnection)
        self.assertIsInstance(db._connection, SQLAlchemyConnection)

    def test_connection_sets_search_path_to_library_for_postgres(self):
        fake_connection = fudge.Fake('connection')\
            .provides('execute')\
            .with_args('SET search_path TO library')\
            .expects_call()

        fake_engine = fudge.Fake()\
            .provides('connect')\
            .returns(fake_connection)

        dsn = 'postgresql+psycopg2://ambry:secret@127.0.0.1/exampledb'
        db = Database(dsn)
        db._engine = fake_engine
        self.assertEqual(db.connection, fake_connection)

    def test_connection_sets_path_to_library_for_postgis(self):
        fake_connection = fudge.Fake('connection')\
            .provides('execute')\
            .with_args('SET search_path TO library')\
            .expects_call()

        fake_engine = fudge.Fake()\
            .provides('connect')\
            .returns(fake_connection)

        dsn = 'postgis+psycopg2://ambry:secret@127.0.0.1/exampledb'
        db = Database(dsn)
        db._engine = fake_engine
        self.assertEqual(db.connection, fake_connection)

    # .session tests # FIXME:

    # .open tests # FIXME:

    # .close tests
    def test_closes_session_and_connection(self):
        db = Database('sqlite://')
        with fudge.patched_context(db.session, 'close', fudge.Fake('session.close').expects_call()):
            with fudge.patched_context(db.connection, 'close', fudge.Fake('connection.close').expects_call()):
                db.close()
        fudge.verify()
        self.assertIsNone(db._session)
        self.assertIsNone(db._connection)

    # .commit tests
    def test_commit_commits_session(self):
        db = Database('sqlite://')

        # init engine and session
        db.session

        with fudge.patched_context(db._session, 'commit', fudge.Fake().expects_call()):
            db.commit()
        fudge.verify()

    def test_commit_raises_session_commit_exception(self):
        db = Database('sqlite://')

        # init engine and session
        db.session

        with fudge.patched_context(db._session, 'commit', fudge.Fake().expects_call().raises(ValueError)):
            with self.assertRaises(ValueError):
                db.commit()

        fudge.verify()

    # .rollback tests
    def test_rollbacks_session(self):
        db = Database('sqlite://')

        # init engine and session
        db.session

        with fudge.patched_context(db._session, 'rollback', fudge.Fake('session.rollback').expects_call()):
            db.rollback()
        fudge.verify()

    # .clean tests FIXME:

    # .drop tests FIXME:

    # .metadata tests FIXME:

    # .inspector tests
    def test_contains_engine_inspector(self):
        db = Database('sqlite://')
        self.assertIsInstance(db.inspector, Inspector)
        self.assertEqual(db.engine, db.inspector.engine)

    # .clone tests
    def test_clone_returns_new_instance(self):
        db = Database('sqlite://')
        new_db = db.clone()
        self.assertNotEqual(db, new_db)
        self.assertEqual(db.dsn, new_db.dsn)

    # .create_tables test
    def test_ignores_OperationalError_while_droping(self):
        db = Database('sqlite://')
        fake_drop = fudge.Fake()\
            .expects_call()\
            .raises(OperationalError('select 1;', [], 'a'))
        with fudge.patched_context(db, 'drop', fake_drop):
            db.create_tables()

    def test_creates_dataset_table(self):
        DatasetFactory._meta.sqlalchemy_session = self.sqlite_db.session

        # Now all tables are created. Can we use ORM to create datasets?
        DatasetFactory()
        self.sqlite_db.commit()

    def test_creates_table_table(self):
        DatasetFactory._meta.sqlalchemy_session = self.sqlite_db.session
        TableFactory._meta.sqlalchemy_session = self.sqlite_db.session

        # Now all tables are created. Can we use ORM to create datasets?
        ds1 = DatasetFactory()
        self.sqlite_db.commit()
        TableFactory(dataset=ds1)
        self.sqlite_db.commit()

    def test_creates_column_table(self):
        ColumnFactory._meta.sqlalchemy_session = self.sqlite_db.session

        # Now all tables are created. Can we use ORM to create columns?

        ColumnFactory()
        self.sqlite_db.commit()

    def test_creates_partition_table(self):
        DatasetFactory._meta.sqlalchemy_session = self.sqlite_db.session
        PartitionFactory._meta.sqlalchemy_session = self.sqlite_db.session

        ds1 = DatasetFactory()
        PartitionFactory(dataset=ds1)
        self.sqlite_db.commit()

    # ._add_config_root tests
    def test_creates_new_root_config(self):
        # prepare state
        db = Database('sqlite://')
        db.enable_delete = True

        # prevent _add_root_config call from create_tables
        with fudge.patched_context(db, '_add_config_root', fudge.Fake().is_a_stub()):
            db.create_tables()
        query = db.session.query
        datasets = query(Dataset).all()
        self.assertEqual(len(datasets), 0)

        # testing
        # No call real _add_config_root and check result of the call.
        db._add_config_root()
        datasets = query(Dataset).all()
        self.assertEqual(len(datasets), 1)
        self.assertEqual(datasets[0].name, ROOT_CONFIG_NAME)
        self.assertEqual(datasets[0].vname, ROOT_CONFIG_NAME_V)

    def test_closes_session_if_root_config_exists(self):

        # first assert signatures of the functions we are going to mock did not change.
        assert_spec(self.sqlite_db.close_session, ['self'])

        # testing
        with fudge.patched_context(self.sqlite_db, 'close_session', fudge.Fake('close_session').expects_call()):
            self.sqlite_db._add_config_root()
        fudge.verify()

    # .new_dataset test FIXME:

    # .root_dataset tests FIXME:

    # .dataset tests FIXME:

    # .datasets tests
    def test_returns_list_with_all_datasets(self):
        # prepare state
        DatasetFactory._meta.sqlalchemy_session = self.sqlite_db.session

        ds1 = DatasetFactory()
        ds2 = DatasetFactory()
        ds3 = DatasetFactory()

        # testing
        ret = self.sqlite_db.datasets
        self.assertIsInstance(ret, list)
        self.assertEqual(len(ret), 3)
        self.assertIn(ds1, ret)
        self.assertIn(ds2, ret)
        self.assertIn(ds3, ret)

    # .remove_dataset test
    def test_removes_dataset(self):

        # prepare state.
        DatasetFactory._meta.sqlalchemy_session = self.sqlite_db.session
        ds1 = DatasetFactory()
        self.sqlite_db.session.commit()
        ds1_vid = ds1.vid

        # testing
        self.sqlite_db.remove_dataset(ds1)
        self.assertEqual(
            self.sqlite_db.session.query(Dataset).filter_by(vid=ds1_vid).all(),
            [],
            'Dataset was not removed.')


class GetVersionTest(TestBase):

    def test_returns_user_version_from_sqlite_pragma(self):
        engine = create_engine('sqlite://')
        connection = engine.connect()
        connection.execute('PRAGMA user_version = 22')
        version = get_stored_version(connection)
        self.assertEqual(version, 22)

    def test_returns_user_version_from_postgres_table(self):
<<<<<<< HEAD
        if not self.postgres_dsn:
            # FIXME: it seems failing is better choice here.
            raise unittest.SkipTest(MISSING_POSTGRES_CONFIG_MSG)

        pg_connection = self.pg_connection()

        pg_connection.execute("CREATE SCHEMA ambrylib")

        create_table_query = '''
            CREATE TABLE ambrylib.user_version (
                version INTEGER NOT NULL); '''

        pg_connection.execute(create_table_query)
        pg_connection.execute('INSERT INTO ambrylib.user_version VALUES (22);')
        pg_connection.execute('commit')
        version = get_stored_version(pg_connection)
        self.assertEqual(version, 22)
=======
        try:
            postgres_test_db_dsn = PostgreSQLTestBase._create_postgres_test_db(get_runconfig())['test_db_dsn']
            engine = create_engine(postgres_test_db_dsn,  poolclass=NullPool)
            with engine.connect() as conn:
                create_table_query = '''
                    CREATE TABLE user_version (
                        version INTEGER NOT NULL); '''

                conn.execute(create_table_query)
                conn.execute('INSERT INTO user_version VALUES (22);')
                conn.execute('commit')
                version = get_stored_version(conn)
                self.assertEqual(version, 22)
        finally:
            PostgreSQLTestBase._drop_postgres_test_db()
>>>>>>> d548eae5


class ValidateVersionTest(unittest.TestCase):

    @fudge.patch('ambry.orm.database.get_stored_version')
    def test_raises_database_error_if_db_version_is_between_10_100(self, fake_get):
        fake_get.expects_call().returns(88)
        engine = create_engine('sqlite://')
        connection = engine.connect()
        with self.assertRaises(DatabaseError):
            _validate_version(connection)

    @fudge.patch(
        'ambry.orm.database.get_stored_version',
        'ambry.orm.database._migration_required',
        'ambry.orm.database.migrate')
    def test_runs_migrations(self, fake_get, fake_required, fake_migrate):
        fake_get.expects_call().returns(100)
        fake_required.expects_call().returns(True)
        fake_migrate.expects_call()

        engine = create_engine('sqlite://')
        connection = engine.connect()
        _validate_version(connection)


class MigrationRequiredTest(unittest.TestCase):

    def setUp(self):
        engine = create_engine('sqlite://')
        self.connection = engine.connect()

    @fudge.patch('ambry.orm.database.get_stored_version')
    def test_raises_assertion_error_if_user_has_old_code(self, fake_get):
        fake_get.expects_call().returns(SCHEMA_VERSION + 10)
        with self.assertRaises(AssertionError):
            _migration_required(self.connection)

    @fudge.patch('ambry.orm.database.get_stored_version')
    def test_returns_true_if_stored_version_is_less_than_actual(self, fake_get):
        fake_get.expects_call().returns(SCHEMA_VERSION - 1)
        self.assertTrue(_migration_required(self.connection))

    @fudge.patch('ambry.orm.database.get_stored_version')
    def test_returns_false_if_stored_version_equals_to_actual(self, fake_get):
        fake_get.expects_call().returns(SCHEMA_VERSION)
        self.assertFalse(_migration_required(self.connection))


class UpdateVersionTest(TestBase):

    def setUp(self):
        super(self.__class__, self).setUp()
        engine = create_engine('sqlite://')
        self.sqlite_connection = engine.connect()

    def test_updates_user_version_sqlite_pragma(self):
        _update_version(self.sqlite_connection, 122)
        stored_version = self.sqlite_connection.execute('PRAGMA user_version').fetchone()[0]
        self.assertEqual(stored_version, 122)

    def test_creates_user_version_postgresql_table(self):
<<<<<<< HEAD
        if not self.postgres_dsn:
            # FIXME: it seems failing is better choice here.
            raise unittest.SkipTest(MISSING_POSTGRES_CONFIG_MSG)
        pg_connection = self.pg_connection()
        _update_version(pg_connection, 123)
        version = pg_connection.execute('SELECT version FROM ambrylib.user_version;').fetchone()[0]
        self.assertEqual(version, 123)

    def test_updates_user_version_postgresql_table(self):
        if not self.postgres_dsn:
            # FIXME: it seems failing is better choice here.
            raise unittest.SkipTest(MISSING_POSTGRES_CONFIG_MSG)

        pg_connection = self.pg_connection()
        create_table_query = '''
            CREATE TABLE user_version (
                version INTEGER NOT NULL); '''

        pg_connection.execute(create_table_query)
        pg_connection.execute('INSERT INTO user_version VALUES (22);')
        pg_connection.execute('commit')

        _update_version(pg_connection, 123)
        version = pg_connection.execute('SELECT version FROM ambrylib.user_version;').fetchone()[0]
        self.assertEqual(version, 123)
=======
        try:
            postgres_test_db_dsn = PostgreSQLTestBase._create_postgres_test_db(get_runconfig())['test_db_dsn']
            engine = create_engine(postgres_test_db_dsn,  poolclass=NullPool)
            with engine.connect() as conn:
                _update_version(conn, 123)
                version = conn.execute('SELECT version FROM user_version;').fetchone()[0]
                self.assertEqual(version, 123)
        finally:
            PostgreSQLTestBase._drop_postgres_test_db()

    def test_updates_user_version_postgresql_table(self):
        try:
            postgres_test_db_dsn = PostgreSQLTestBase._create_postgres_test_db(get_runconfig())['test_db_dsn']
            engine = create_engine(postgres_test_db_dsn,  poolclass=NullPool)
            with engine.connect() as conn:
                create_table_query = '''
                    CREATE TABLE user_version (
                        version INTEGER NOT NULL); '''

                conn.execute(create_table_query)
                conn.execute('INSERT INTO user_version VALUES (22);')
                conn.execute('commit')

                _update_version(conn, 123)
                version = conn.execute('SELECT version FROM user_version;').fetchone()[0]
                self.assertEqual(version, 123)
        finally:
            PostgreSQLTestBase._drop_postgres_test_db()
>>>>>>> d548eae5

    def test_raises_DatabaseMissingError_error(self):
        with fudge.patched_context(self.sqlite_connection.engine, 'name', 'foo'):
            with self.assertRaises(DatabaseMissingError):
                _update_version(self.sqlite_connection, 1)


class IsMissedTest(unittest.TestCase):

    def setUp(self):
        engine = create_engine('sqlite://')
        self.connection = engine.connect()

    @fudge.patch(
        'ambry.orm.database.get_stored_version')
    def test_returns_true_if_migration_is_not_applied(self, fake_stored):
        fake_stored.expects_call().returns(1)
        self.assertTrue(_is_missed(self.connection, 2))

    @fudge.patch(
        'ambry.orm.database.get_stored_version')
    def test_returns_false_if_migration_applied(self, fake_stored):
        fake_stored.expects_call().returns(2)
        self.assertFalse(_is_missed(self.connection, 2))


class GetStoredVersionTest(unittest.TestCase):

    def setUp(self):
        engine = create_engine('sqlite://')
        self.connection = engine.connect()

    def test_raises_DatabaseMissingError_if_unknown_engine_connection_passed(self):
        with fudge.patched_context(self.connection.engine, 'name', 'foo'):
            with self.assertRaises(DatabaseMissingError):
                get_stored_version(self.connection)


class MigrateTest(unittest.TestCase):

    def setUp(self):
        engine = create_engine('sqlite://')
        self.connection = engine.connect()

    @fudge.patch(
        'ambry.orm.database._is_missed',
        'test.test_orm.functional.migrations.0100_init.Migration.migrate',
        'ambry.orm.database._get_all_migrations')
    def test_runs_missed_migration_and_changes_version(self, fake_is_missed, fake_migrate, fake_get):
        # prepare state.
        fake_is_missed.expects_call().returns(True)
        fake_migrate.expects_call()
        test_migrations = [
            (100, 'test.test_orm.functional.migrations.0100_init')
        ]
        fake_get.expects_call().returns(test_migrations)

        # run.
        migrate(self.connection)

        # testing.
        stored_version = self.connection.execute('PRAGMA user_version').fetchone()[0]
        self.assertEqual(stored_version, 100)

    @fudge.patch(
        'ambry.orm.database._is_missed',
        'ambry.orm.migrations.0100_init.Migration.migrate')
    def test_does_not_change_version_if_migration_failed(self, fake_is_missed, fake_migrate):
        fake_is_missed.expects_call().returns(True)
        fake_migrate.expects_call().raises(Exception('My fake exception'))
        self.connection.execute('PRAGMA user_version = 22')
        with self.assertRaises(Exception):
            migrate(self.connection)
        stored_version = self.connection.execute('PRAGMA user_version').fetchone()[0]
        self.assertEqual(stored_version, 22)<|MERGE_RESOLUTION|>--- conflicted
+++ resolved
@@ -429,25 +429,6 @@
         self.assertEqual(version, 22)
 
     def test_returns_user_version_from_postgres_table(self):
-<<<<<<< HEAD
-        if not self.postgres_dsn:
-            # FIXME: it seems failing is better choice here.
-            raise unittest.SkipTest(MISSING_POSTGRES_CONFIG_MSG)
-
-        pg_connection = self.pg_connection()
-
-        pg_connection.execute("CREATE SCHEMA ambrylib")
-
-        create_table_query = '''
-            CREATE TABLE ambrylib.user_version (
-                version INTEGER NOT NULL); '''
-
-        pg_connection.execute(create_table_query)
-        pg_connection.execute('INSERT INTO ambrylib.user_version VALUES (22);')
-        pg_connection.execute('commit')
-        version = get_stored_version(pg_connection)
-        self.assertEqual(version, 22)
-=======
         try:
             postgres_test_db_dsn = PostgreSQLTestBase._create_postgres_test_db(get_runconfig())['test_db_dsn']
             engine = create_engine(postgres_test_db_dsn,  poolclass=NullPool)
@@ -463,7 +444,6 @@
                 self.assertEqual(version, 22)
         finally:
             PostgreSQLTestBase._drop_postgres_test_db()
->>>>>>> d548eae5
 
 
 class ValidateVersionTest(unittest.TestCase):
@@ -526,33 +506,6 @@
         self.assertEqual(stored_version, 122)
 
     def test_creates_user_version_postgresql_table(self):
-<<<<<<< HEAD
-        if not self.postgres_dsn:
-            # FIXME: it seems failing is better choice here.
-            raise unittest.SkipTest(MISSING_POSTGRES_CONFIG_MSG)
-        pg_connection = self.pg_connection()
-        _update_version(pg_connection, 123)
-        version = pg_connection.execute('SELECT version FROM ambrylib.user_version;').fetchone()[0]
-        self.assertEqual(version, 123)
-
-    def test_updates_user_version_postgresql_table(self):
-        if not self.postgres_dsn:
-            # FIXME: it seems failing is better choice here.
-            raise unittest.SkipTest(MISSING_POSTGRES_CONFIG_MSG)
-
-        pg_connection = self.pg_connection()
-        create_table_query = '''
-            CREATE TABLE user_version (
-                version INTEGER NOT NULL); '''
-
-        pg_connection.execute(create_table_query)
-        pg_connection.execute('INSERT INTO user_version VALUES (22);')
-        pg_connection.execute('commit')
-
-        _update_version(pg_connection, 123)
-        version = pg_connection.execute('SELECT version FROM ambrylib.user_version;').fetchone()[0]
-        self.assertEqual(version, 123)
-=======
         try:
             postgres_test_db_dsn = PostgreSQLTestBase._create_postgres_test_db(get_runconfig())['test_db_dsn']
             engine = create_engine(postgres_test_db_dsn,  poolclass=NullPool)
@@ -581,7 +534,6 @@
                 self.assertEqual(version, 123)
         finally:
             PostgreSQLTestBase._drop_postgres_test_db()
->>>>>>> d548eae5
 
     def test_raises_DatabaseMissingError_error(self):
         with fudge.patched_context(self.sqlite_connection.engine, 'name', 'foo'):
