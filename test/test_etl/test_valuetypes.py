# -*- coding: utf-8 -*-
import os
import shutil

from ambry.orm.column import Column

from test.test_base import TestBase


class Test(TestBase):

    def setup_temp_dir(self):
        build_url = '/tmp/ambry-build-test'

        try:
            shutil.rmtree(build_url)
        except OSError:
            pass

        os.makedirs(build_url)

        return build_url

    def test_basic(self):

        from ambry.valuetype.usps import StateAbr

        sa = StateAbr('AZ')
        self.assertEqual('AZ', sa)
        self.assertEqual(4, sa.fips)
        self.assertEqual('Arizona', sa.name)

        # Convert to a FIPS code
        self.assertEqual('04', sa.fips.str)
        self.assertEqual('04000US04', str(sa.fips.geoid))
        self.assertEqual('04', str(sa.fips.tiger))
        self.assertEqual('0E04', str(sa.fips.gvid))
        self.assertEqual('Arizona', sa.fips.name)
        self.assertEqual('AZ', sa.fips.usps.fips.usps)

        from ambry.valuetype.census import AcsGeoid

        g = AcsGeoid('15000US530330018003')

        self.assertEqual('Washington', g.state.name)
        self.assertEqual('WA', g.state.usps)

    def test_clean_transform(self):
        from ambry.dbexceptions import ConfigurationError

        ct = Column.clean_transform

        self.assertEqual('^init|t1|t2|t3|t4|!except',
                         ct('!except|t1|t2|t3|t4|^init'))

        self.assertEqual('^init|t1|t2|t3|t4|!except||t1|t2|t3|t4|!except',
                         ct('t1|^init|t2|!except|t3|t4||t1|t2|!except|t3|t4'))

        self.assertEqual('^init|t1|t2|t3|t4|!except||t4',
                         ct('t1|^init|t2|!except|t3|t4||t4'))

        self.assertEqual('^init|t1|t2|t3|t4|!except',
                         ct('t1|^init|t2|!except|t3|t4||||'))

        self.assertEqual('^init|t1|t2|t3|t4|!except',
                         ct('|t1|^init|t2|!except|t3|t4||||'))

        self.assertEqual('^init', ct('^init'))

        self.assertEqual('!except', ct('!except'))

        self.assertEqual(ct('||transform2'), '||transform2')

        with self.assertRaises(ConfigurationError):  # Init in second  segment
            ct('t1|^init|t2|!except|t3|t4||t1|^init|t2|!except|t3|t4')

        with self.assertRaises(ConfigurationError):  # Two excepts in a segment
            ct('t1|^init|t2|!except|t3|t4||!except1|!except2')

        with self.assertRaises(ConfigurationError):  # Two inits in a segment
            ct('t1|^init|t2|^init|!except|t3|t4')

        c = Column(name='column', sequence_id=1, datatype='int')

        c.transform = 't1|^init|t2|!except|t3|t4'

        self.assertEqual(['init'], [e['init'] for e in c.expanded_transform])
        self.assertEqual([ ['t1', 't2', 't3', 't4']], [e['transforms'] for e in c.expanded_transform])

    def test_col_clean_transform(self):

        b = self.setup_bundle('casters')
        b.sync_in()  # Required to get bundle for cast_to_subclass to work.
        b = b.cast_to_subclass()

        for t in b.tables:
            for c in t.columns:
                print(c.name, c.transform, c.expanded_transform)

<<<<<<< HEAD

=======
    def test_table_transforms(self):

        d = self.setup_temp_dir()

        b = self.setup_bundle('casters', build_url=d, source_url=d)

        b.sync_in()  # Required to get bundle for cast_to_subclass to work.
        b = b.cast_to_subclass()
        b.ingest()
        b.schema()
        t = b.table('simple_stats')

        row_processors = b.build_caster_code(b.source('simple_stats'))

        rp = row_processors[0]

        # rp(row, row_n, scratch, accumulator, pipe, bundle, source):

        row = [1.0, 1.0, 1.0, 1, 1, 'one', 'two']

        print(rp(row, 0, {}, {}, {}, None, b, b.source('simple_stats')))
>>>>>>> 4b16c874

    def test_code_calling_pipe(self):

        from ambry.etl import CastColumns

        d = self.setup_temp_dir()
        b = self.setup_bundle('casters', build_url=d, source_url=d)
        b.sync_in()  # Required to get bundle for cast_to_subclass to work.
        b = b.cast_to_subclass()

        b.ingest()
        b.schema()

        pl = b.pipeline(source=b.source('simple_stats'))

        ccp = pl[CastColumns]

        source_table = ccp.source.source_table
        dest_table = ccp.source.dest_table

        source_headers = [c.source_header for c in source_table.columns]

        ccp.process_header(source_headers)

        self.assertEquals([1, 2.0, 4.0, 16.0, 1, 1, None, 'ONE', 'TXo', 1, 'Alabama'],
                          ccp.process_body([1.0, 1.0, 1.0, 1, 1, 'one', 'two']))

        self.assertEqual([2, 2.0, 4.0, 16.0, 1, None, 'exception', 'ONE', 'TXo', 1, 'Alabama'],
                         ccp.process_body([1.0, 1.0, 1.0, 1, 'exception', 'one', 'two']))<|MERGE_RESOLUTION|>--- conflicted
+++ resolved
@@ -97,31 +97,7 @@
             for c in t.columns:
                 print(c.name, c.transform, c.expanded_transform)
 
-<<<<<<< HEAD
 
-=======
-    def test_table_transforms(self):
-
-        d = self.setup_temp_dir()
-
-        b = self.setup_bundle('casters', build_url=d, source_url=d)
-
-        b.sync_in()  # Required to get bundle for cast_to_subclass to work.
-        b = b.cast_to_subclass()
-        b.ingest()
-        b.schema()
-        t = b.table('simple_stats')
-
-        row_processors = b.build_caster_code(b.source('simple_stats'))
-
-        rp = row_processors[0]
-
-        # rp(row, row_n, scratch, accumulator, pipe, bundle, source):
-
-        row = [1.0, 1.0, 1.0, 1, 1, 'one', 'two']
-
-        print(rp(row, 0, {}, {}, {}, None, b, b.source('simple_stats')))
->>>>>>> 4b16c874
 
     def test_code_calling_pipe(self):
 
