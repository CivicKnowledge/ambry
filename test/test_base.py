--- conflicted
+++ resolved
@@ -12,10 +12,9 @@
 ambry.util.get_logger = install_test_logger('/tmp/ambry-test.log')
 
 import unittest
-from bundles.testbundle.bundle import Bundle
-from ambry.identity import *  # @UnusedWildImport
-import time
-import logging
+from  bundles.testbundle.bundle import Bundle
+from ambry.identity import * #@UnusedWildImport
+import time, logging
 import ambry.util
 
 
@@ -23,8 +22,8 @@
 global_logger.setLevel(logging.DEBUG)
 logging.captureWarnings(True)
 
-
 class TestBase(unittest.TestCase):
+
     server_url = None
 
     def setUp(self):
@@ -38,7 +37,7 @@
         bundle = Bundle()
 
         marker = bundle.filesystem.build_path('test-marker')
-        build_dir = bundle.filesystem.build_path() + '/'  # Slash needed for rsync
+        build_dir = bundle.filesystem.build_path() + '/' # Slash needed for rsync
         save_dir = bundle.filesystem.build_path() + "-save/"
 
         return bundle, marker, build_dir, save_dir
@@ -54,7 +53,7 @@
     def copy_or_build_bundle(self):
         """Set up a clean bundle build, either by re-building the bundle, or
         by copying it from a saved bundle directory """
-
+        
         # For most cases, re-set the bundle by copying from a saved version. If
         # the bundle doesn't exist and the saved version doesn't exist, 
         # build a new one. 
@@ -67,34 +66,34 @@
             # Rebuild the bundle if the test_library.py:test_versions
             # script didn't reset the bundle at the end
             from ambry.util import rm_rf
-
             rm_rf(build_dir)
             rm_rf(save_dir)
 
         idnt = Identity.from_dict(dict(bundle.metadata.identity))
 
+
         bundle.metadata.identity = idnt.ident_dict
         bundle.metadata.names = idnt.names_dict
 
         bundle.metadata.write_to_dir()
 
         if not os.path.exists(marker):
-            global_logger.info("Build dir marker ({}) is missing".format(marker))
+            global_logger.info( "Build dir marker ({}) is missing".format(marker))
             # There is a good reason to create a seperate instance, 
             # but don't remember what it is ... 
 
             bundle.clean()
-            bundle = Bundle()
+            bundle = Bundle()   
             if not os.path.exists(save_dir):
-                global_logger.info("Save dir is missing; re-build bundle. ")
+                global_logger.info( "Save dir is missing; re-build bundle. ")
 
                 bundle.pre_prepare()
                 bundle.prepare()
                 bundle.post_prepare()
 
                 if str(bundle.identity.name.version) != '0.0.1':
-                    raise Exception("Can only save bundle if version is 0.0.1. This one is version: {} ".format(
-                        bundle.identity.name.version))
+                    raise Exception("Can only save bundle if version is 0.0.1. This one is version: {} ".format(bundle.identity.name.version))
+
 
                 bundle.pre_build()
                 bundle.build()
@@ -108,12 +107,9 @@
                 os.system("rm -rf {1}; rsync -arv {0} {1} > /dev/null ".format(build_dir, save_dir))
 
         # Always copy, just to be safe. 
-<<<<<<< HEAD
-        global_logger.info("Copying bundle from {}".format(save_dir))
-=======
         #global_logger.info(  "Copying bundle from {}".format(save_dir))
->>>>>>> 524f0d8c
         os.system("rm -rf {0}; rsync -arv {1} {0}  > /dev/null ".format(build_dir, save_dir))
+
 
     def server_library_config(self, name='default'):
 
@@ -123,18 +119,18 @@
 
     def start_server(self, config=None, name='default'):
         '''Run the Bottle server as a thread'''
-        from ambry.client.siesta import API
+        from ambry.client.siesta import  API
         import ambry.server.main
         from threading import Thread
         import time
-        from functools import partial
+        from functools import  partial
         from ambry.client.rest import RemoteLibrary
 
         if not config:
             config = self.server_library_config(name)
 
         self.server_url = "http://{}".format(config['host'])
-
+        
         global_logger.info("Checking server at: {}".format(self.server_url))
 
         a = RemoteLibrary(self.server_url)
@@ -146,51 +142,53 @@
         try:
             # An echo request to see if the server is running. 
             r = a.get_is_debug()
-
+            
             if r.object:
-                global_logger.info('Already running a debug server')
+                global_logger.info( 'Already running a debug server')
             else:
-                global_logger.info('Already running a non-debug server')
-
+                global_logger.info( 'Already running a non-debug server')
+    
             # We already have a server, so carry on
             return config
         except:
             # We'll get an exception refused eception if there is not server
-            global_logger.info('No server, starting a local debug server')
-
-        server = Thread(target=partial(ambry.server.main.test_run, config))
+            global_logger.info( 'No server, starting a local debug server')
+
+
+        server = Thread(target = partial(ambry.server.main.test_run, config) )
         server.setDaemon(True)
         server.start()
-
-        # ambry.server.bottle.debug()
-
+        
+        #ambry.server.bottle.debug()
+        
         # Wait for the server to start
-        for i in range(1, 10):  # @UnusedVariable
+        for i in range(1,10): #@UnusedVariable
             try:
                 # An echo request to see if the server is running. 
                 r = a.get_test_echo('start_server')
                 break
             except:
-                global_logger.info('Server not started yet, waiting')
+                global_logger.info( 'Server not started yet, waiting')
                 time.sleep(1)
-
+                               
         r = a.get_test_echo('start_server')
-
+        
         return config
-
+    
     def stop_server(self):
         '''Shutdown the server process by calling the close() API, then waiting for it
         to stop serving requests '''
+        
 
         import socket
         import time
         import ambry.client.exceptions as exc
         from requests.exceptions import ConnectionError
         from ambry.client.rest import RemoteLibrary
-
+        
         if not self.server_url:
             return
-
+        
         a = RemoteLibrary(self.server_url)
 
         try:
@@ -198,42 +196,44 @@
         except ConnectionError:
             # Already closed:
             return
-
+  
         if not is_debug:
             global_logger.info("Server is not debug, won't stop")
             return
         else:
             global_logger.info("Server at {} is debug, stopping".format(self.server_url))
-
+       
         # Wait for the server to shutdown
-
-        for i in range(1, 10):  # @UnusedVariable
+        
+        for i in range(1,10): #@UnusedVariable
             try:
                 a.post_close()
                 global_logger.info('Teardown: server still running, waiting')
                 time.sleep(1)
             except socket.error:
-                pass  # Just means that the socket is already closed
+                pass # Just means that the socket is already closed
             except IOError:
-                pass  # Probably just means that the socket is already closed
+                pass # Probably just means that the socket is already closed
             except ConnectionError:
-                pass  # Another way the socket can be closed. Thrown by requests library.
+                pass # Another way the socket can be closed. Thrown by requests library.
             except Exception as e:
                 global_logger.error("Got an exception while stopping: {} {}".format(type(e), e))
-                break
-
-        time.sleep(2)  # Let the socket clear
-
-    def new_rand_file(self, path, size=1024):
+                break   
+            
+        time.sleep(2) # Let the socket clear
+            
+
+    def new_rand_file(self, path, size = 1024):
 
         dir_ = os.path.dirname(path)
 
         if not os.path.isdir(dir_):
             os.makedirs(dir_)
 
-        with open(path, 'w+') as f:
+
+        with open(path,'w+') as f:
             for i in range(size):
-                f.write(str(i % 10) * 1024)
-                # f.write('\n')
+                f.write(str(i%10)*1024)
+                #f.write('\n')
 
         return path