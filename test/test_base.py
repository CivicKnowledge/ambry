"""
Created on Jun 22, 2012

@author: eric
"""
import os

import unittest

from sqlalchemy import create_engine
from sqlalchemy.pool import NullPool
from sqlalchemy.sql.expression import text

from six.moves.urllib.parse import urlparse
from six.moves import input as six_input

from ambry.identity import DatasetNumber
from ambry.orm import Database, Dataset
from ambry.orm.database import POSTGRES_SCHEMA_NAME, POSTGRES_PARTITION_SCHEMA_NAME
import ambry.run
from ambry.util import parse_url_to_dict, unparse_url_dict

MISSING_POSTGRES_CONFIG_MSG = 'PostgreSQL is not configured properly. Add test-postgres '\
    'to the database section of the ambry config.'
SAFETY_POSTFIX = 'ab1kde2'  # Prevents wrong database dropping.


class TestBase(unittest.TestCase):

<<<<<<< HEAD
    _library = None
=======
    @classmethod
    def setUpClass(cls):
        cls.dbname = os.environ.get('AMBRY_TEST_DB', 'sqlite')
        config = ambry.run.load()  # not cached; get_config is
        cls.test_dsn_key = 'test-{}'.format(cls.dbname)
        cls.library_test_dsn = config.get('database', {}).get(cls.test_dsn_key)
        cls.library_prod_dsn = config.library.database
        if not cls.library_test_dsn:
            if cls.dbname == 'sqlite':
                d = parse_url_to_dict(config.library.database)
                last_part = d['path'].split('/')[-1]
                if last_part.endswith('.db'):
                    new_last_part = last_part.replace('.db', '_test_1k.db')
                else:
                    new_last_part = last_part + '_test_1k'
                d['path'] = d['path'].rstrip(last_part) + new_last_part
                cls.library_test_dsn = unparse_url_dict(d)
            elif cls.dbname == 'postgres':
                # create test database dsn and write it to the config.
                parsed_url = urlparse(config.library.database)
                db_name = parsed_url.path.replace('/', '')
                test_db_name = '{}_test_{}'.format(db_name, SAFETY_POSTFIX)
                cls.library_test_dsn = parsed_url._replace(path=test_db_name).geturl()
        cls._is_postgres = cls.dbname == 'postgres'
        cls._is_sqlite = cls.dbname == 'sqlite'
>>>>>>> ad81e3cb

    def setUp(self):

        self.db = None
        self._library = None

        super(TestBase, self).setUp()

        # Make an array of dataset numbers, so we can refer to them with a single integer
        self.dn = [str(DatasetNumber(x, x)) for x in range(1, 10)]

<<<<<<< HEAD

=======
        self._library = None  # Will be populated if someone calls library() method.

        if self.__class__._is_postgres:
            PostgreSQLTestBase._create_postgres_test_db(test_db_dsn=self.__class__.library_test_dsn)
>>>>>>> ad81e3cb

    def tearDown(self):

        if self._library:
            self._library.close()
            if self.__class__._is_sqlite:
                try:
                    # FIXME: Ensure you are dropping test database.
                    os.remove(self._library.database.dsn.replace('sqlite:///', ''))
                except OSError:
                    pass
        if self.__class__._is_postgres:
            PostgreSQLTestBase._drop_postgres_test_db()

    def ds_params(self, n, source='source'):
        return dict(vid=self.dn[n], source=source, dataset='dataset')

    @classmethod  # So it can be called from either setUp or setUpClass
    def get_rc(cls, rewrite=True):
        """Create a new config file for test and return the RunConfig.

        This method will start with the user's default Ambry configuration, but will replace the
        library.filesystem_root with the value of filesystem.test, then depending on the value of the AMBRY_TEST_DB
        environmental variable, it will set library.database to the DSN of either database.test-sqlite or
        database.test-postgres

        """

        from fs.opener import fsopendir

        config = ambry.run.load()  # not cached; get_config is

        orig_root = config.library.filesystem_root
        root_dir = config.filesystem.test.format(root=orig_root)

        if config.library.database == cls.library_test_dsn:
            raise Exception('production database and test database can not be the same.')

        config.library.filesystem_root = root_dir
        config.library.database = cls.library_test_dsn
        config.accounts = None

        test_root = fsopendir(root_dir, create_dir=True)

        if rewrite:
            with test_root.open('.ambry.yaml', 'w', encoding='utf-8', ) as f:
                config.loaded = None
                config.dump(f)

        return ambry.run.get_runconfig(test_root.getsyspath('.ambry.yaml'))

    @classmethod
    def config(cls):
        return cls.get_rc()

    @classmethod  # So it can be called from either setUp or setUpClass
    def _get_library(cls, config):
        from ambry.library import new_library
        return new_library(config if config else cls.get_rc())

    def library(self, config=None):

        if not self._library:
            self._library = self._get_library(config)

        return self._library

    @staticmethod  # So it can be called from either setUp or setUpClass
    def _import_bundles(library, clean=True, force_import=False):

        from test import bundle_tests
        import os

        if clean:
            library.clean()
            library.create()

        bundles = list(library.bundles)

        if len(bundles) == 0 or force_import:
            library.import_bundles(os.path.dirname(bundle_tests.__file__), detach=True)

    def import_bundles(self, clean=True, force_import=False):
        """
        Import the test bundles into the library, from the test.test_bundles directory
        :param clean: If true, drop the library first.
        :param force_import: If true, force importaing even if the library already has bundles.
        :return:
        """

        library = self.library()

        self._import_bundles(library, clean, force_import)

    def import_single_bundle(self, cache_path, clean=True):
        from test import bundle_tests

        l = self.library()

        if clean:
            l.clean()
            l.create()

        orig_source = os.path.join(os.path.dirname(bundle_tests.__file__), cache_path)
        l.import_bundles(orig_source, detach=True, force=True)

        b = next(b for b in l.bundles).cast_to_subclass()
        b.clean()
        b.sync_in(force = True)
        return b

    def new_dataset(self, n=1, source='source'):
        return Dataset(**self.ds_params(n, source=source))

    def new_db_dataset(self, db, n=1, source='source'):
        return db.new_dataset(**self.ds_params(n, source=source))

    def copy_bundle_files(self, source, dest):
        from ambry.bundle.files import file_info_map
        from fs.errors import ResourceNotFoundError

        for const_name, (path, clz) in list(file_info_map.items()):
            try:
                dest.setcontents(path, source.getcontents(path))
            except ResourceNotFoundError:
                pass

    def dump_database(self, table, db):
        for row in db.connection.execute('SELECT * FROM {};'.format(table)):
            print(row)

    def new_database(self):
        # FIXME: this connection will not be closed properly in a postgres case.
        # FIXME: DEPRECATED. Use self.library.database instead.
        db = Database(self.__class__.library_test_dsn)
        db.open()
        return db

    def setup_bundle(self, name, source_url=None, build_url=None, library=None):
        """Configure a bundle from existing sources"""
        from test import bundles
        from os.path import dirname, join
        from fs.opener import fsopendir
        import yaml

        if not library:
            library = self.library()

        if not source_url:
            source_url = 'mem://source'.format(name)

        if not build_url:
            build_url = 'mem://build'.format(name)

        for fs_url in (source_url, build_url):
            d = parse_url_to_dict(fs_url)

            # For persistent fs types, make sure it is empty before the test.
            if d['scheme'] not in ('temp', 'mem'):
                assert fsopendir(fs_url).isdirempty('/')

        test_source_fs = fsopendir(join(dirname(bundles.__file__), 'example.com', name))

        config = yaml.load(test_source_fs.getcontents('bundle.yaml'))

        b = library.new_from_bundle_config(config)
        b.set_file_system(source_url=source_url, build_url=build_url)

        self.copy_bundle_files(test_source_fs, b.source_fs)

        return b


class PostgreSQLTestBase(TestBase):
    """ Base class for database tests who requires postgresql database.

    Note:
        If postgres is not installed all tests of all subclasses will be skipped.

    """

    def setUp(self):
        super(PostgreSQLTestBase, self).setUp()

        if not self.__class__._is_postgres:
            raise unittest.SkipTest('Postgres tests are disabled.')

    @classmethod
    def _drop_postgres_test_db(cls):
        if hasattr(cls, 'postgres_test_db_data'):
            # drop test database
            test_db_name = cls.postgres_test_db_data['test_db_name']
            assert test_db_name.endswith(SAFETY_POSTFIX), 'Can not drop database without safety postfix.'

            engine = create_engine(cls.postgres_test_db_data['postgres_db_dsn'])
            connection = engine.connect()
            connection.execute('COMMIT;')
            connection.execute('DROP DATABASE {};'.format(test_db_name))
            connection.execute('COMMIT;')
            connection.close()
        else:
            # database was not created.
            pass

    @classmethod
    def _create_postgres_test_db(cls, prod_db_dsn=None, test_db_dsn=None):
        assert test_db_dsn or prod_db_dsn

        if test_db_dsn:
            parsed_url = urlparse(test_db_dsn)
            postgres_user = parsed_url.username
            db_name = parsed_url.path.replace('/', '')
            test_db_name = db_name
            postgres_db_dsn = parsed_url._replace(path='postgres').geturl()
        else:
            # test db is not given, create test dsn from prod.
            parsed_url = urlparse(prod_db_dsn)
            postgres_user = parsed_url.username
            db_name = parsed_url.path.replace('/', '')
            test_db_name = '{}_test_{}'.format(db_name, SAFETY_POSTFIX)
            postgres_db_dsn = parsed_url._replace(path='postgres').geturl()
            test_db_dsn = parsed_url._replace(path=test_db_name).geturl()

        # connect to postgres database because we need to create database for tests.
        engine = create_engine(postgres_db_dsn, poolclass=NullPool)
        with engine.connect() as connection:
            # we have to close opened transaction.
            connection.execute('COMMIT;')

            # drop test database created by previuos run (control + c case).
            if cls.postgres_db_exists(test_db_name, engine):
                assert test_db_name.endswith(SAFETY_POSTFIX), 'Can not drop database without safety postfix.'
                while True:
                    delete_it = six_input(
                        '\nTest database with {} name already exists. Can I delete it (Yes|No): '
                        .format(test_db_name))
                    if delete_it.lower() == 'yes':
                        try:
                            connection.execute('DROP DATABASE {};'.format(test_db_name))
                            connection.execute('COMMIT;')
                        except:
                            connection.execute('ROLLBACK;')
                        break

                    elif delete_it.lower() == 'no':
                        break

            #
            # check for test template with required extensions.

            TEMPLATE_NAME = 'template0_ambry_test'
            cls.test_template_exists = cls.postgres_db_exists(TEMPLATE_NAME, connection)

            if not cls.test_template_exists:
                raise unittest.SkipTest(
                    'Tests require custom postgres template db named {}. '
                    'See DEVEL-README.md for details.'.format(TEMPLATE_NAME))

            query = 'CREATE DATABASE {} OWNER {} TEMPLATE {} encoding \'UTF8\';'\
                .format(test_db_name, postgres_user, TEMPLATE_NAME)
            connection.execute(query)
            connection.execute('COMMIT;')
            connection.close()

        # create db schemas needed by ambry.
        engine = create_engine(test_db_dsn, poolclass=NullPool)
        engine.execute('CREATE SCHEMA IF NOT EXISTS {};'.format(POSTGRES_SCHEMA_NAME))
        engine.execute('CREATE SCHEMA IF NOT EXISTS {};'.format(POSTGRES_PARTITION_SCHEMA_NAME))

        # verify all modules needed by tests are installed.
        with engine.connect() as conn:

            if not cls.postgres_extension_installed('pg_trgm', conn):
                raise unittest.SkipTest(
                    'Can not find template with pg_trgm extension. See DEVEL-README.md for details.')

            if not cls.postgres_extension_installed('multicorn', conn):
                raise unittest.SkipTest(
                    'Can not find template with multicorn extension. See DEVEL-README.md for details.')

        cls.postgres_test_db_data = {
            'test_db_name': test_db_name,
            'test_db_dsn': test_db_dsn,
            'postgres_db_dsn': postgres_db_dsn}
        return cls.postgres_test_db_data

    @classmethod
    def postgres_db_exists(cls, db_name, conn):
        """ Returns True if database with given name exists in the postgresql. """
        result = conn\
            .execute(
                text('SELECT 1 FROM pg_database WHERE datname=:db_name;'), db_name=db_name)\
            .fetchall()
        return result == [(1,)]

    @classmethod
    def postgres_extension_installed(cls, extension, conn):
        """ Returns True if extension with given name exists in the postgresql. """
        result = conn\
            .execute(
                text('SELECT 1 FROM pg_extension WHERE extname=:extension;'), extension=extension)\
            .fetchall()
        return result == [(1,)]




<|MERGE_RESOLUTION|>--- conflicted
+++ resolved
@@ -27,9 +27,6 @@
 
 class TestBase(unittest.TestCase):
 
-<<<<<<< HEAD
-    _library = None
-=======
     @classmethod
     def setUpClass(cls):
         cls.dbname = os.environ.get('AMBRY_TEST_DB', 'sqlite')
@@ -55,7 +52,6 @@
                 cls.library_test_dsn = parsed_url._replace(path=test_db_name).geturl()
         cls._is_postgres = cls.dbname == 'postgres'
         cls._is_sqlite = cls.dbname == 'sqlite'
->>>>>>> ad81e3cb
 
     def setUp(self):
 
@@ -67,14 +63,10 @@
         # Make an array of dataset numbers, so we can refer to them with a single integer
         self.dn = [str(DatasetNumber(x, x)) for x in range(1, 10)]
 
-<<<<<<< HEAD
-
-=======
         self._library = None  # Will be populated if someone calls library() method.
 
         if self.__class__._is_postgres:
             PostgreSQLTestBase._create_postgres_test_db(test_db_dsn=self.__class__.library_test_dsn)
->>>>>>> ad81e3cb
 
     def tearDown(self):
 
