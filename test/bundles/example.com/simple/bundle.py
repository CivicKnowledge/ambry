'''
'''

from ambry.bundle import BuildBundle


class Bundle(BuildBundle):
    ''' '''

    def __init__(self, directory=None):
        super(Bundle, self).__init__(directory)

    def build(self):
        import uuid
        import random

        for table in ('example', 'example2', 'example3'):

            p = self.partitions.new_partition(table=table)
            p.clean()

            with p.database.inserter() as ins:
                for i in range(10000):
                    row = dict()

                    row['uuid'] = str(uuid.uuid4())
                    row['int'] = random.randint(0, 100)
                    row['float'] = random.random() * 100
                    row['year'] = random.randint(0, 100)
                    row['hu100'] = random.randint(0, 100)
                    row['pop100'] = random.randint(0, 100)

                    ins.insert(row)

        p = self.partitions.new_partition(table='links')
        p.clean()

        with p.database.inserter() as ins:
            for i in range(10000):
                row = dict(example2_id=i, example3_id=i)

                ins.insert(row)

        return True

    def build_add_codes(self):
        raise Exception()
        code_key = 0

        for tn in ('example2', 'example3'):
            t = self.schema.table(tn)

            with self.session:
                for c in t.columns:
                    if c.datatype in (c.DATATYPE_INTEGER, c.DATATYPE_FLOAT) and c.name != 'id':
                        code_key += 1
<<<<<<< HEAD
                        cd = c.add_code(code_key, 'code val {}'.format(code_key))
                        
    def check_meta_html(self):
        
        print "R", self.metadata.about.processed
        print "H", self.metadata.about.processed.html
        print "T", self.metadata.about.processed.text
        
        
                        
        
=======
                        cd = c.add_code(code_key, 'code val {}'.format(code_key))
>>>>>>> 668ff30d
<|MERGE_RESOLUTION|>--- conflicted
+++ resolved
@@ -54,7 +54,6 @@
                 for c in t.columns:
                     if c.datatype in (c.DATATYPE_INTEGER, c.DATATYPE_FLOAT) and c.name != 'id':
                         code_key += 1
-<<<<<<< HEAD
                         cd = c.add_code(code_key, 'code val {}'.format(code_key))
                         
     def check_meta_html(self):
@@ -65,7 +64,4 @@
         
         
                         
-        
-=======
-                        cd = c.add_code(code_key, 'code val {}'.format(code_key))
->>>>>>> 668ff30d
+        