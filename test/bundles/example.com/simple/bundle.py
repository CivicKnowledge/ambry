--- conflicted
+++ resolved
@@ -45,7 +45,6 @@
 
     def build_add_codes(self):
         raise Exception()
-<<<<<<< HEAD
         code_key = 0
 
         for tn in ('example2', 'example3'):
@@ -65,16 +64,4 @@
         
         
                         
-        
-=======
-        # code_key = 0
-        #
-        # for tn in ('example2', 'example3'):
-        #     t = self.schema.table(tn)
-        #
-        #     with self.session:
-        #         for c in t.columns:
-        #             if c.datatype in (c.DATATYPE_INTEGER, c.DATATYPE_FLOAT) and c.name != 'id':
-        #                 code_key += 1
-        #                 cd = c.add_code(code_key, 'code val {}'.format(code_key))
->>>>>>> e3316f01
+        