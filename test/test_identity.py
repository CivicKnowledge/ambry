"""
Created on Jul 6, 2013

@author: eric
"""

import unittest
from test_base import  TestBase

from ambry.identity import *
<<<<<<< HEAD
from bundles.testbundle.bundle import Bundle
from test_base import TestBase
=======
from  bundles.testbundle.bundle import Bundle

>>>>>>> 524f0d8c


class Test(TestBase):
    def setUp(self):
<<<<<<< HEAD
=======

        super(Test,self).setUp()

>>>>>>> 524f0d8c
        self.copy_or_build_bundle()
        self.bundle = Bundle()
        self.bundle_dir = self.bundle.bundle_dir

    def tearDown(self):
        pass

    def test_id(self):
        dnn = 1000000
        rev = 100
        
        dn = DatasetNumber(dnn)
        self.assertEquals('d000004c92', str(dn))
        
        dn = DatasetNumber(dnn, rev)
        self.assertEquals('d000004c9201C', str(dn))

        self.assertEquals('d000004c9201C', str(ObjectNumber.parse(str(dn))))

        tn = TableNumber(dn, 1)

        self.assertEquals('t000004c920101C', str(tn))

        self.assertEquals('t000004c920101C', str(ObjectNumber.parse(str(tn))))

        tnnr = tn.rev(None)
        
        self.assertEquals('t000004c9201', str(tnnr))

        self.assertEquals('t000004c9201004', str(tnnr.rev(4)))

        # Other assignment classes
        
        dnn = 62 * 62 + 11
        
        dn = DatasetNumber(62 ** 3 - 1, None, 'authoritative')
        self.assertEquals('dZZZ', str(dn))
        
        dn = DatasetNumber(62 ** 3 - 1, None, 'registered')
        self.assertEquals('d00ZZZ', str(dn))
        
        dn = DatasetNumber(62 ** 3 - 1, None, 'unregistered')
        self.assertEquals('d0000ZZZ', str(dn))

        dn = DatasetNumber(62 ** 3 - 1, None, 'self')
        self.assertEquals('d000000ZZZ', str(dn))
        
        tn = TableNumber(dn, 2)
        self.assertEquals('t000000ZZZ02', str(tn))

        cn = ColumnNumber(tn, 3)
        self.assertEquals('c000000ZZZ02003', str(cn))

        pn = dn.as_partition(5)
        self.assertEquals('p000000ZZZ005', str(pn))

    def test_name(self):

        name = Name(source='Source.com',
                    dataset='data set',
                    subset='sub set',
                    variation='vari ation',
                    type='Ty-pe',
                    part='Pa?rt',
                    version='0.0.1')

        self.assertEquals(
            'source.com-data_set-sub_set-ty_pe-pa_rt-vari_ation-0.0.1',
            name.vname)

        name = Name(source='source.com', 
                    dataset='dataset', 
                    subset='subset', 
                    variation='variation', 
                    type='type', 
                    part='part', 
                    version='0.0.1')

        self.assertEquals('source.com-dataset-subset-type-part-variation',
                          str(name))
        self.assertEquals('source.com-dataset-subset-type-part-variation-0.0.1',
                          name.vname)

        name = name.clone()
        
        self.assertEquals('source.com-dataset-subset-type-part-variation',
                          str(name))
        self.assertEquals('source.com-dataset-subset-type-part-variation-0.0.1',
                          name.vname)

        part_name = PartitionName(time='time',
                                  space='space',
                                  table='table',
                                  grain='grain',
                                  format='format',
                                  segment=101,
                                  **name.dict
                                  )

        self.assertEquals(
            'source.com-dataset-subset-type-part-variation-table-time-space'
            '-grain-format-101',
            str(part_name))
        self.assertEquals(
            'source.com-dataset-subset-type-part-variation-table-time-space'
            '-grain-format-101-0.0.1',
            part_name.vname)

        part_name = part_name.clone()
        
        self.assertEquals(
            'source.com-dataset-subset-type-part-variation-table-time-space'
            '-grain-format-101',
            str(part_name))
        self.assertEquals(
            'source.com-dataset-subset-type-part-variation-table-time-space'
            '-grain-format-101-0.0.1',
            part_name.vname)

        # Name Query

        name_query = NameQuery(source='source.com', dataset='dataset', vname='foobar', type=NameQuery.NONE)

        with self.assertRaises(NotImplementedError):
            name_query.path

        d = name_query.dict

        self.assertEquals('<any>', d['subset'])
        self.assertEquals('<none>', d['type'])
        self.assertEquals('dataset', d['dataset'])

        name_query = name_query.clone()

        self.assertEquals('<any>', d['subset'])
        self.assertEquals('<none>', d['type'])
        self.assertEquals('dataset', d['dataset'])

        name_query_2 = name_query.with_none()
        
        self.assertEquals(None, name_query_2.dict['type'])

        # With a semantic version spec
        
        name = Name(source='source.com', dataset='dataset', variation='orig', version='0.0.1')
        self.assertEquals('source.com-dataset-orig-0.0.1', name.vname)
        
        name.version_major = 2
        name.version_build = ('foobar',)

        self.assertEquals('source.com-dataset-orig-2.0.1+foobar', name.vname)
        
        name = Name(source='source.com', dataset='dataset', variation='variation', version='>=0.0.1')

        self.assertEquals('source.com-dataset-variation->=0.0.1', name.vname)

        name = Name(source='source.com', dataset='dataset', variation='variation', version='0.0.1')

        self.assertEquals('source.com/dataset-variation-0.0.1', name.path)

        self.assertEquals('source.com/dataset-variation', name.source_path)

        self.assertEquals('source.com/dataset-variation-0.0.1.db', name.cache_key)

        part_name = PartitionName(time='time', space='space', table='table', grain='grain', format='format',
                                  segment='segment', **name.dict)

        self.assertEquals('source.com/dataset-variation-0.0.1/table/time-space/grain-segment', part_name.path)
         
        part_name = PartitionName(time='time', space='space', table='table', format='db', **name.dict)

        self.assertEquals('source.com-dataset-variation-table-time-space', part_name.name)
        self.assertEquals('source.com-dataset-variation-table-time-space-0.0.1', part_name.vname)
        self.assertEquals('source.com/dataset-variation-0.0.1/table/time-space', part_name.path)

        part_name = PartitionName(time='time', space='space', format='format', **name.dict)
   
        self.assertEquals('source.com/dataset-variation-0.0.1/time-space', part_name.path)

        pname = PartialPartitionName(time='time', space='space', table='table', format='csv')

        part_name = pname.promote(name)
        
        self.assertEquals('source.com-dataset-variation-table-time-space-csv-0.0.1', part_name.vname)

        # Cloning
        part_name = name.as_partition(time='time', space='space', table='table', format='geo')

        self.assertEquals('source.com-dataset-variation-table-time-space-geo-0.0.1', part_name.vname)

    def test_identity(self):
        name = Name(source='source.com', dataset='foobar', version='0.0.1', variation='orig')
        dn = DatasetNumber(10000, 1, assignment_class='registered')
        
        ident = Identity(name, dn)

        self.assertEquals('d002Bi', ident.id_)
        self.assertEquals('d002Bi001', ident.vid)
        self.assertEquals('source.com-foobar-orig', str(ident.name))
        self.assertEquals('source.com-foobar-orig-0.0.1', ident.vname)
        self.assertEquals('source.com-foobar-orig-0.0.1~d002Bi001', ident.fqname)
        self.assertEquals('source.com/foobar-orig-0.0.1', ident.path)
        self.assertEquals('source.com/foobar-orig', ident.source_path)
        self.assertEquals('source.com/foobar-orig-0.0.1.db', ident.cache_key)

        self.assertEquals('source.com-foobar-orig-0.0.1', ident.name.dict['vname'])
        
        self.assertEquals({'id', 'vid', 'revision', 'name', 'vname', 'cache_key', 'variation', 'dataset', 'source',
                           'version'}, set(ident.dict.keys()))

        self.assertIn('fqname', ident.names_dict)
        self.assertIn('vname', ident.names_dict)
        self.assertNotIn('dataset', ident.names_dict)

        self.assertIn('dataset', ident.ident_dict)
        self.assertNotIn('fqname', ident.ident_dict)

        # Clone to get a PartitionIdentity

        pi = ident.as_partition(7)
        self.assertEquals('source.com-foobar-orig-0.0.1~p002Bi007001', pi.fqname)

        pi = ident.as_partition(8, time='time', space='space', format='geo')

        self.assertEquals('source.com-foobar-orig-time-space-geo-0.0.1~p002Bi008001', pi.fqname)

        # PartitionIdentity
        part_name = PartitionName(time='time', space='space', format='geo', **name.dict)
        
        pn = PartitionNumber(dn, 500)
        
        ident = PartitionIdentity.new_subclass(part_name, pn)

        self.assertEquals(set(('id', 'vid', 'revision', 'cache_key', 'name', 'vname', 'space', 'format', 'variation',
                               'dataset', 'source', 'version', 'time')), set(ident.dict.keys()))
        
        self.assertEquals('p002Bi084', ident.id_)
        self.assertEquals('p002Bi084001', ident.vid)
        self.assertEquals('source.com-foobar-orig-time-space-geo', str(ident.name))
        self.assertEquals('source.com-foobar-orig-time-space-geo-0.0.1', ident.vname)
        self.assertEquals('source.com-foobar-orig-time-space-geo-0.0.1~p002Bi084001', ident.fqname)
        self.assertEquals('source.com/foobar-orig-0.0.1/time-space', ident.path)
        self.assertEquals('source.com/foobar-orig-0.0.1/time-space.geodb', ident.cache_key)
        
        # Updating partition names that were partially specified
        
<<<<<<< HEAD
        pnq = PartitionNameQuery(time='time', space='space', format='hdf')
        # import pprint
        # pprint.pprint(pnq.dict)
=======
        pnq = PartitionNameQuery(time = 'time',
                          space='space',
                          format='hdf'
                          )

>>>>>>> 524f0d8c

        #
        # Locations
        #


        self.assertEquals('       ', str(ident.locations))
        ident.locations.set(LocationRef.LOCATION.LIBRARY, 1)
        ident.locations.set(LocationRef.LOCATION.REMOTE, 2)
        ident.locations.set(LocationRef.LOCATION.SOURCE)
        self.assertEquals('LSR    ', str(ident.locations))

        # Partitions, converting to datasets

        ident = Identity(name, dn)
        pi = ident.as_partition(8, time='time', space='space', format='geo')

        self.assertEquals('source.com-foobar-orig-time-space-geo-0.0.1~p002Bi008001', pi.fqname)

        iid = pi.as_dataset()

        self.assertEquals(ident.fqname, iid.fqname)

    def test_identity_from_dict(self):
        from ambry.partition.sqlite import SqlitePartitionIdentity
        from ambry.partition.csv import CsvPartitionIdentity
        from ambry.partition.geo import GeoPartitionIdentity

        name = Name(source='source.com', dataset='foobar', variation='orig', version='0.0.1')
        dn = DatasetNumber(10000, 1, assignment_class='registered')

        oident = Identity(name, dn)
        opident = oident.as_partition(7)

        idict = oident.dict
        pidict = opident.dict

        ident = Identity.from_dict(idict)

        self.assertIsInstance(ident, Identity)
        self.assertEquals(ident.fqname, oident.fqname)

        ident = Identity.from_dict(pidict)
        self.assertIsInstance(ident, SqlitePartitionIdentity)
        self.assertEquals('source.com/foobar-orig-0.0.1.db', ident.cache_key)

        pidict['format'] = 'csv'
        ident = Identity.from_dict(pidict)
        self.assertIsInstance(ident, CsvPartitionIdentity)
        self.assertEquals('source.com/foobar-orig-0.0.1.csv', ident.cache_key)

        pidict['format'] = 'geo'
        ident = Identity.from_dict(pidict)
        self.assertIsInstance(ident, GeoPartitionIdentity)
        self.assertEquals('source.com/foobar-orig-0.0.1.geodb', ident.cache_key)

    def test_split(self):
        from semantic_version import Spec
        name = Name(source='source.com', dataset='foobar', version='1.2.3')
        dn = DatasetNumber(10000, 1, assignment_class='registered')

        # NOTE, version is entered as 1.2.3, but will be changed to 1.2.1 b/c
        # last digit is overridden by revision

        ident = Identity(name, dn)

        ip = Identity.classify(name)
        self.assertEquals(Name, ip.isa)
        self.assertIsNone(ip.version)

        ip = Identity.classify(ident.name)

        self.assertEquals(Name, ip.isa)
        self.assertIsNone(ip.on)
        self.assertEquals(ident.sname, ip.name)
        self.assertIsNone(ip.version)

        ip = Identity.classify(ident.vname)
        self.assertEquals(Name, ip.isa)
        self.assertIsNone(ip.on)
        self.assertEquals(ident.vname, ip.name)
        self.assertEquals(ident._name.version, str(ip.version))

        ip = Identity.classify(ident.fqname)
        self.assertEquals(DatasetNumber, ip.isa)
        self.assertEquals(ident.vname, ip.name)
        self.assertEquals(str(ip.on), str(ip.on))

        ip = Identity.classify(ident.vid)
        self.assertEquals(DatasetNumber, ip.isa)

        ip = Identity.classify(ident.id_)
        self.assertEquals(DatasetNumber, ip.isa)

        ip = Identity.classify(dn)
        self.assertEquals(DatasetNumber, ip.isa)

        ip = Identity.classify(dn.as_partition(10))
        self.assertEquals(PartitionNumber, ip.isa)

        ip = Identity.classify("source.com-foobar-orig")
        self.assertIsNone(ip.version)
        self.assertEquals('source.com-foobar-orig', ip.sname)
        self.assertIsNone(ip.vname)

        ip = Identity.classify("source.com-foobar-orig-1.2.3")
        self.assertIsInstance(ip.version, Version)
        self.assertEquals('source.com-foobar-orig', ip.sname)
        self.assertEquals('source.com-foobar-orig-1.2.3', ip.vname)

        ip = Identity.classify("source.com-foobar-orig->=1.2.3")
        self.assertIsInstance(ip.version, Spec)
        self.assertEquals('source.com-foobar-orig', ip.sname)
        self.assertIsNone(ip.vname)

        ip = Identity.classify("source.com-foobar-orig-==1.2.3")
        self.assertIsInstance(ip.version, Spec)
        self.assertEquals('source.com-foobar-orig', ip.sname)
        self.assertIsNone(ip.vname)

    def test_bundle_build(self):
        from ambry.dbexceptions import ConflictError

        bundle = Bundle()

        # Need to clear the library, or the Bundle's pre_prepare
        # will cancel the build if this version is already installed
        bundle.library.purge()

        bundle.exit_on_fatal = False
        bundle.clean()
        bundle.database.create()

        bp = bundle.partitions

        with bundle.session:
            bp._new_orm_partition(PartialPartitionName(time='t1', space='s1'))
            bp._new_orm_partition(PartialPartitionName(time='t1', space='s2'))
            bp._new_orm_partition(PartialPartitionName(time='t1', space=None))
            bp._new_orm_partition(PartialPartitionName(time='t2', space='s1'))
            bp._new_orm_partition(PartialPartitionName(time='t2', space='s2'))
            bp._new_orm_partition(PartialPartitionName(time='t2', space=None))

        with self.assertRaises(ConflictError):
            with bundle.session:
                bp._new_orm_partition(PartialPartitionName(time='t1', space='s1'))

        pnq = PartitionNameQuery(time=NameQuery.ANY, space='s1')

        names = [p.vname for p in bp._find_orm(pnq).all()]

        self.assertEqual({u'source-dataset-subset-variation-t2-s1-0.0.1',
                          u'source-dataset-subset-variation-t1-s1-0.0.1'},
                         set(names))

        names = [p.vname for p in bp._find_orm(PartitionNameQuery(space=NameQuery.ANY)).all()]

        self.assertEqual(6, len(names))

        names = [p.vname for p in bp._find_orm(PartitionNameQuery(time='t1', space=NameQuery.ANY)).all()]

        self.assertEqual({'source-dataset-subset-variation-t1-s2-0.0.1',
                          'source-dataset-subset-variation-t1-0.0.1',
                          'source-dataset-subset-variation-t1-s1-0.0.1'},
                         set(names))

        names = [p.vname for p in bp._find_orm(PartitionNameQuery(time='t1', space=NameQuery.NONE)).all()]

        self.assertEqual({'source-dataset-subset-variation-t1-0.0.1'}, set(names))

        # Start over, use a higher level function to create the partitions
        bundle.close()  # Or you'll get an OperationalError
        bundle = Bundle()
        bundle.exit_on_fatal = False
        bundle.clean()
        bundle.database.create()
        bp = bundle.partitions

        bp._new_partition(PartialPartitionName(time='t1', space='s1'))
        self.assertEquals(1, len(bp.all))

        bp._new_partition(PartialPartitionName(time='t1', space='s2'))
        self.assertEquals(2, len(bp.all))

        bp._new_partition(PartialPartitionName(time='t1', space=None))
        bp._new_partition(PartialPartitionName(time='t2', space='s1'))
        bp._new_partition(PartialPartitionName(time='t2', space='s2'))
        bp._new_partition(PartialPartitionName(time='t2', space=None))
        self.assertEquals(6, len(bp.all))

        names = [p.vname for p in bp._find_orm(PartitionNameQuery(time='t1', space=NameQuery.ANY)).all()]

        self.assertEqual({'source-dataset-subset-variation-t1-s2-0.0.1',
                          'source-dataset-subset-variation-t1-0.0.1',
                          'source-dataset-subset-variation-t1-s1-0.0.1'},
                         set(names))

        # Start over, use a higher level function to create the partitions
        bundle.close()
        bundle = Bundle()
        bundle.exit_on_fatal = False
        bundle.clean()
        bundle.database.create()
        bp = bundle.partitions

        p = bp.new_db_partition(time='t1', space='s1')
        self.assertEquals('source-dataset-subset-variation-t1-s1-0.0.1~piEGPXmDC8001001', p.identity.fqname)

        p = bp.find_or_new(time='t1', space='s2')
        self.assertEquals('source-dataset-subset-variation-t1-s2-0.0.1~piEGPXmDC8002001', p.identity.fqname)

        # Duplicate
        p = bp.find_or_new(time='t1', space='s2')
        self.assertEquals('source-dataset-subset-variation-t1-s2-0.0.1~piEGPXmDC8002001', p.identity.fqname)

<<<<<<< HEAD
        p = bp.find_or_new_geo(time='t2', space='s1')
        self.assertEquals('source-dataset-subset-variation-t2-s1-geo-0.0.1~piEGPXmDC8003001', p.identity.fqname)
=======

        p = bp.find_or_new_geo(time = 't2', space='s1')

        # Which it is depends on whether GDAL is installed.
        self.assertIn(p.identity.fqname,[
            'source-dataset-subset-variation-t2-s1-geo-0.0.1~piEGPXmDC8003001',
            'source-dataset-subset-variation-t2-s1-0.0.1~piEGPXmDC8003001' ]
        )
>>>>>>> 524f0d8c

        # Ok! Build!
        bundle.close()
        bundle = Bundle()
        bundle.exit_on_fatal = False

        bundle.clean()
        bundle.pre_prepare()
        bundle.prepare()
        bundle.post_prepare()
        bundle.pre_build()
        bundle.build_db_inserter_codes()
        bundle.post_build()

        self.assertEquals('diEGPXmDC8001', bundle.identity.vid)
        self.assertEquals('source-dataset-subset-variation', bundle.identity.sname)
        self.assertEquals('source-dataset-subset-variation-0.0.1', bundle.identity.vname)
        self.assertEquals('source-dataset-subset-variation-0.0.1~diEGPXmDC8001', bundle.identity.fqname)

<<<<<<< HEAD
    def test_number_service(self):
        # For this test, setup these access keys in the
        # Redis Server:
        #
        # redis-cli set assignment_class:test-ac-authoritative authoritative
        # redis-cli set assignment_class:test-ac-registered registered
        # redis-cli set assignment_class:fe78d179-8e61-4cc5-ba7b-263d8d3602b9 unregistered
        
        from ambry.identity import NumberServer
        from ambry.run import get_runconfig
=======
    # TODO: This test should run against a number server setup locally, not the main server.
    def x_test_number_service(self):
        
        ## For this test, setup these access keys in the
        ## Redis Server:
        ##
        ## redis-cli set assignment_class:test-ac-authoritative authoritative
        ## redis-cli set assignment_class:test-ac-registered registered
        ## redis-cli set assignment_class:fe78d179-8e61-4cc5-ba7b-263d8d3602b9 unregistered
        
        from ambry.identity import NumberServer
        from ambry.run import  get_runconfig
        from ambry.dbexceptions import ConfigurationError

>>>>>>> 524f0d8c
        rc = get_runconfig()

        try:
            ng = rc.service('numbers')
        except ConfigurationError:
            return

        # You'll need to run a local service at this address
        host = "numbers"
        port = 7977
        unregistered_key = 'fe78d179-8e61-4cc5-ba7b-263d8d3602b9'

        ns = NumberServer(host=host, port=port, key='test-ac-registered')

        n = ns.next()
        self.assertEqual(6, len(str(n)))

        # Next request is authoritative, so no need to sleep here.
        ns = NumberServer(host=host, port=port, key='test-ac-authoritative')

        n = ns.next()
        self.assertEqual(4, len(str(n)))

        ns.sleep()  # Avoid being rate limited

        # Override to use a local numbers server:
        ns = NumberServer(host=host, port=port, key=unregistered_key)
        n = ns.next()
        self.assertEqual(8, len(str(n)))

        n1 = ns.find('foobar')

        self.assertEquals(str(n1), str(ns.find('foobar')))
        self.assertEquals(str(n1), str(ns.find('foobar')))

<<<<<<< HEAD
    #
    # This test is turned off because it doesn't delete the bundle at the end,
    # so the next test fails.
    #
    def x_test_rewrite(self):
        from testbundle.bundle import Bundle
        import json
        from ambry.run import get_runconfig

        # Prepare to rewrite the bundle.yaml file.
        bundle = Bundle()
        orig = os.path.join(bundle.bundle_dir, 'bundle.yaml')
        save = os.path.join(bundle.bundle_dir, 'bundle.yaml.save')

        try:
            os.rename(orig, save)

            print 'Write to ', orig
            with open(orig, 'w') as f:
                f.write(json.dumps(
                    {
                        "identity": {
                            "dataset": "dataset1",
                            "id": "dfoo",
                            "revision": 100,
                            "source": "source1",
                            "subset": "subset1",
                            "variation": "variation1",
                            "version": "1.0.1",
                            "vid": "dfob001",
                        },
                        "about": {
                            "author": "bob@bob.com"
                        }
                    }
                ))

            get_runconfig.clear()  # clear config cache.
            bundle = Bundle()
            bundle.clean()
            bundle.pre_prepare()
            bundle.prepare()
            bundle.post_prepare()  # Does the rewrite, adding the 'names'

            # Need to clear and reload one more time for the 'names' to appear
            get_runconfig.clear()  # clear config cache.
            bundle = Bundle()
            bundle.exit_on_fatal = False

            self.assertEquals('dataset1', bundle.config.identity.dataset)
            self.assertEquals('dfoo', bundle.config.identity.id)
            self.assertEquals(100, bundle.config.identity.revision)

            self.assertEquals("source1-dataset1-subset1-variation1-1.0.100~dfoo01C", bundle.config.names.fqname)

            self.assertEquals("bob@bob.com", bundle.config.about.author)

        finally:
            os.rename(save, orig)
            self.delete_bundle()

    def test_format(self):
        name = Name(source='source.com', dataset='foobar', version='0.0.1')
        dn = DatasetNumber(10000, 1, assignment_class='registered')

        for format in ('geo', 'db'):
            pi = Identity(name, dn).as_partition(space='space', format=format)
            print type(pi), pi.path
=======

>>>>>>> 524f0d8c

    def test_time_space(self):
        name = Name(source='source.com', dataset='foobar', version='0.0.1', btime='2010P5Y', bspace='space',
                    variation='orig')

        self.assertEquals('source.com-foobar-space-2010p5y-orig-0.0.1', name.vname)
        self.assertEquals('source.com/foobar-space-2010p5y-orig-0.0.1.db', name.cache_key)
        self.assertEquals('source.com/foobar-space-2010p5y-orig-0.0.1', name.path)
        self.assertEquals('source.com/space/foobar-2010p5y-orig', name.source_path)

        return

        dn = DatasetNumber(10000, 1, assignment_class='registered')

        ident = Identity(name, dn)

        self.assertEquals('d002Bi', ident.id_)
        self.assertEquals('d002Bi001', ident.vid)
        self.assertEquals('source.com-foobar-orig', str(ident.name))
        self.assertEquals('source.com-foobar-orig-0.0.1', ident.vname)
        self.assertEquals('source.com-foobar-orig-0.0.1~d002Bi001', ident.fqname)
        self.assertEquals('source.com/foobar-orig-0.0.1', ident.path)
        self.assertEquals('source.com/foobar-orig', ident.source_path)
        self.assertEquals('source.com/foobar-orig-0.0.1.db', ident.cache_key)

        d = {
            'id': 'd002Bi',
            'source': 'source',
            'creator': 'creator',
            'dataset': 'dataset',
            'subset': 'subset',
            'btime': 'time',
            'bspace': 'space',
            'variation': 'variation',
            'revision': 1,
            'version': '0.0.1'
        }




def suite():
    test_suite = unittest.TestSuite()
    test_suite.addTest(unittest.makeSuite(Test))
    return test_suite


if __name__ == "__main__":
    # import sys;sys.argv = ['', 'Test.testName']
    unittest.main()<|MERGE_RESOLUTION|>--- conflicted
+++ resolved
@@ -8,24 +8,18 @@
 from test_base import  TestBase
 
 from ambry.identity import *
-<<<<<<< HEAD
-from bundles.testbundle.bundle import Bundle
-from test_base import TestBase
-=======
 from  bundles.testbundle.bundle import Bundle
 
->>>>>>> 524f0d8c
 
 
 class Test(TestBase):
+
     def setUp(self):
-<<<<<<< HEAD
-=======
 
         super(Test,self).setUp()
 
->>>>>>> 524f0d8c
         self.copy_or_build_bundle()
+
         self.bundle = Bundle()
         self.bundle_dir = self.bundle.bundle_dir
 
@@ -58,18 +52,18 @@
 
         # Other assignment classes
         
-        dnn = 62 * 62 + 11
-        
-        dn = DatasetNumber(62 ** 3 - 1, None, 'authoritative')
+        dnn = 62*62+11
+        
+        dn = DatasetNumber(62**3-1,None,'authoritative')
         self.assertEquals('dZZZ', str(dn))
         
-        dn = DatasetNumber(62 ** 3 - 1, None, 'registered')
+        dn = DatasetNumber(62**3-1,None,'registered')
         self.assertEquals('d00ZZZ', str(dn))
         
-        dn = DatasetNumber(62 ** 3 - 1, None, 'unregistered')
+        dn = DatasetNumber(62**3-1,None,'unregistered')
         self.assertEquals('d0000ZZZ', str(dn))
 
-        dn = DatasetNumber(62 ** 3 - 1, None, 'self')
+        dn = DatasetNumber(62**3-1,None,'self')
         self.assertEquals('d000000ZZZ', str(dn))
         
         tn = TableNumber(dn, 2)
@@ -91,9 +85,7 @@
                     part='Pa?rt',
                     version='0.0.1')
 
-        self.assertEquals(
-            'source.com-data_set-sub_set-ty_pe-pa_rt-vari_ation-0.0.1',
-            name.vname)
+        self.assertEquals('source.com-data_set-sub_set-ty_pe-pa_rt-vari_ation-0.0.1', name.vname)
 
         name = Name(source='source.com', 
                     dataset='dataset', 
@@ -103,19 +95,16 @@
                     part='part', 
                     version='0.0.1')
 
-        self.assertEquals('source.com-dataset-subset-type-part-variation',
-                          str(name))
-        self.assertEquals('source.com-dataset-subset-type-part-variation-0.0.1',
-                          name.vname)
+        self.assertEquals('source.com-dataset-subset-type-part-variation', str(name))
+        self.assertEquals('source.com-dataset-subset-type-part-variation-0.0.1', name.vname)
 
         name = name.clone()
         
-        self.assertEquals('source.com-dataset-subset-type-part-variation',
-                          str(name))
-        self.assertEquals('source.com-dataset-subset-type-part-variation-0.0.1',
-                          name.vname)
-
-        part_name = PartitionName(time='time',
+        self.assertEquals('source.com-dataset-subset-type-part-variation', str(name))
+        self.assertEquals('source.com-dataset-subset-type-part-variation-0.0.1', name.vname)        
+
+
+        part_name = PartitionName(time = 'time',
                                   space='space',
                                   table='table',
                                   grain='grain',
@@ -124,25 +113,17 @@
                                   **name.dict
                                   )
 
-        self.assertEquals(
-            'source.com-dataset-subset-type-part-variation-table-time-space'
-            '-grain-format-101',
-            str(part_name))
-        self.assertEquals(
-            'source.com-dataset-subset-type-part-variation-table-time-space'
-            '-grain-format-101-0.0.1',
-            part_name.vname)
+        self.assertEquals('source.com-dataset-subset-type-part-variation-table-time-space-grain-format-101',
+                          str(part_name))
+        self.assertEquals('source.com-dataset-subset-type-part-variation-table-time-space-grain-format-101-0.0.1',
+                          part_name.vname)
 
         part_name = part_name.clone()
         
-        self.assertEquals(
-            'source.com-dataset-subset-type-part-variation-table-time-space'
-            '-grain-format-101',
-            str(part_name))
-        self.assertEquals(
-            'source.com-dataset-subset-type-part-variation-table-time-space'
-            '-grain-format-101-0.0.1',
-            part_name.vname)
+        self.assertEquals('source.com-dataset-subset-type-part-variation-table-time-space-grain-format-101',
+                          str(part_name))
+        self.assertEquals('source.com-dataset-subset-type-part-variation-table-time-space-grain-format-101-0.0.1',
+                          part_name.vname)        
 
         # Name Query
 
@@ -153,72 +134,505 @@
 
         d = name_query.dict
 
-        self.assertEquals('<any>', d['subset'])
-        self.assertEquals('<none>', d['type'])
-        self.assertEquals('dataset', d['dataset'])
+        self.assertEquals('<any>',d['subset'])
+        self.assertEquals('<none>',d['type'])
+        self.assertEquals('dataset',d['dataset'])
 
         name_query = name_query.clone()
 
-        self.assertEquals('<any>', d['subset'])
-        self.assertEquals('<none>', d['type'])
-        self.assertEquals('dataset', d['dataset'])
+        self.assertEquals('<any>',d['subset'])
+        self.assertEquals('<none>',d['type'])
+        self.assertEquals('dataset',d['dataset'])
 
         name_query_2 = name_query.with_none()
         
-        self.assertEquals(None, name_query_2.dict['type'])
+        self.assertEquals(None,name_query_2.dict['type'])
 
         # With a semantic version spec
         
-        name = Name(source='source.com', dataset='dataset', variation='orig', version='0.0.1')
-        self.assertEquals('source.com-dataset-orig-0.0.1', name.vname)
+        name = Name(source='source.com', dataset = 'dataset', variation='orig', version='0.0.1')
+        self.assertEquals('source.com-dataset-orig-0.0.1',name.vname)  
         
         name.version_major = 2
         name.version_build = ('foobar',)
 
-        self.assertEquals('source.com-dataset-orig-2.0.1+foobar', name.vname)
-        
-        name = Name(source='source.com', dataset='dataset', variation='variation', version='>=0.0.1')
-
-        self.assertEquals('source.com-dataset-variation->=0.0.1', name.vname)
-
-        name = Name(source='source.com', dataset='dataset', variation='variation', version='0.0.1')
-
-        self.assertEquals('source.com/dataset-variation-0.0.1', name.path)
-
-        self.assertEquals('source.com/dataset-variation', name.source_path)
-
-        self.assertEquals('source.com/dataset-variation-0.0.1.db', name.cache_key)
-
-        part_name = PartitionName(time='time', space='space', table='table', grain='grain', format='format',
-                                  segment='segment', **name.dict)
-
-        self.assertEquals('source.com/dataset-variation-0.0.1/table/time-space/grain-segment', part_name.path)
+        self.assertEquals('source.com-dataset-orig-2.0.1+foobar',name.vname)  
+        
+        name = Name(source='source.com', dataset='dataset',variation='variation', version='>=0.0.1')
+
+        self.assertEquals('source.com-dataset-variation->=0.0.1',name.vname)   
+
+        name = Name(source='source.com', dataset='dataset',variation='variation', version='0.0.1')
+
+        self.assertEquals('source.com/dataset-variation-0.0.1',name.path)   
+
+        self.assertEquals('source.com/dataset-variation',name.source_path) 
+
+        self.assertEquals('source.com/dataset-variation-0.0.1.db',name.cache_key) 
+
+        part_name = PartitionName(time = 'time',
+                                  space='space',
+                                  table='table',
+                                  grain='grain',
+                                  format='format',
+                                  segment='segment',
+                                  **name.dict
+                                  )
+
+
+        self.assertEquals('source.com/dataset-variation-0.0.1/table/time-space/grain-segment',part_name.path)
          
-        part_name = PartitionName(time='time', space='space', table='table', format='db', **name.dict)
-
-        self.assertEquals('source.com-dataset-variation-table-time-space', part_name.name)
-        self.assertEquals('source.com-dataset-variation-table-time-space-0.0.1', part_name.vname)
-        self.assertEquals('source.com/dataset-variation-0.0.1/table/time-space', part_name.path)
-
-        part_name = PartitionName(time='time', space='space', format='format', **name.dict)
+        part_name = PartitionName(time = 'time',
+                                  space='space',
+                                  table='table',
+                                  format='db',
+                                  **name.dict
+                                  )
+
+
+        self.assertEquals('source.com-dataset-variation-table-time-space',part_name.name)
+        self.assertEquals('source.com-dataset-variation-table-time-space-0.0.1',part_name.vname)
+        self.assertEquals('source.com/dataset-variation-0.0.1/table/time-space',part_name.path)
+
+        part_name = PartitionName(time = 'time',
+                                  space='space',
+                                  format='format',
+                                  **name.dict
+                                  )
    
-        self.assertEquals('source.com/dataset-variation-0.0.1/time-space', part_name.path)
-
-        pname = PartialPartitionName(time='time', space='space', table='table', format='csv')
+        self.assertEquals('source.com/dataset-variation-0.0.1/time-space',part_name.path)
+
+
+        pname = PartialPartitionName(time = 'time',
+                                  space='space',
+                                  table='table',
+                                  format='csv'
+                                  )
 
         part_name = pname.promote(name)
         
-        self.assertEquals('source.com-dataset-variation-table-time-space-csv-0.0.1', part_name.vname)
+        self.assertEquals('source.com-dataset-variation-table-time-space-csv-0.0.1',part_name.vname)
 
         # Cloning
-        part_name = name.as_partition(time='time', space='space', table='table', format='geo')
-
-        self.assertEquals('source.com-dataset-variation-table-time-space-geo-0.0.1', part_name.vname)
+
+        part_name = name.as_partition(time = 'time',
+                                  space='space',
+                                  table='table',
+                                  format='geo')
+
+        self.assertEquals('source.com-dataset-variation-table-time-space-geo-0.0.1',part_name.vname)
 
     def test_identity(self):
-        name = Name(source='source.com', dataset='foobar', version='0.0.1', variation='orig')
+
+        name = Name(source='source.com', dataset='foobar',  version='0.0.1', variation='orig')
         dn = DatasetNumber(10000, 1, assignment_class='registered')
         
+        ident = Identity(name, dn)
+
+        self.assertEquals('d002Bi',ident.id_)   
+        self.assertEquals('d002Bi001',ident.vid)   
+        self.assertEquals('source.com-foobar-orig',str(ident.name))   
+        self.assertEquals('source.com-foobar-orig-0.0.1',ident.vname)   
+        self.assertEquals('source.com-foobar-orig-0.0.1~d002Bi001',ident.fqname)   
+        self.assertEquals('source.com/foobar-orig-0.0.1',ident.path) 
+        self.assertEquals('source.com/foobar-orig',ident.source_path) 
+        self.assertEquals('source.com/foobar-orig-0.0.1.db',ident.cache_key)
+
+        self.assertEquals('source.com-foobar-orig-0.0.1', ident.name.dict['vname'])
+        
+        self.assertEquals({'id','vid','revision','name', 'vname', 'cache_key',
+                               'variation', 'dataset', 'source', 'version'},
+                          set(ident.dict.keys()))
+
+        self.assertIn('fqname', ident.names_dict)
+        self.assertIn('vname', ident.names_dict)
+        self.assertNotIn('dataset', ident.names_dict)
+
+        self.assertIn('dataset', ident.ident_dict)
+        self.assertNotIn('fqname', ident.ident_dict)
+
+        # Clone to get a PartitionIdentity
+
+        pi = ident.as_partition(7)
+        self.assertEquals('source.com-foobar-orig-0.0.1~p002Bi007001',pi.fqname)
+
+        pi = ident.as_partition(8,time = 'time',
+                                  space='space',
+                                  format='geo')
+
+        self.assertEquals('source.com-foobar-orig-time-space-geo-0.0.1~p002Bi008001',pi.fqname)
+
+
+        # PartitionIdentity
+
+        part_name = PartitionName(time = 'time',
+                                  space='space',
+                                  format='geo',
+                                  **name.dict
+                                  )
+        
+        pn = PartitionNumber(dn, 500)
+        
+        ident = PartitionIdentity.new_subclass(part_name, pn)
+
+
+        self.assertEquals(set(['id','vid','revision', 'cache_key',
+                               'name', 'vname', 'space', 'format',
+                               'variation', 'dataset', 'source', 
+                               'version', 'time']), 
+                          set(ident.dict.keys()))
+        
+        self.assertEquals('p002Bi084',ident.id_)   
+        self.assertEquals('p002Bi084001',ident.vid)   
+        self.assertEquals('source.com-foobar-orig-time-space-geo',str(ident.name))
+        self.assertEquals('source.com-foobar-orig-time-space-geo-0.0.1',ident.vname)
+        self.assertEquals('source.com-foobar-orig-time-space-geo-0.0.1~p002Bi084001',ident.fqname)
+        self.assertEquals('source.com/foobar-orig-0.0.1/time-space',ident.path)
+        self.assertEquals('source.com/foobar-orig-0.0.1/time-space.geodb',ident.cache_key)
+        
+        # Updating partition names that were partially specified
+        
+        pnq = PartitionNameQuery(time = 'time',
+                          space='space',
+                          format='hdf'
+                          )
+
+
+        #
+        # Locations
+        #
+
+
+        self.assertEquals('       ', str(ident.locations))
+        ident.locations.set(LocationRef.LOCATION.LIBRARY, 1)
+        ident.locations.set(LocationRef.LOCATION.REMOTE, 2)
+        ident.locations.set(LocationRef.LOCATION.SOURCE)
+        self.assertEquals('LSR    ', str(ident.locations))
+
+        # Partitions, converting to datasets
+
+        ident = Identity(name, dn)
+        pi = ident.as_partition(8, time='time',
+                                space='space',
+                                format='geo')
+
+        self.assertEquals('source.com-foobar-orig-time-space-geo-0.0.1~p002Bi008001', pi.fqname)
+
+        iid = pi.as_dataset()
+
+        self.assertEquals(ident.fqname, iid.fqname)
+
+
+    def test_identity_from_dict(self):
+        from ambry.partition.sqlite import SqlitePartitionIdentity
+        from ambry.partition.csv import CsvPartitionIdentity
+        from ambry.partition.geo import GeoPartitionIdentity
+
+        name = Name(source='source.com', dataset='foobar',  variation='orig', version='0.0.1')
+        dn = DatasetNumber(10000, 1, assignment_class='registered')
+
+        oident = Identity(name, dn)
+        opident = oident.as_partition(7)
+
+        idict  = oident.dict
+        pidict = opident.dict
+
+        ident = Identity.from_dict(idict)
+
+        self.assertIsInstance(ident, Identity)
+        self.assertEquals(ident.fqname, oident.fqname)
+
+        ident = Identity.from_dict(pidict)
+        self.assertIsInstance(ident, SqlitePartitionIdentity)
+        self.assertEquals('source.com/foobar-orig-0.0.1.db', ident.cache_key)
+
+
+        pidict['format'] = 'csv'
+        ident = Identity.from_dict(pidict)
+        self.assertIsInstance(ident, CsvPartitionIdentity)
+        self.assertEquals('source.com/foobar-orig-0.0.1.csv', ident.cache_key)
+
+        pidict['format'] = 'geo'
+        ident = Identity.from_dict(pidict)
+        self.assertIsInstance(ident, GeoPartitionIdentity)
+        self.assertEquals('source.com/foobar-orig-0.0.1.geodb', ident.cache_key)
+
+
+    def test_split(self):
+        from semantic_version import Spec
+        name = Name(source='source.com', dataset='foobar',  version='1.2.3')
+        dn = DatasetNumber(10000, 1, assignment_class='registered')
+
+        # NOTE, version is entered as 1.2.3, but will be changed to 1.2.1 b/c
+        # last digit is overridden by revision
+
+        ident = Identity(name, dn)
+
+        ip = Identity.classify(name)
+        self.assertEquals(Name, ip.isa)
+        self.assertIsNone(ip.version)
+
+        ip = Identity.classify(ident.name)
+
+        self.assertEquals(Name, ip.isa)
+        self.assertIsNone(ip.on)
+        self.assertEquals(ident.sname, ip.name)
+        self.assertIsNone(ip.version)
+
+        ip = Identity.classify(ident.vname)
+        self.assertEquals(Name, ip.isa)
+        self.assertIsNone(ip.on)
+        self.assertEquals(ident.vname, ip.name)
+        self.assertEquals(ident._name.version, str(ip.version))
+
+        ip = Identity.classify(ident.fqname)
+        self.assertEquals(DatasetNumber, ip.isa)
+        self.assertEquals(ident.vname, ip.name)
+        self.assertEquals(str(ip.on), str(ip.on))
+
+        ip = Identity.classify(ident.vid)
+        self.assertEquals(DatasetNumber, ip.isa)
+
+        ip = Identity.classify(ident.id_)
+        self.assertEquals(DatasetNumber, ip.isa)
+
+        ip = Identity.classify(dn)
+        self.assertEquals(DatasetNumber, ip.isa)
+
+        ip = Identity.classify(dn.as_partition(10))
+        self.assertEquals(PartitionNumber, ip.isa)
+
+        ip = Identity.classify("source.com-foobar-orig")
+        self.assertIsNone(ip.version)
+        self.assertEquals('source.com-foobar-orig',ip.sname)
+        self.assertIsNone(ip.vname)
+
+        ip = Identity.classify("source.com-foobar-orig-1.2.3")
+        self.assertIsInstance(ip.version, Version)
+        self.assertEquals('source.com-foobar-orig',ip.sname)
+        self.assertEquals('source.com-foobar-orig-1.2.3',ip.vname)
+
+        ip = Identity.classify("source.com-foobar-orig->=1.2.3")
+        self.assertIsInstance(ip.version, Spec)
+        self.assertEquals('source.com-foobar-orig',ip.sname)
+        self.assertIsNone(ip.vname)
+
+        ip = Identity.classify("source.com-foobar-orig-==1.2.3")
+        self.assertIsInstance(ip.version, Spec)
+        self.assertEquals('source.com-foobar-orig',ip.sname)
+        self.assertIsNone(ip.vname)
+
+
+    def test_bundle_build(self):
+
+        from ambry.dbexceptions import ConflictError
+
+        bundle = Bundle()
+
+        # Need to clear the library, or the Bundle's pre_prepare
+        # will cancel the build if this version is already installed
+        bundle.library.purge()
+
+        bundle.exit_on_fatal = False
+        bundle.clean()
+        bundle.database.create()
+
+        bp = bundle.partitions
+
+        with bundle.session:
+            bp._new_orm_partition(PartialPartitionName(time = 't1', space='s1'))
+            bp._new_orm_partition(PartialPartitionName(time = 't1', space='s2'))
+            bp._new_orm_partition(PartialPartitionName(time = 't1', space=None))
+            bp._new_orm_partition(PartialPartitionName(time = 't2', space='s1'))
+            bp._new_orm_partition(PartialPartitionName(time = 't2', space='s2'))
+            bp._new_orm_partition(PartialPartitionName(time = 't2', space=None))
+
+
+        with self.assertRaises(ConflictError):
+            with bundle.session:
+                bp._new_orm_partition(PartialPartitionName(time = 't1', space='s1'))
+
+        pnq = PartitionNameQuery(time=NameQuery.ANY, space='s1')
+
+        names = [p.vname
+                 for p in bp._find_orm(pnq).all()]
+
+
+        self.assertEqual({u'source-dataset-subset-variation-t2-s1-0.0.1',
+                          u'source-dataset-subset-variation-t1-s1-0.0.1'},
+                         set(names))
+
+        names = [p.vname
+                 for p in bp._find_orm(PartitionNameQuery(space=NameQuery.ANY)).all()]
+
+        self.assertEqual(6,len(names))
+
+        names = [p.vname
+                 for p in bp._find_orm(PartitionNameQuery(time='t1',space=NameQuery.ANY)).all()]
+
+        self.assertEqual({'source-dataset-subset-variation-t1-s2-0.0.1',
+                              'source-dataset-subset-variation-t1-0.0.1',
+                              'source-dataset-subset-variation-t1-s1-0.0.1'},
+                         set(names))
+
+
+        names = [p.vname
+                 for p in bp._find_orm(PartitionNameQuery(time='t1',space=NameQuery.NONE)).all()]
+
+        self.assertEqual({'source-dataset-subset-variation-t1-0.0.1'},
+                         set(names))
+
+        # Start over, use a higher level function to create the partitions
+
+        bundle.close() # Or you'll get an OperationalError
+        bundle = Bundle()
+        bundle.exit_on_fatal = False
+        bundle.clean()
+        bundle.database.create()
+        bp = bundle.partitions
+
+        bp._new_partition(PartialPartitionName(time = 't1', space='s1'))
+        self.assertEquals(1, len(bp.all))
+
+        bp._new_partition(PartialPartitionName(time = 't1', space='s2'))
+        self.assertEquals(2, len(bp.all))
+
+        bp._new_partition(PartialPartitionName(time = 't1', space=None))
+        bp._new_partition(PartialPartitionName(time = 't2', space='s1'))
+        bp._new_partition(PartialPartitionName(time = 't2', space='s2'))
+        bp._new_partition(PartialPartitionName(time = 't2', space=None))
+        self.assertEquals(6, len(bp.all))
+
+        names = [p.vname
+                 for p in bp._find_orm(PartitionNameQuery(time='t1',space=NameQuery.ANY)).all()]
+
+        self.assertEqual({'source-dataset-subset-variation-t1-s2-0.0.1',
+                              'source-dataset-subset-variation-t1-0.0.1',
+                              'source-dataset-subset-variation-t1-s1-0.0.1'},
+                         set(names))
+
+
+        # Start over, use a higher level function to create the partitions
+        bundle.close()
+        bundle = Bundle()
+        bundle.exit_on_fatal = False
+        bundle.clean()
+        bundle.database.create()
+        bp = bundle.partitions
+
+        p = bp.new_db_partition(time = 't1', space='s1')
+        self.assertEquals('source-dataset-subset-variation-t1-s1-0.0.1~piEGPXmDC8001001', p.identity.fqname)
+
+        p = bp.find_or_new(time = 't1', space='s2')
+        self.assertEquals('source-dataset-subset-variation-t1-s2-0.0.1~piEGPXmDC8002001', p.identity.fqname)
+
+        # Duplicate
+        p = bp.find_or_new(time = 't1', space='s2')
+        self.assertEquals('source-dataset-subset-variation-t1-s2-0.0.1~piEGPXmDC8002001', p.identity.fqname)
+
+
+        p = bp.find_or_new_geo(time = 't2', space='s1')
+
+        # Which it is depends on whether GDAL is installed.
+        self.assertIn(p.identity.fqname,[
+            'source-dataset-subset-variation-t2-s1-geo-0.0.1~piEGPXmDC8003001',
+            'source-dataset-subset-variation-t2-s1-0.0.1~piEGPXmDC8003001' ]
+        )
+
+
+        # Ok! Build!
+
+        bundle.close()
+        bundle = Bundle()
+        bundle.exit_on_fatal = False
+
+        bundle.clean()
+        bundle.pre_prepare()
+        bundle.prepare()
+        bundle.post_prepare()
+        bundle.pre_build()
+        bundle.build_db_inserter_codes()
+        bundle.post_build()
+
+        self.assertEquals('diEGPXmDC8001',bundle.identity.vid)
+        self.assertEquals('source-dataset-subset-variation',bundle.identity.sname)
+        self.assertEquals('source-dataset-subset-variation-0.0.1',bundle.identity.vname)
+        self.assertEquals('source-dataset-subset-variation-0.0.1~diEGPXmDC8001',bundle.identity.fqname)
+
+    # TODO: This test should run against a number server setup locally, not the main server.
+    def x_test_number_service(self):
+        
+        ## For this test, setup these access keys in the
+        ## Redis Server:
+        ##
+        ## redis-cli set assignment_class:test-ac-authoritative authoritative
+        ## redis-cli set assignment_class:test-ac-registered registered
+        ## redis-cli set assignment_class:fe78d179-8e61-4cc5-ba7b-263d8d3602b9 unregistered
+        
+        from ambry.identity import NumberServer
+        from ambry.run import  get_runconfig
+        from ambry.dbexceptions import ConfigurationError
+
+        rc = get_runconfig()
+
+        try:
+            ng = rc.service('numbers')
+        except ConfigurationError:
+            return
+
+        # You'll need to run a local service at this address
+        host = "numbers"
+        port = 7977
+        unregistered_key = 'fe78d179-8e61-4cc5-ba7b-263d8d3602b9'
+
+        ns = NumberServer(host=host, port=port, key='test-ac-registered')
+
+        n = ns.next()
+        self.assertEqual(6,len(str(n)))
+
+        # Next request is authoritative, so no need to sleep here.
+
+
+        ns = NumberServer(host=host, port=port, key='test-ac-authoritative')
+
+        n = ns.next()
+        self.assertEqual(4,len(str(n)))
+
+        ns.sleep() # Avoid being rate limited
+
+        # Override to use a local numbers server:
+
+
+        ns = NumberServer(host=host, port=port, key= unregistered_key)
+        n = ns.next()
+        self.assertEqual(8,len(str(n)))
+
+        n1 = ns.find('foobar')
+
+        self.assertEquals(str(n1), str(ns.find('foobar')))
+        self.assertEquals(str(n1), str(ns.find('foobar')))
+
+
+
+
+    def test_time_space(self):
+
+        name = Name(source='source.com',
+                    dataset='foobar',
+                    version='0.0.1',
+                    btime='2010P5Y',
+                    bspace='space',
+                    variation='orig')
+
+        self.assertEquals('source.com-foobar-space-2010p5y-orig-0.0.1', name.vname)
+        self.assertEquals('source.com/foobar-space-2010p5y-orig-0.0.1.db', name.cache_key)
+        self.assertEquals('source.com/foobar-space-2010p5y-orig-0.0.1', name.path)
+        self.assertEquals('source.com/space/foobar-2010p5y-orig', name.source_path)
+
+        return
+
+        dn = DatasetNumber(10000, 1, assignment_class='registered')
+
         ident = Identity(name, dn)
 
         self.assertEquals('d002Bi', ident.id_)
@@ -230,486 +644,29 @@
         self.assertEquals('source.com/foobar-orig', ident.source_path)
         self.assertEquals('source.com/foobar-orig-0.0.1.db', ident.cache_key)
 
-        self.assertEquals('source.com-foobar-orig-0.0.1', ident.name.dict['vname'])
-        
-        self.assertEquals({'id', 'vid', 'revision', 'name', 'vname', 'cache_key', 'variation', 'dataset', 'source',
-                           'version'}, set(ident.dict.keys()))
-
-        self.assertIn('fqname', ident.names_dict)
-        self.assertIn('vname', ident.names_dict)
-        self.assertNotIn('dataset', ident.names_dict)
-
-        self.assertIn('dataset', ident.ident_dict)
-        self.assertNotIn('fqname', ident.ident_dict)
-
-        # Clone to get a PartitionIdentity
-
-        pi = ident.as_partition(7)
-        self.assertEquals('source.com-foobar-orig-0.0.1~p002Bi007001', pi.fqname)
-
-        pi = ident.as_partition(8, time='time', space='space', format='geo')
-
-        self.assertEquals('source.com-foobar-orig-time-space-geo-0.0.1~p002Bi008001', pi.fqname)
-
-        # PartitionIdentity
-        part_name = PartitionName(time='time', space='space', format='geo', **name.dict)
-        
-        pn = PartitionNumber(dn, 500)
-        
-        ident = PartitionIdentity.new_subclass(part_name, pn)
-
-        self.assertEquals(set(('id', 'vid', 'revision', 'cache_key', 'name', 'vname', 'space', 'format', 'variation',
-                               'dataset', 'source', 'version', 'time')), set(ident.dict.keys()))
-        
-        self.assertEquals('p002Bi084', ident.id_)
-        self.assertEquals('p002Bi084001', ident.vid)
-        self.assertEquals('source.com-foobar-orig-time-space-geo', str(ident.name))
-        self.assertEquals('source.com-foobar-orig-time-space-geo-0.0.1', ident.vname)
-        self.assertEquals('source.com-foobar-orig-time-space-geo-0.0.1~p002Bi084001', ident.fqname)
-        self.assertEquals('source.com/foobar-orig-0.0.1/time-space', ident.path)
-        self.assertEquals('source.com/foobar-orig-0.0.1/time-space.geodb', ident.cache_key)
-        
-        # Updating partition names that were partially specified
-        
-<<<<<<< HEAD
-        pnq = PartitionNameQuery(time='time', space='space', format='hdf')
-        # import pprint
-        # pprint.pprint(pnq.dict)
-=======
-        pnq = PartitionNameQuery(time = 'time',
-                          space='space',
-                          format='hdf'
-                          )
-
->>>>>>> 524f0d8c
-
-        #
-        # Locations
-        #
-
-
-        self.assertEquals('       ', str(ident.locations))
-        ident.locations.set(LocationRef.LOCATION.LIBRARY, 1)
-        ident.locations.set(LocationRef.LOCATION.REMOTE, 2)
-        ident.locations.set(LocationRef.LOCATION.SOURCE)
-        self.assertEquals('LSR    ', str(ident.locations))
-
-        # Partitions, converting to datasets
-
-        ident = Identity(name, dn)
-        pi = ident.as_partition(8, time='time', space='space', format='geo')
-
-        self.assertEquals('source.com-foobar-orig-time-space-geo-0.0.1~p002Bi008001', pi.fqname)
-
-        iid = pi.as_dataset()
-
-        self.assertEquals(ident.fqname, iid.fqname)
-
-    def test_identity_from_dict(self):
-        from ambry.partition.sqlite import SqlitePartitionIdentity
-        from ambry.partition.csv import CsvPartitionIdentity
-        from ambry.partition.geo import GeoPartitionIdentity
-
-        name = Name(source='source.com', dataset='foobar', variation='orig', version='0.0.1')
-        dn = DatasetNumber(10000, 1, assignment_class='registered')
-
-        oident = Identity(name, dn)
-        opident = oident.as_partition(7)
-
-        idict = oident.dict
-        pidict = opident.dict
-
-        ident = Identity.from_dict(idict)
-
-        self.assertIsInstance(ident, Identity)
-        self.assertEquals(ident.fqname, oident.fqname)
-
-        ident = Identity.from_dict(pidict)
-        self.assertIsInstance(ident, SqlitePartitionIdentity)
-        self.assertEquals('source.com/foobar-orig-0.0.1.db', ident.cache_key)
-
-        pidict['format'] = 'csv'
-        ident = Identity.from_dict(pidict)
-        self.assertIsInstance(ident, CsvPartitionIdentity)
-        self.assertEquals('source.com/foobar-orig-0.0.1.csv', ident.cache_key)
-
-        pidict['format'] = 'geo'
-        ident = Identity.from_dict(pidict)
-        self.assertIsInstance(ident, GeoPartitionIdentity)
-        self.assertEquals('source.com/foobar-orig-0.0.1.geodb', ident.cache_key)
-
-    def test_split(self):
-        from semantic_version import Spec
-        name = Name(source='source.com', dataset='foobar', version='1.2.3')
-        dn = DatasetNumber(10000, 1, assignment_class='registered')
-
-        # NOTE, version is entered as 1.2.3, but will be changed to 1.2.1 b/c
-        # last digit is overridden by revision
-
-        ident = Identity(name, dn)
-
-        ip = Identity.classify(name)
-        self.assertEquals(Name, ip.isa)
-        self.assertIsNone(ip.version)
-
-        ip = Identity.classify(ident.name)
-
-        self.assertEquals(Name, ip.isa)
-        self.assertIsNone(ip.on)
-        self.assertEquals(ident.sname, ip.name)
-        self.assertIsNone(ip.version)
-
-        ip = Identity.classify(ident.vname)
-        self.assertEquals(Name, ip.isa)
-        self.assertIsNone(ip.on)
-        self.assertEquals(ident.vname, ip.name)
-        self.assertEquals(ident._name.version, str(ip.version))
-
-        ip = Identity.classify(ident.fqname)
-        self.assertEquals(DatasetNumber, ip.isa)
-        self.assertEquals(ident.vname, ip.name)
-        self.assertEquals(str(ip.on), str(ip.on))
-
-        ip = Identity.classify(ident.vid)
-        self.assertEquals(DatasetNumber, ip.isa)
-
-        ip = Identity.classify(ident.id_)
-        self.assertEquals(DatasetNumber, ip.isa)
-
-        ip = Identity.classify(dn)
-        self.assertEquals(DatasetNumber, ip.isa)
-
-        ip = Identity.classify(dn.as_partition(10))
-        self.assertEquals(PartitionNumber, ip.isa)
-
-        ip = Identity.classify("source.com-foobar-orig")
-        self.assertIsNone(ip.version)
-        self.assertEquals('source.com-foobar-orig', ip.sname)
-        self.assertIsNone(ip.vname)
-
-        ip = Identity.classify("source.com-foobar-orig-1.2.3")
-        self.assertIsInstance(ip.version, Version)
-        self.assertEquals('source.com-foobar-orig', ip.sname)
-        self.assertEquals('source.com-foobar-orig-1.2.3', ip.vname)
-
-        ip = Identity.classify("source.com-foobar-orig->=1.2.3")
-        self.assertIsInstance(ip.version, Spec)
-        self.assertEquals('source.com-foobar-orig', ip.sname)
-        self.assertIsNone(ip.vname)
-
-        ip = Identity.classify("source.com-foobar-orig-==1.2.3")
-        self.assertIsInstance(ip.version, Spec)
-        self.assertEquals('source.com-foobar-orig', ip.sname)
-        self.assertIsNone(ip.vname)
-
-    def test_bundle_build(self):
-        from ambry.dbexceptions import ConflictError
-
-        bundle = Bundle()
-
-        # Need to clear the library, or the Bundle's pre_prepare
-        # will cancel the build if this version is already installed
-        bundle.library.purge()
-
-        bundle.exit_on_fatal = False
-        bundle.clean()
-        bundle.database.create()
-
-        bp = bundle.partitions
-
-        with bundle.session:
-            bp._new_orm_partition(PartialPartitionName(time='t1', space='s1'))
-            bp._new_orm_partition(PartialPartitionName(time='t1', space='s2'))
-            bp._new_orm_partition(PartialPartitionName(time='t1', space=None))
-            bp._new_orm_partition(PartialPartitionName(time='t2', space='s1'))
-            bp._new_orm_partition(PartialPartitionName(time='t2', space='s2'))
-            bp._new_orm_partition(PartialPartitionName(time='t2', space=None))
-
-        with self.assertRaises(ConflictError):
-            with bundle.session:
-                bp._new_orm_partition(PartialPartitionName(time='t1', space='s1'))
-
-        pnq = PartitionNameQuery(time=NameQuery.ANY, space='s1')
-
-        names = [p.vname for p in bp._find_orm(pnq).all()]
-
-        self.assertEqual({u'source-dataset-subset-variation-t2-s1-0.0.1',
-                          u'source-dataset-subset-variation-t1-s1-0.0.1'},
-                         set(names))
-
-        names = [p.vname for p in bp._find_orm(PartitionNameQuery(space=NameQuery.ANY)).all()]
-
-        self.assertEqual(6, len(names))
-
-        names = [p.vname for p in bp._find_orm(PartitionNameQuery(time='t1', space=NameQuery.ANY)).all()]
-
-        self.assertEqual({'source-dataset-subset-variation-t1-s2-0.0.1',
-                          'source-dataset-subset-variation-t1-0.0.1',
-                          'source-dataset-subset-variation-t1-s1-0.0.1'},
-                         set(names))
-
-        names = [p.vname for p in bp._find_orm(PartitionNameQuery(time='t1', space=NameQuery.NONE)).all()]
-
-        self.assertEqual({'source-dataset-subset-variation-t1-0.0.1'}, set(names))
-
-        # Start over, use a higher level function to create the partitions
-        bundle.close()  # Or you'll get an OperationalError
-        bundle = Bundle()
-        bundle.exit_on_fatal = False
-        bundle.clean()
-        bundle.database.create()
-        bp = bundle.partitions
-
-        bp._new_partition(PartialPartitionName(time='t1', space='s1'))
-        self.assertEquals(1, len(bp.all))
-
-        bp._new_partition(PartialPartitionName(time='t1', space='s2'))
-        self.assertEquals(2, len(bp.all))
-
-        bp._new_partition(PartialPartitionName(time='t1', space=None))
-        bp._new_partition(PartialPartitionName(time='t2', space='s1'))
-        bp._new_partition(PartialPartitionName(time='t2', space='s2'))
-        bp._new_partition(PartialPartitionName(time='t2', space=None))
-        self.assertEquals(6, len(bp.all))
-
-        names = [p.vname for p in bp._find_orm(PartitionNameQuery(time='t1', space=NameQuery.ANY)).all()]
-
-        self.assertEqual({'source-dataset-subset-variation-t1-s2-0.0.1',
-                          'source-dataset-subset-variation-t1-0.0.1',
-                          'source-dataset-subset-variation-t1-s1-0.0.1'},
-                         set(names))
-
-        # Start over, use a higher level function to create the partitions
-        bundle.close()
-        bundle = Bundle()
-        bundle.exit_on_fatal = False
-        bundle.clean()
-        bundle.database.create()
-        bp = bundle.partitions
-
-        p = bp.new_db_partition(time='t1', space='s1')
-        self.assertEquals('source-dataset-subset-variation-t1-s1-0.0.1~piEGPXmDC8001001', p.identity.fqname)
-
-        p = bp.find_or_new(time='t1', space='s2')
-        self.assertEquals('source-dataset-subset-variation-t1-s2-0.0.1~piEGPXmDC8002001', p.identity.fqname)
-
-        # Duplicate
-        p = bp.find_or_new(time='t1', space='s2')
-        self.assertEquals('source-dataset-subset-variation-t1-s2-0.0.1~piEGPXmDC8002001', p.identity.fqname)
-
-<<<<<<< HEAD
-        p = bp.find_or_new_geo(time='t2', space='s1')
-        self.assertEquals('source-dataset-subset-variation-t2-s1-geo-0.0.1~piEGPXmDC8003001', p.identity.fqname)
-=======
-
-        p = bp.find_or_new_geo(time = 't2', space='s1')
-
-        # Which it is depends on whether GDAL is installed.
-        self.assertIn(p.identity.fqname,[
-            'source-dataset-subset-variation-t2-s1-geo-0.0.1~piEGPXmDC8003001',
-            'source-dataset-subset-variation-t2-s1-0.0.1~piEGPXmDC8003001' ]
-        )
->>>>>>> 524f0d8c
-
-        # Ok! Build!
-        bundle.close()
-        bundle = Bundle()
-        bundle.exit_on_fatal = False
-
-        bundle.clean()
-        bundle.pre_prepare()
-        bundle.prepare()
-        bundle.post_prepare()
-        bundle.pre_build()
-        bundle.build_db_inserter_codes()
-        bundle.post_build()
-
-        self.assertEquals('diEGPXmDC8001', bundle.identity.vid)
-        self.assertEquals('source-dataset-subset-variation', bundle.identity.sname)
-        self.assertEquals('source-dataset-subset-variation-0.0.1', bundle.identity.vname)
-        self.assertEquals('source-dataset-subset-variation-0.0.1~diEGPXmDC8001', bundle.identity.fqname)
-
-<<<<<<< HEAD
-    def test_number_service(self):
-        # For this test, setup these access keys in the
-        # Redis Server:
-        #
-        # redis-cli set assignment_class:test-ac-authoritative authoritative
-        # redis-cli set assignment_class:test-ac-registered registered
-        # redis-cli set assignment_class:fe78d179-8e61-4cc5-ba7b-263d8d3602b9 unregistered
-        
-        from ambry.identity import NumberServer
-        from ambry.run import get_runconfig
-=======
-    # TODO: This test should run against a number server setup locally, not the main server.
-    def x_test_number_service(self):
-        
-        ## For this test, setup these access keys in the
-        ## Redis Server:
-        ##
-        ## redis-cli set assignment_class:test-ac-authoritative authoritative
-        ## redis-cli set assignment_class:test-ac-registered registered
-        ## redis-cli set assignment_class:fe78d179-8e61-4cc5-ba7b-263d8d3602b9 unregistered
-        
-        from ambry.identity import NumberServer
-        from ambry.run import  get_runconfig
-        from ambry.dbexceptions import ConfigurationError
-
->>>>>>> 524f0d8c
-        rc = get_runconfig()
-
-        try:
-            ng = rc.service('numbers')
-        except ConfigurationError:
-            return
-
-        # You'll need to run a local service at this address
-        host = "numbers"
-        port = 7977
-        unregistered_key = 'fe78d179-8e61-4cc5-ba7b-263d8d3602b9'
-
-        ns = NumberServer(host=host, port=port, key='test-ac-registered')
-
-        n = ns.next()
-        self.assertEqual(6, len(str(n)))
-
-        # Next request is authoritative, so no need to sleep here.
-        ns = NumberServer(host=host, port=port, key='test-ac-authoritative')
-
-        n = ns.next()
-        self.assertEqual(4, len(str(n)))
-
-        ns.sleep()  # Avoid being rate limited
-
-        # Override to use a local numbers server:
-        ns = NumberServer(host=host, port=port, key=unregistered_key)
-        n = ns.next()
-        self.assertEqual(8, len(str(n)))
-
-        n1 = ns.find('foobar')
-
-        self.assertEquals(str(n1), str(ns.find('foobar')))
-        self.assertEquals(str(n1), str(ns.find('foobar')))
-
-<<<<<<< HEAD
-    #
-    # This test is turned off because it doesn't delete the bundle at the end,
-    # so the next test fails.
-    #
-    def x_test_rewrite(self):
-        from testbundle.bundle import Bundle
-        import json
-        from ambry.run import get_runconfig
-
-        # Prepare to rewrite the bundle.yaml file.
-        bundle = Bundle()
-        orig = os.path.join(bundle.bundle_dir, 'bundle.yaml')
-        save = os.path.join(bundle.bundle_dir, 'bundle.yaml.save')
-
-        try:
-            os.rename(orig, save)
-
-            print 'Write to ', orig
-            with open(orig, 'w') as f:
-                f.write(json.dumps(
-                    {
-                        "identity": {
-                            "dataset": "dataset1",
-                            "id": "dfoo",
-                            "revision": 100,
-                            "source": "source1",
-                            "subset": "subset1",
-                            "variation": "variation1",
-                            "version": "1.0.1",
-                            "vid": "dfob001",
-                        },
-                        "about": {
-                            "author": "bob@bob.com"
-                        }
-                    }
-                ))
-
-            get_runconfig.clear()  # clear config cache.
-            bundle = Bundle()
-            bundle.clean()
-            bundle.pre_prepare()
-            bundle.prepare()
-            bundle.post_prepare()  # Does the rewrite, adding the 'names'
-
-            # Need to clear and reload one more time for the 'names' to appear
-            get_runconfig.clear()  # clear config cache.
-            bundle = Bundle()
-            bundle.exit_on_fatal = False
-
-            self.assertEquals('dataset1', bundle.config.identity.dataset)
-            self.assertEquals('dfoo', bundle.config.identity.id)
-            self.assertEquals(100, bundle.config.identity.revision)
-
-            self.assertEquals("source1-dataset1-subset1-variation1-1.0.100~dfoo01C", bundle.config.names.fqname)
-
-            self.assertEquals("bob@bob.com", bundle.config.about.author)
-
-        finally:
-            os.rename(save, orig)
-            self.delete_bundle()
-
-    def test_format(self):
-        name = Name(source='source.com', dataset='foobar', version='0.0.1')
-        dn = DatasetNumber(10000, 1, assignment_class='registered')
-
-        for format in ('geo', 'db'):
-            pi = Identity(name, dn).as_partition(space='space', format=format)
-            print type(pi), pi.path
-=======
-
->>>>>>> 524f0d8c
-
-    def test_time_space(self):
-        name = Name(source='source.com', dataset='foobar', version='0.0.1', btime='2010P5Y', bspace='space',
-                    variation='orig')
-
-        self.assertEquals('source.com-foobar-space-2010p5y-orig-0.0.1', name.vname)
-        self.assertEquals('source.com/foobar-space-2010p5y-orig-0.0.1.db', name.cache_key)
-        self.assertEquals('source.com/foobar-space-2010p5y-orig-0.0.1', name.path)
-        self.assertEquals('source.com/space/foobar-2010p5y-orig', name.source_path)
-
-        return
-
-        dn = DatasetNumber(10000, 1, assignment_class='registered')
-
-        ident = Identity(name, dn)
-
-        self.assertEquals('d002Bi', ident.id_)
-        self.assertEquals('d002Bi001', ident.vid)
-        self.assertEquals('source.com-foobar-orig', str(ident.name))
-        self.assertEquals('source.com-foobar-orig-0.0.1', ident.vname)
-        self.assertEquals('source.com-foobar-orig-0.0.1~d002Bi001', ident.fqname)
-        self.assertEquals('source.com/foobar-orig-0.0.1', ident.path)
-        self.assertEquals('source.com/foobar-orig', ident.source_path)
-        self.assertEquals('source.com/foobar-orig-0.0.1.db', ident.cache_key)
-
         d = {
-            'id': 'd002Bi',
-            'source': 'source',
-            'creator': 'creator',
-            'dataset': 'dataset',
-            'subset': 'subset',
-            'btime': 'time',
-            'bspace': 'space',
-            'variation': 'variation',
-            'revision': 1,
-            'version': '0.0.1'
-        }
+                'id': 'd002Bi',
+                'source': 'source',
+                'creator': 'creator',
+                'dataset': 'dataset',
+                'subset': 'subset',
+                'btime': 'time',
+                'bspace': 'space',
+                'variation': 'variation',
+                'revision': 1,
+                'version': '0.0.1'
+            }
+
 
 
 
 
 def suite():
-    test_suite = unittest.TestSuite()
-    test_suite.addTest(unittest.makeSuite(Test))
-    return test_suite
+    suite = unittest.TestSuite()
+    suite.addTest(unittest.makeSuite(Test))
+    return suite
 
 
 if __name__ == "__main__":
-    # import sys;sys.argv = ['', 'Test.testName']
+    #import sys;sys.argv = ['', 'Test.testName']
     unittest.main()