"""
Created on Jul 6, 2013

@author: eric
"""

import unittest
from test_base import TestBase

from ambry.identity import *
from bundles.testbundle.bundle import Bundle


class Test(TestBase):
    def setUp(self):

        super(Test, self).setUp()

        self.copy_or_build_bundle()

        self.bundle = Bundle()
        self.bundle_dir = self.bundle.bundle_dir

    def tearDown(self):
        pass

    def test_id(self):
        dnn = 1000000
        rev = 100

        dn = DatasetNumber(dnn)
        self.assertEquals('d000004c92', str(dn))

        dn = DatasetNumber(dnn, rev)
        self.assertEquals('d000004c9201C', str(dn))

        self.assertEquals('d000004c9201C', str(ObjectNumber.parse(str(dn))))

        tn = TableNumber(dn, 1)

        self.assertEquals('t000004c920101C', str(tn))

        self.assertEquals('t000004c920101C', str(ObjectNumber.parse(str(tn))))

        tnnr = tn.rev(None)

        self.assertEquals('t000004c9201', str(tnnr))

        self.assertEquals('t000004c9201004', str(tnnr.rev(4)))

        # Other assignment classes

        # dnn = 62 * 62 + 11

        dn = DatasetNumber(62 ** 3 - 1, None, 'authoritative')
        self.assertEquals('dZZZ', str(dn))

        dn = DatasetNumber(62 ** 3 - 1, None, 'registered')
        self.assertEquals('d00ZZZ', str(dn))

        dn = DatasetNumber(62 ** 3 - 1, None, 'unregistered')
        self.assertEquals('d0000ZZZ', str(dn))

        dn = DatasetNumber(62 ** 3 - 1, None, 'self')
        self.assertEquals('d000000ZZZ', str(dn))

        tn = TableNumber(dn, 2)
        self.assertEquals('t000000ZZZ02', str(tn))

        cn = ColumnNumber(tn, 3)
        self.assertEquals('c000000ZZZ02003', str(cn))

        pn = dn.as_partition(5)
        self.assertEquals('p000000ZZZ005', str(pn))

    def test_name(self):

        name = Name(source='Source.com',
                    dataset='data set',
                    subset='sub set',
                    variation='vari ation',
                    type='Ty-pe',
                    part='Pa?rt',
                    version='0.0.1')

        self.assertEquals('source.com-data_set-sub_set-ty_pe-pa_rt-vari_ation-0.0.1', name.vname)

        name = Name(source='source.com',
                    dataset='dataset',
                    subset='subset',
                    variation='variation',
                    type='type',
                    part='part',
                    version='0.0.1')

        self.assertEquals('source.com-dataset-subset-type-part-variation', str(name))
        self.assertEquals('source.com-dataset-subset-type-part-variation-0.0.1', name.vname)

        name = name.clone()

        self.assertEquals('source.com-dataset-subset-type-part-variation', str(name))
        self.assertEquals('source.com-dataset-subset-type-part-variation-0.0.1', name.vname)

        part_name = PartitionName(time='time',
                                  space='space',
                                  table='table',
                                  grain='grain',
                                  format='format',
                                  segment=101,
                                  **name.dict
                                  )

        self.assertEquals('source.com-dataset-subset-type-part-variation-table-time-space-grain-format-101',
                          str(part_name))
        self.assertEquals('source.com-dataset-subset-type-part-variation-table-time-space-grain-format-101-0.0.1',
                          part_name.vname)

        part_name = part_name.clone()

        self.assertEquals('source.com-dataset-subset-type-part-variation-table-time-space-grain-format-101',
                          str(part_name))
        self.assertEquals('source.com-dataset-subset-type-part-variation-table-time-space-grain-format-101-0.0.1',
                          part_name.vname)

        # Name Query

        name_query = NameQuery(source='source.com', dataset='dataset', vname='foobar', type=NameQuery.NONE)

        with self.assertRaises(NotImplementedError):
            name_query.path()

        d = name_query.dict

        self.assertEquals('<any>', d['subset'])
        self.assertEquals('<none>', d['type'])
        self.assertEquals('dataset', d['dataset'])

        name_query = name_query.clone()

        self.assertEquals('<any>', d['subset'])
        self.assertEquals('<none>', d['type'])
        self.assertEquals('dataset', d['dataset'])

        name_query_2 = name_query.with_none()

        self.assertEquals(None, name_query_2.dict['type'])

        # With a semantic version spec

        name = Name(source='source.com', dataset='dataset', variation='orig', version='0.0.1')
        self.assertEquals('source.com-dataset-orig-0.0.1', name.vname)

        name.version_major = 2
        name.version_build = ('foobar',)

        self.assertEquals('source.com-dataset-orig-2.0.1+foobar', name.vname)

        name = Name(source='source.com', dataset='dataset', variation='variation', version='>=0.0.1')

        self.assertEquals('source.com-dataset-variation->=0.0.1', name.vname)

        name = Name(source='source.com', dataset='dataset', variation='variation', version='0.0.1')

        self.assertEquals('source.com/dataset-variation-0.0.1', name.path)

        self.assertEquals('source.com/dataset-variation', name.source_path)

        self.assertEquals('source.com/dataset-variation-0.0.1.db', name.cache_key)

        part_name = PartitionName(time='time',
                                  space='space',
                                  table='table',
                                  grain='grain',
                                  format='format',
                                  segment='segment',
                                  **name.dict
                                  )

        self.assertEquals('source.com/dataset-variation-0.0.1/table/time-space/grain-segment', part_name.path)

        part_name = PartitionName(time='time',
                                  space='space',
                                  table='table',
                                  format='db',
                                  **name.dict
                                  )

        self.assertEquals('source.com-dataset-variation-table-time-space', part_name.name)
        self.assertEquals('source.com-dataset-variation-table-time-space-0.0.1', part_name.vname)
        self.assertEquals('source.com/dataset-variation-0.0.1/table/time-space', part_name.path)

        part_name = PartitionName(time='time',
                                  space='space',
                                  format='format',
                                  **name.dict
                                  )

        self.assertEquals('source.com/dataset-variation-0.0.1/time-space', part_name.path)

<<<<<<< HEAD
=======
        pname = PartialPartitionName(time='time',
                                     space='space',
                                     table='table',
                                     format='csv'
                                     )

        part_name = pname.promote(name)

        self.assertEquals('source.com-dataset-variation-table-time-space-csv-0.0.1', part_name.vname)
>>>>>>> e3316f01

        # Cloning

        part_name = name.as_partition(time='time',
                                      space='space',
                                      table='table',
                                      format='geo')

        self.assertEquals('source.com-dataset-variation-table-time-space-geo-0.0.1', part_name.vname)

    def test_identity(self):

        name = Name(source='source.com', dataset='foobar', version='0.0.1', variation='orig')
        dn = DatasetNumber(10000, 1, assignment_class='registered')

        ident = Identity(name, dn)

        self.assertEquals('d002Bi', ident.id_)
        self.assertEquals('d002Bi001', ident.vid)
        self.assertEquals('source.com-foobar-orig', str(ident.name))
        self.assertEquals('source.com-foobar-orig-0.0.1', ident.vname)
        self.assertEquals('source.com-foobar-orig-0.0.1~d002Bi001', ident.fqname)
        self.assertEquals('source.com/foobar-orig-0.0.1', ident.path)
        self.assertEquals('source.com/foobar-orig', ident.source_path)
        self.assertEquals('source.com/foobar-orig-0.0.1.db', ident.cache_key)

        self.assertEquals('source.com-foobar-orig-0.0.1', ident.name.dict['vname'])

        self.assertEquals({'id', 'vid', 'revision', 'name', 'vname', 'cache_key',
                           'variation', 'dataset', 'source', 'version'},
                          set(ident.dict.keys()))

        self.assertIn('fqname', ident.names_dict)
        self.assertIn('vname', ident.names_dict)
        self.assertNotIn('dataset', ident.names_dict)

        self.assertIn('dataset', ident.ident_dict)
        self.assertNotIn('fqname', ident.ident_dict)

        # Clone to get a PartitionIdentity

        pi = ident.as_partition(7)
        self.assertEquals('source.com-foobar-orig-0.0.1~p002Bi007001', pi.fqname)

        pi = ident.as_partition(8, time='time',
                                space='space',
                                format='geo')

        self.assertEquals('source.com-foobar-orig-time-space-geo-0.0.1~p002Bi008001', pi.fqname)

        # PartitionIdentity

        part_name = PartitionName(time='time', space='space', format='geo', **name.dict)

        pn = PartitionNumber(dn, 500)

        ident = PartitionIdentity.new_subclass(part_name, pn)

        self.assertEquals({'id', 'vid', 'revision', 'cache_key', 'name', 'vname', 'space', 'format', 'variation',
                           'dataset', 'source', 'version', 'time'}, set(ident.dict.keys()))

        self.assertEquals('p002Bi084', ident.id_)
        self.assertEquals('p002Bi084001', ident.vid)
        self.assertEquals('source.com-foobar-orig-time-space-geo', str(ident.name))
        self.assertEquals('source.com-foobar-orig-time-space-geo-0.0.1', ident.vname)
        self.assertEquals('source.com-foobar-orig-time-space-geo-0.0.1~p002Bi084001', ident.fqname)
        self.assertEquals('source.com/foobar-orig-0.0.1/time-space', ident.path)
        self.assertEquals('source.com/foobar-orig-0.0.1/time-space.geodb', ident.cache_key)

        # Updating partition names that were partially specified

        PartitionNameQuery(time='time', space='space', format='hdf')
        # pnq = PartitionNameQuery(time='time', space='space', format='hdf')

        #
        # Locations
        #

        self.assertEquals('       ', str(ident.locations))
        ident.locations.set(LocationRef.LOCATION.LIBRARY, 1)
        ident.locations.set(LocationRef.LOCATION.REMOTE, 2)
        ident.locations.set(LocationRef.LOCATION.SOURCE)
        self.assertEquals('LSR    ', str(ident.locations))

        # Partitions, converting to datasets

        ident = Identity(name, dn)
        pi = ident.as_partition(8, time='time', space='space', format='geo')

        self.assertEquals('source.com-foobar-orig-time-space-geo-0.0.1~p002Bi008001', pi.fqname)

        iid = pi.as_dataset()

        self.assertEquals(ident.fqname, iid.fqname)

    def test_identity_from_dict(self):
        from ambry.partition.sqlite import SqlitePartitionIdentity
        from ambry.partition.geo import GeoPartitionIdentity

        name = Name(source='source.com', dataset='foobar', variation='orig', version='0.0.1')
        dn = DatasetNumber(10000, 1, assignment_class='registered')

        oident = Identity(name, dn)
        opident = oident.as_partition(7)

        idict = oident.dict
        pidict = opident.dict

        ident = Identity.from_dict(idict)

        self.assertIsInstance(ident, Identity)
        self.assertEquals(ident.fqname, oident.fqname)

        ident = Identity.from_dict(pidict)
        self.assertIsInstance(ident, SqlitePartitionIdentity)
        self.assertEquals('source.com/foobar-orig-0.0.1.db', ident.cache_key)

<<<<<<< HEAD
=======
        pidict['format'] = 'csv'
        ident = Identity.from_dict(pidict)
        self.assertIsInstance(ident, CsvPartitionIdentity)
        self.assertEquals('source.com/foobar-orig-0.0.1.csv', ident.cache_key)

>>>>>>> e3316f01
        pidict['format'] = 'geo'
        ident = Identity.from_dict(pidict)
        self.assertIsInstance(ident, GeoPartitionIdentity)
        self.assertEquals('source.com/foobar-orig-0.0.1.geodb', ident.cache_key)

    def test_split(self):
        from semantic_version import Spec

        name = Name(source='source.com', dataset='foobar', version='1.2.3')
        dn = DatasetNumber(10000, 1, assignment_class='registered')

        # NOTE, version is entered as 1.2.3, but will be changed to 1.2.1 b/c
        # last digit is overridden by revision

        ident = Identity(name, dn)

        ip = Identity.classify(name)
        self.assertEquals(Name, ip.isa)
        self.assertIsNone(ip.version)

        ip = Identity.classify(ident.name)

        self.assertEquals(Name, ip.isa)
        self.assertIsNone(ip.on)
        self.assertEquals(ident.sname, ip.name)
        self.assertIsNone(ip.version)

        ip = Identity.classify(ident.vname)
        self.assertEquals(Name, ip.isa)
        self.assertIsNone(ip.on)
        self.assertEquals(ident.vname, ip.name)
        self.assertEquals(ident._name.version, str(ip.version))

        ip = Identity.classify(ident.fqname)
        self.assertEquals(DatasetNumber, ip.isa)
        self.assertEquals(ident.vname, ip.name)
        self.assertEquals(str(ip.on), str(ip.on))

        ip = Identity.classify(ident.vid)
        self.assertEquals(DatasetNumber, ip.isa)

        ip = Identity.classify(ident.id_)
        self.assertEquals(DatasetNumber, ip.isa)

        ip = Identity.classify(dn)
        self.assertEquals(DatasetNumber, ip.isa)

        ip = Identity.classify(dn.as_partition(10))
        self.assertEquals(PartitionNumber, ip.isa)

        ip = Identity.classify("source.com-foobar-orig")
        self.assertIsNone(ip.version)
        self.assertEquals('source.com-foobar-orig', ip.sname)
        self.assertIsNone(ip.vname)

        ip = Identity.classify("source.com-foobar-orig-1.2.3")
        self.assertIsInstance(ip.version, Version)
        self.assertEquals('source.com-foobar-orig', ip.sname)
        self.assertEquals('source.com-foobar-orig-1.2.3', ip.vname)

        ip = Identity.classify("source.com-foobar-orig->=1.2.3")
        self.assertIsInstance(ip.version, Spec)
        self.assertEquals('source.com-foobar-orig', ip.sname)
        self.assertIsNone(ip.vname)

        ip = Identity.classify("source.com-foobar-orig-==1.2.3")
        self.assertIsInstance(ip.version, Spec)
        self.assertEquals('source.com-foobar-orig', ip.sname)
        self.assertIsNone(ip.vname)

    def test_bundle_build(self):

        from ambry.dbexceptions import ConflictError

        bundle = Bundle()

        # Need to clear the library, or the Bundle's pre_prepare
        # will cancel the build if this version is already installed
        bundle.library.purge()

        bundle.exit_on_fatal = False
        bundle.clean()
        bundle.database.create()
        bundle.prepare()

        bp = bundle.partitions


        with bundle.session:
<<<<<<< HEAD
            bp._new_orm_partition(PartialPartitionName(table = 'tone', time = 't1', space='s1'))
            bp._new_orm_partition(PartialPartitionName(table = 'tone', time = 't1', space='s2'))
            bp._new_orm_partition(PartialPartitionName(table = 'tone', time = 't1', space=None))
            bp._new_orm_partition(PartialPartitionName(table = 'tone', time = 't2', space='s1'))
            bp._new_orm_partition(PartialPartitionName(table = 'tone', time = 't2', space='s2'))
            bp._new_orm_partition(PartialPartitionName(table = 'tone', time = 't2', space=None))


        with self.assertRaises(ConflictError):
            with bundle.session:
                bp._new_orm_partition(PartialPartitionName(table = 'tone',time = 't1', space='s1'))
=======
            bp._new_orm_partition(PartialPartitionName(time='t1', space='s1'))
            bp._new_orm_partition(PartialPartitionName(time='t1', space='s2'))
            bp._new_orm_partition(PartialPartitionName(time='t1', space=None))
            bp._new_orm_partition(PartialPartitionName(time='t2', space='s1'))
            bp._new_orm_partition(PartialPartitionName(time='t2', space='s2'))
            bp._new_orm_partition(PartialPartitionName(time='t2', space=None))

        with self.assertRaises(ConflictError):
            with bundle.session:
                bp._new_orm_partition(PartialPartitionName(time='t1', space='s1'))
>>>>>>> e3316f01

        pnq = PartitionNameQuery(table = 'tone', time=NameQuery.ANY, space='s1')

        names = [p.vname
                 for p in bp._find_orm(pnq).all()]

<<<<<<< HEAD

        self.assertEqual({u'source-dataset-subset-variation-tone-t1-s1-0.0.1',
                          u'source-dataset-subset-variation-tone-t2-s1-0.0.1'},
=======
        self.assertEqual({u'source-dataset-subset-variation-t2-s1-0.0.1',
                          u'source-dataset-subset-variation-t1-s1-0.0.1'},
>>>>>>> e3316f01
                         set(names))

        names = [p.vname
                 for p in bp._find_orm(PartitionNameQuery(space=NameQuery.ANY)).all()]

        self.assertEqual(6, len(names))

        names = [p.vname
<<<<<<< HEAD
                 for p in bp._find_orm(PartitionNameQuery(table = 'tone',time='t1',space=NameQuery.ANY)).all()]

        self.assertEqual({'source-dataset-subset-variation-tone-t1-s2-0.0.1',
                              'source-dataset-subset-variation-tone-t1-0.0.1',
                              'source-dataset-subset-variation-tone-t1-s1-0.0.1'},
=======
                 for p in bp._find_orm(PartitionNameQuery(time='t1', space=NameQuery.ANY)).all()]

        self.assertEqual({'source-dataset-subset-variation-t1-s2-0.0.1',
                          'source-dataset-subset-variation-t1-0.0.1',
                          'source-dataset-subset-variation-t1-s1-0.0.1'},
>>>>>>> e3316f01
                         set(names))

        names = [p.vname
<<<<<<< HEAD
                 for p in bp._find_orm(PartitionNameQuery(table = 'tone',time='t1',space=NameQuery.NONE)).all()]
=======
                 for p in bp._find_orm(PartitionNameQuery(time='t1', space=NameQuery.NONE)).all()]
>>>>>>> e3316f01

        self.assertEqual({'source-dataset-subset-variation-tone-t1-0.0.1'},
                         set(names))

        # Start over, use a higher level function to create the partitions

        bundle.close()  # Or you'll get an OperationalError
        bundle = Bundle()
        bundle.exit_on_fatal = False
        bundle.clean()
        bundle.database.create()
        bundle.prepare()
        bp = bundle.partitions

<<<<<<< HEAD
        bp._new_partition(PartialPartitionName(table = 'tone',time = 't1', space='s1'))
        self.assertEquals(1, len(bp.all))

        bp._new_partition(PartialPartitionName(table = 'tone',time = 't1', space='s2'))
        self.assertEquals(2, len(bp.all))

        bp._new_partition(PartialPartitionName(table = 'tone',time = 't1', space=None))
        bp._new_partition(PartialPartitionName(table = 'tone',time = 't2', space='s1'))
        bp._new_partition(PartialPartitionName(table = 'tone',time = 't2', space='s2'))
        bp._new_partition(PartialPartitionName(table = 'tone',time = 't2', space=None))
=======
        bp._new_partition(PartialPartitionName(time='t1', space='s1'))
        self.assertEquals(1, len(bp.all))

        bp._new_partition(PartialPartitionName(time='t1', space='s2'))
        self.assertEquals(2, len(bp.all))

        bp._new_partition(PartialPartitionName(time='t1', space=None))
        bp._new_partition(PartialPartitionName(time='t2', space='s1'))
        bp._new_partition(PartialPartitionName(time='t2', space='s2'))
        bp._new_partition(PartialPartitionName(time='t2', space=None))
>>>>>>> e3316f01
        self.assertEquals(6, len(bp.all))

        names = [p.vname
                 for p in bp._find_orm(PartitionNameQuery(time='t1', space=NameQuery.ANY)).all()]

<<<<<<< HEAD
        self.assertEqual({'source-dataset-subset-variation-tone-t1-s2-0.0.1',
                              'source-dataset-subset-variation-tone-t1-0.0.1',
                              'source-dataset-subset-variation-tone-t1-s1-0.0.1'},
=======
        self.assertEqual({'source-dataset-subset-variation-t1-s2-0.0.1',
                          'source-dataset-subset-variation-t1-0.0.1',
                          'source-dataset-subset-variation-t1-s1-0.0.1'},
>>>>>>> e3316f01
                         set(names))

        # Start over, use a higher level function to create the partitions
        bundle.close()
        bundle = Bundle()
        bundle.exit_on_fatal = False
        bundle.clean()
        bundle.database.create()
        bundle.prepare()
        bp = bundle.partitions

<<<<<<< HEAD
        p = bp.new_db_partition(table = 'tone',time = 't1', space='s1')
        self.assertEquals('source-dataset-subset-variation-tone-t1-s1-0.0.1~piEGPXmDC8001001', p.identity.fqname)

        p = bp.find_or_new(table = 'tone',time = 't1', space='s2')
        self.assertEquals('source-dataset-subset-variation-tone-t1-s2-0.0.1~piEGPXmDC8002001', p.identity.fqname)

        # Duplicate
        p = bp.find_or_new(table = 'tone',time = 't1', space='s2')
        self.assertEquals('source-dataset-subset-variation-tone-t1-s2-0.0.1~piEGPXmDC8002001', p.identity.fqname)


        p = bp.find_or_new_geo(table = 'tone',time = 't2', space='s1')

        # Which it is depends on whether GDAL is installed.
        self.assertIn(p.identity.fqname,[
            'source-dataset-subset-variation-tone-t2-s1-geo-0.0.1~piEGPXmDC8003001',
            'source-dataset-subset-variation-tone-t2-s1-0.0.1~piEGPXmDC8003001' ]
        )

=======
        p = bp.new_db_partition(time='t1', space='s1')
        self.assertEquals('source-dataset-subset-variation-t1-s1-0.0.1~piEGPXmDC8001001', p.identity.fqname)

        p = bp.find_or_new(time='t1', space='s2')
        self.assertEquals('source-dataset-subset-variation-t1-s2-0.0.1~piEGPXmDC8002001', p.identity.fqname)

        # Duplicate
        p = bp.find_or_new(time='t1', space='s2')
        self.assertEquals('source-dataset-subset-variation-t1-s2-0.0.1~piEGPXmDC8002001', p.identity.fqname)

        p = bp.find_or_new_geo(time='t2', space='s1')

        # Which it is depends on whether GDAL is installed.
        self.assertIn(p.identity.fqname, [
            'source-dataset-subset-variation-t2-s1-geo-0.0.1~piEGPXmDC8003001',
            'source-dataset-subset-variation-t2-s1-0.0.1~piEGPXmDC8003001'])
>>>>>>> e3316f01

        # Ok! Build!
        bundle.close()
        bundle = Bundle()
        bundle.exit_on_fatal = False

        bundle.clean()
        bundle.pre_prepare()
        bundle.prepare()
        bundle.post_prepare()
        bundle.pre_build()
        bundle.build_db_inserter_codes()
        bundle.post_build()

        self.assertEquals('diEGPXmDC8001', bundle.identity.vid)
        self.assertEquals('source-dataset-subset-variation', bundle.identity.sname)
        self.assertEquals('source-dataset-subset-variation-0.0.1', bundle.identity.vname)
        self.assertEquals('source-dataset-subset-variation-0.0.1~diEGPXmDC8001', bundle.identity.fqname)

    # TODO: This test should run against a number server setup locally, not the main server.
    def x_test_number_service(self):
        # For this test, setup these access keys in the
        # Redis Server:
        #
        # redis-cli set assignment_class:test-ac-authoritative authoritative
        # redis-cli set assignment_class:test-ac-registered registered
        # redis-cli set assignment_class:fe78d179-8e61-4cc5-ba7b-263d8d3602b9 unregistered

        from ambry.identity import NumberServer
        from ambry.run import get_runconfig
        from ambry.dbexceptions import ConfigurationError

        rc = get_runconfig()

        try:
            # ng = rc.service('numbers')
            rc.service('numbers')
        except ConfigurationError:
            return

        # You'll need to run a local service at this address
        host = "numbers"
        port = 7977
        unregistered_key = 'fe78d179-8e61-4cc5-ba7b-263d8d3602b9'

        ns = NumberServer(host=host, port=port, key='test-ac-registered')

        n = ns.next()
        self.assertEqual(6, len(str(n)))

        # Next request is authoritative, so no need to sleep here.
        ns = NumberServer(host=host, port=port, key='test-ac-authoritative')

        n = ns.next()
        self.assertEqual(4, len(str(n)))

        ns.sleep()  # Avoid being rate limited

        # Override to use a local numbers server:
        ns = NumberServer(host=host, port=port, key=unregistered_key)
        n = ns.next()
        self.assertEqual(8, len(str(n)))

        n1 = ns.find('foobar')

        self.assertEquals(str(n1), str(ns.find('foobar')))
        self.assertEquals(str(n1), str(ns.find('foobar')))

    def test_time_space(self):

        name = Name(source='source.com',
                    dataset='foobar',
                    version='0.0.1',
                    btime='2010P5Y',
                    bspace='space',
                    variation='orig')

        self.assertEquals('source.com-foobar-space-2010p5y-orig-0.0.1', name.vname)
        self.assertEquals('source.com/foobar-space-2010p5y-orig-0.0.1.db', name.cache_key)
        self.assertEquals('source.com/foobar-space-2010p5y-orig-0.0.1', name.path)
        self.assertEquals('source.com/space/foobar-2010p5y-orig', name.source_path)

        return

        # dn = DatasetNumber(10000, 1, assignment_class='registered')
        #
        # ident = Identity(name, dn)
        #
        # self.assertEquals('d002Bi', ident.id_)
        # self.assertEquals('d002Bi001', ident.vid)
        # self.assertEquals('source.com-foobar-orig', str(ident.name))
        # self.assertEquals('source.com-foobar-orig-0.0.1', ident.vname)
        # self.assertEquals('source.com-foobar-orig-0.0.1~d002Bi001', ident.fqname)
        # self.assertEquals('source.com/foobar-orig-0.0.1', ident.path)
        # self.assertEquals('source.com/foobar-orig', ident.source_path)
        # self.assertEquals('source.com/foobar-orig-0.0.1.db', ident.cache_key)
        #
        # d = {
        #     'id': 'd002Bi',
        #     'source': 'source',
        #     'creator': 'creator',
        #     'dataset': 'dataset',
        #     'subset': 'subset',
        #     'btime': 'time',
        #     'bspace': 'space',
        #     'variation': 'variation',
        #     'revision': 1,
        #     'version': '0.0.1'
        # }


def suite():
    suite = unittest.TestSuite()
    suite.addTest(unittest.makeSuite(Test))
    return suite


if __name__ == "__main__":
    # import sys;sys.argv = ['', 'Test.testName']
    unittest.main()<|MERGE_RESOLUTION|>--- conflicted
+++ resolved
@@ -197,18 +197,6 @@
 
         self.assertEquals('source.com/dataset-variation-0.0.1/time-space', part_name.path)
 
-<<<<<<< HEAD
-=======
-        pname = PartialPartitionName(time='time',
-                                     space='space',
-                                     table='table',
-                                     format='csv'
-                                     )
-
-        part_name = pname.promote(name)
-
-        self.assertEquals('source.com-dataset-variation-table-time-space-csv-0.0.1', part_name.vname)
->>>>>>> e3316f01
 
         # Cloning
 
@@ -326,14 +314,6 @@
         self.assertIsInstance(ident, SqlitePartitionIdentity)
         self.assertEquals('source.com/foobar-orig-0.0.1.db', ident.cache_key)
 
-<<<<<<< HEAD
-=======
-        pidict['format'] = 'csv'
-        ident = Identity.from_dict(pidict)
-        self.assertIsInstance(ident, CsvPartitionIdentity)
-        self.assertEquals('source.com/foobar-orig-0.0.1.csv', ident.cache_key)
-
->>>>>>> e3316f01
         pidict['format'] = 'geo'
         ident = Identity.from_dict(pidict)
         self.assertIsInstance(ident, GeoPartitionIdentity)
@@ -423,7 +403,6 @@
 
 
         with bundle.session:
-<<<<<<< HEAD
             bp._new_orm_partition(PartialPartitionName(table = 'tone', time = 't1', space='s1'))
             bp._new_orm_partition(PartialPartitionName(table = 'tone', time = 't1', space='s2'))
             bp._new_orm_partition(PartialPartitionName(table = 'tone', time = 't1', space=None))
@@ -431,36 +410,18 @@
             bp._new_orm_partition(PartialPartitionName(table = 'tone', time = 't2', space='s2'))
             bp._new_orm_partition(PartialPartitionName(table = 'tone', time = 't2', space=None))
 
-
         with self.assertRaises(ConflictError):
             with bundle.session:
                 bp._new_orm_partition(PartialPartitionName(table = 'tone',time = 't1', space='s1'))
-=======
-            bp._new_orm_partition(PartialPartitionName(time='t1', space='s1'))
-            bp._new_orm_partition(PartialPartitionName(time='t1', space='s2'))
-            bp._new_orm_partition(PartialPartitionName(time='t1', space=None))
-            bp._new_orm_partition(PartialPartitionName(time='t2', space='s1'))
-            bp._new_orm_partition(PartialPartitionName(time='t2', space='s2'))
-            bp._new_orm_partition(PartialPartitionName(time='t2', space=None))
-
-        with self.assertRaises(ConflictError):
-            with bundle.session:
-                bp._new_orm_partition(PartialPartitionName(time='t1', space='s1'))
->>>>>>> e3316f01
 
         pnq = PartitionNameQuery(table = 'tone', time=NameQuery.ANY, space='s1')
 
         names = [p.vname
                  for p in bp._find_orm(pnq).all()]
 
-<<<<<<< HEAD
 
         self.assertEqual({u'source-dataset-subset-variation-tone-t1-s1-0.0.1',
                           u'source-dataset-subset-variation-tone-t2-s1-0.0.1'},
-=======
-        self.assertEqual({u'source-dataset-subset-variation-t2-s1-0.0.1',
-                          u'source-dataset-subset-variation-t1-s1-0.0.1'},
->>>>>>> e3316f01
                          set(names))
 
         names = [p.vname
@@ -469,27 +430,15 @@
         self.assertEqual(6, len(names))
 
         names = [p.vname
-<<<<<<< HEAD
                  for p in bp._find_orm(PartitionNameQuery(table = 'tone',time='t1',space=NameQuery.ANY)).all()]
 
         self.assertEqual({'source-dataset-subset-variation-tone-t1-s2-0.0.1',
                               'source-dataset-subset-variation-tone-t1-0.0.1',
                               'source-dataset-subset-variation-tone-t1-s1-0.0.1'},
-=======
-                 for p in bp._find_orm(PartitionNameQuery(time='t1', space=NameQuery.ANY)).all()]
-
-        self.assertEqual({'source-dataset-subset-variation-t1-s2-0.0.1',
-                          'source-dataset-subset-variation-t1-0.0.1',
-                          'source-dataset-subset-variation-t1-s1-0.0.1'},
->>>>>>> e3316f01
                          set(names))
 
         names = [p.vname
-<<<<<<< HEAD
                  for p in bp._find_orm(PartitionNameQuery(table = 'tone',time='t1',space=NameQuery.NONE)).all()]
-=======
-                 for p in bp._find_orm(PartitionNameQuery(time='t1', space=NameQuery.NONE)).all()]
->>>>>>> e3316f01
 
         self.assertEqual({'source-dataset-subset-variation-tone-t1-0.0.1'},
                          set(names))
@@ -504,7 +453,6 @@
         bundle.prepare()
         bp = bundle.partitions
 
-<<<<<<< HEAD
         bp._new_partition(PartialPartitionName(table = 'tone',time = 't1', space='s1'))
         self.assertEquals(1, len(bp.all))
 
@@ -515,32 +463,14 @@
         bp._new_partition(PartialPartitionName(table = 'tone',time = 't2', space='s1'))
         bp._new_partition(PartialPartitionName(table = 'tone',time = 't2', space='s2'))
         bp._new_partition(PartialPartitionName(table = 'tone',time = 't2', space=None))
-=======
-        bp._new_partition(PartialPartitionName(time='t1', space='s1'))
-        self.assertEquals(1, len(bp.all))
-
-        bp._new_partition(PartialPartitionName(time='t1', space='s2'))
-        self.assertEquals(2, len(bp.all))
-
-        bp._new_partition(PartialPartitionName(time='t1', space=None))
-        bp._new_partition(PartialPartitionName(time='t2', space='s1'))
-        bp._new_partition(PartialPartitionName(time='t2', space='s2'))
-        bp._new_partition(PartialPartitionName(time='t2', space=None))
->>>>>>> e3316f01
         self.assertEquals(6, len(bp.all))
 
         names = [p.vname
                  for p in bp._find_orm(PartitionNameQuery(time='t1', space=NameQuery.ANY)).all()]
 
-<<<<<<< HEAD
         self.assertEqual({'source-dataset-subset-variation-tone-t1-s2-0.0.1',
                               'source-dataset-subset-variation-tone-t1-0.0.1',
                               'source-dataset-subset-variation-tone-t1-s1-0.0.1'},
-=======
-        self.assertEqual({'source-dataset-subset-variation-t1-s2-0.0.1',
-                          'source-dataset-subset-variation-t1-0.0.1',
-                          'source-dataset-subset-variation-t1-s1-0.0.1'},
->>>>>>> e3316f01
                          set(names))
 
         # Start over, use a higher level function to create the partitions
@@ -552,7 +482,6 @@
         bundle.prepare()
         bp = bundle.partitions
 
-<<<<<<< HEAD
         p = bp.new_db_partition(table = 'tone',time = 't1', space='s1')
         self.assertEquals('source-dataset-subset-variation-tone-t1-s1-0.0.1~piEGPXmDC8001001', p.identity.fqname)
 
@@ -563,6 +492,7 @@
         p = bp.find_or_new(table = 'tone',time = 't1', space='s2')
         self.assertEquals('source-dataset-subset-variation-tone-t1-s2-0.0.1~piEGPXmDC8002001', p.identity.fqname)
 
+        p = bp.find_or_new_geo(table = 'tone',time='t2', space='s1')
 
         p = bp.find_or_new_geo(table = 'tone',time = 't2', space='s1')
 
@@ -571,25 +501,6 @@
             'source-dataset-subset-variation-tone-t2-s1-geo-0.0.1~piEGPXmDC8003001',
             'source-dataset-subset-variation-tone-t2-s1-0.0.1~piEGPXmDC8003001' ]
         )
-
-=======
-        p = bp.new_db_partition(time='t1', space='s1')
-        self.assertEquals('source-dataset-subset-variation-t1-s1-0.0.1~piEGPXmDC8001001', p.identity.fqname)
-
-        p = bp.find_or_new(time='t1', space='s2')
-        self.assertEquals('source-dataset-subset-variation-t1-s2-0.0.1~piEGPXmDC8002001', p.identity.fqname)
-
-        # Duplicate
-        p = bp.find_or_new(time='t1', space='s2')
-        self.assertEquals('source-dataset-subset-variation-t1-s2-0.0.1~piEGPXmDC8002001', p.identity.fqname)
-
-        p = bp.find_or_new_geo(time='t2', space='s1')
-
-        # Which it is depends on whether GDAL is installed.
-        self.assertIn(p.identity.fqname, [
-            'source-dataset-subset-variation-t2-s1-geo-0.0.1~piEGPXmDC8003001',
-            'source-dataset-subset-variation-t2-s1-0.0.1~piEGPXmDC8003001'])
->>>>>>> e3316f01
 
         # Ok! Build!
         bundle.close()
