"""
Created on Jul 6, 2013

@author: eric
"""

import unittest
from test_base import TestBase

from ambry.identity import *
from bundles.testbundle.bundle import Bundle


class Test(TestBase):
    def setUp(self):

        super(Test, self).setUp()

        self.copy_or_build_bundle()

        self.bundle = Bundle()
        self.bundle_dir = self.bundle.bundle_dir

    def tearDown(self):
        pass

    def test_id(self):
        dnn = 1000000
        rev = 100

        dn = DatasetNumber(dnn)
        self.assertEquals('d000004c92', str(dn))

        dn = DatasetNumber(dnn, rev)
        self.assertEquals('d000004c9201C', str(dn))

        self.assertEquals('d000004c9201C', str(ObjectNumber.parse(str(dn))))

        tn = TableNumber(dn, 1)

        self.assertEquals('t000004c920101C', str(tn))

        self.assertEquals('t000004c920101C', str(ObjectNumber.parse(str(tn))))

        tnnr = tn.rev(None)

        self.assertEquals('t000004c9201', str(tnnr))

        self.assertEquals('t000004c9201004', str(tnnr.rev(4)))

        # Other assignment classes

        # dnn = 62 * 62 + 11

        dn = DatasetNumber(62 ** 3 - 1, None, 'authoritative')
        self.assertEquals('dZZZ', str(dn))

        dn = DatasetNumber(62 ** 3 - 1, None, 'registered')
        self.assertEquals('d00ZZZ', str(dn))

        dn = DatasetNumber(62 ** 3 - 1, None, 'unregistered')
        self.assertEquals('d0000ZZZ', str(dn))

        dn = DatasetNumber(62 ** 3 - 1, None, 'self')
        self.assertEquals('d000000ZZZ', str(dn))

        tn = TableNumber(dn, 2)
        self.assertEquals('t000000ZZZ02', str(tn))

        cn = ColumnNumber(tn, 3)
        self.assertEquals('c000000ZZZ02003', str(cn))

        pn = dn.as_partition(5)
        self.assertEquals('p000000ZZZ005', str(pn))

    def test_name(self):

        name = Name(source='Source.com',
                    dataset='data set',
                    subset='sub set',
                    variation='vari ation',
                    type='Ty-pe',
                    part='Pa?rt',
                    version='0.0.1')

        self.assertEquals('source.com-data_set-sub_set-ty_pe-pa_rt-vari_ation-0.0.1', name.vname)

        name = Name(source='source.com',
                    dataset='dataset',
                    subset='subset',
                    variation='variation',
                    type='type',
                    part='part',
                    version='0.0.1')

        self.assertEquals('source.com-dataset-subset-type-part-variation', str(name))
        self.assertEquals('source.com-dataset-subset-type-part-variation-0.0.1', name.vname)

        name = name.clone()

        self.assertEquals('source.com-dataset-subset-type-part-variation', str(name))
        self.assertEquals('source.com-dataset-subset-type-part-variation-0.0.1', name.vname)

        part_name = PartitionName(time='time',
                                  space='space',
                                  table='table',
                                  grain='grain',
                                  format='format',
                                  segment=101,
                                  **name.dict
                                  )

        self.assertEquals('source.com-dataset-subset-type-part-variation-table-time-space-grain-format-101',
                          str(part_name))
        self.assertEquals('source.com-dataset-subset-type-part-variation-table-time-space-grain-format-101-0.0.1',
                          part_name.vname)

        part_name = part_name.clone()

        self.assertEquals('source.com-dataset-subset-type-part-variation-table-time-space-grain-format-101',
                          str(part_name))
        self.assertEquals('source.com-dataset-subset-type-part-variation-table-time-space-grain-format-101-0.0.1',
                          part_name.vname)

        # Name Query

        name_query = NameQuery(source='source.com', dataset='dataset', vname='foobar', type=NameQuery.NONE)

        with self.assertRaises(NotImplementedError):
            name_query.path()

        d = name_query.dict

        self.assertEquals('<any>', d['subset'])
        self.assertEquals('<none>', d['type'])
        self.assertEquals('dataset', d['dataset'])

        name_query = name_query.clone()

        self.assertEquals('<any>', d['subset'])
        self.assertEquals('<none>', d['type'])
        self.assertEquals('dataset', d['dataset'])

        name_query_2 = name_query.with_none()

        self.assertEquals(None, name_query_2.dict['type'])

        # With a semantic version spec

        name = Name(source='source.com', dataset='dataset', variation='orig', version='0.0.1')
        self.assertEquals('source.com-dataset-orig-0.0.1', name.vname)

        name.version_major = 2
        name.version_build = ('foobar',)

        self.assertEquals('source.com-dataset-orig-2.0.1+foobar', name.vname)

        name = Name(source='source.com', dataset='dataset', variation='variation', version='>=0.0.1')

        self.assertEquals('source.com-dataset-variation->=0.0.1', name.vname)

        name = Name(source='source.com', dataset='dataset', variation='variation', version='0.0.1')

        self.assertEquals('source.com/dataset-variation-0.0.1', name.path)

        self.assertEquals('source.com/dataset-variation', name.source_path)

        self.assertEquals('source.com/dataset-variation-0.0.1.db', name.cache_key)

        part_name = PartitionName(time='time',
                                  space='space',
                                  table='table',
                                  grain='grain',
                                  format='format',
                                  segment='segment',
                                  **name.dict
                                  )

        self.assertEquals('source.com/dataset-variation-0.0.1/table/time-space/grain-segment', part_name.path)

        part_name = PartitionName(time='time',
                                  space='space',
                                  table='table',
                                  format='db',
                                  **name.dict
                                  )

        self.assertEquals('source.com-dataset-variation-table-time-space', part_name.name)
        self.assertEquals('source.com-dataset-variation-table-time-space-0.0.1', part_name.vname)
        self.assertEquals('source.com/dataset-variation-0.0.1/table/time-space', part_name.path)

        part_name = PartitionName(time='time',
                                  space='space',
                                  format='format',
                                  **name.dict
                                  )

        self.assertEquals('source.com/dataset-variation-0.0.1/time-space', part_name.path)


        # Cloning

        part_name = name.as_partition(time='time',
                                      space='space',
                                      table='table',
                                      format='geo')

        self.assertEquals('source.com-dataset-variation-table-time-space-geo-0.0.1', part_name.vname)

    def test_identity(self):

        name = Name(source='source.com', dataset='foobar', version='0.0.1', variation='orig')
        dn = DatasetNumber(10000, 1, assignment_class='registered')

        ident = Identity(name, dn)

        self.assertEquals('d002Bi', ident.id_)
        self.assertEquals('d002Bi001', ident.vid)
        self.assertEquals('source.com-foobar-orig', str(ident.name))
        self.assertEquals('source.com-foobar-orig-0.0.1', ident.vname)
        self.assertEquals('source.com-foobar-orig-0.0.1~d002Bi001', ident.fqname)
        self.assertEquals('source.com/foobar-orig-0.0.1', ident.path)
        self.assertEquals('source.com/foobar-orig', ident.source_path)
        self.assertEquals('source.com/foobar-orig-0.0.1.db', ident.cache_key)

        self.assertEquals('source.com-foobar-orig-0.0.1', ident.name.dict['vname'])

        self.assertEquals({'id', 'vid', 'revision', 'name', 'vname', 'cache_key',
                           'variation', 'dataset', 'source', 'version'},
                          set(ident.dict.keys()))

        self.assertIn('fqname', ident.names_dict)
        self.assertIn('vname', ident.names_dict)
        self.assertNotIn('dataset', ident.names_dict)

        self.assertIn('dataset', ident.ident_dict)
        self.assertNotIn('fqname', ident.ident_dict)

        # Clone to get a PartitionIdentity

        pi = ident.as_partition(7)
        self.assertEquals('source.com-foobar-orig-0.0.1~p002Bi007001', pi.fqname)

        pi = ident.as_partition(8, time='time',
                                space='space',
                                format='geo')

        self.assertEquals('source.com-foobar-orig-time-space-geo-0.0.1~p002Bi008001', pi.fqname)

        # PartitionIdentity

        part_name = PartitionName(time='time', space='space', format='geo', **name.dict)

        pn = PartitionNumber(dn, 500)

        ident = PartitionIdentity.new_subclass(part_name, pn)

        self.assertEquals({'id', 'vid', 'revision', 'cache_key', 'name', 'vname', 'space', 'format', 'variation',
                           'dataset', 'source', 'version', 'time'}, set(ident.dict.keys()))

        self.assertEquals('p002Bi084', ident.id_)
        self.assertEquals('p002Bi084001', ident.vid)
        self.assertEquals('source.com-foobar-orig-time-space-geo', str(ident.name))
        self.assertEquals('source.com-foobar-orig-time-space-geo-0.0.1', ident.vname)
        self.assertEquals('source.com-foobar-orig-time-space-geo-0.0.1~p002Bi084001', ident.fqname)
        self.assertEquals('source.com/foobar-orig-0.0.1/time-space', ident.path)
        self.assertEquals('source.com/foobar-orig-0.0.1/time-space.geodb', ident.cache_key)

        # Updating partition names that were partially specified

        PartitionNameQuery(time='time', space='space', format='hdf')
        # pnq = PartitionNameQuery(time='time', space='space', format='hdf')

        #
        # Locations
        #

        self.assertEquals('       ', str(ident.locations))
        ident.locations.set(LocationRef.LOCATION.LIBRARY, 1)
        ident.locations.set(LocationRef.LOCATION.REMOTE, 2)
        ident.locations.set(LocationRef.LOCATION.SOURCE)
        self.assertEquals('LSR    ', str(ident.locations))

        # Partitions, converting to datasets

        ident = Identity(name, dn)
        pi = ident.as_partition(8, time='time', space='space', format='geo')

        self.assertEquals('source.com-foobar-orig-time-space-geo-0.0.1~p002Bi008001', pi.fqname)

        iid = pi.as_dataset()

        self.assertEquals(ident.fqname, iid.fqname)

    def test_identity_from_dict(self):
        from ambry.partition.sqlite import SqlitePartitionIdentity
        from ambry.partition.geo import GeoPartitionIdentity

        name = Name(source='source.com', dataset='foobar', variation='orig', version='0.0.1')
        dn = DatasetNumber(10000, 1, assignment_class='registered')

        oident = Identity(name, dn)
        opident = oident.as_partition(7)

        idict = oident.dict
        pidict = opident.dict

        ident = Identity.from_dict(idict)

        self.assertIsInstance(ident, Identity)
        self.assertEquals(ident.fqname, oident.fqname)

        ident = Identity.from_dict(pidict)
        self.assertIsInstance(ident, SqlitePartitionIdentity)
        self.assertEquals('source.com/foobar-orig-0.0.1.db', ident.cache_key)

        pidict['format'] = 'geo'
        ident = Identity.from_dict(pidict)
        self.assertIsInstance(ident, GeoPartitionIdentity)
        self.assertEquals('source.com/foobar-orig-0.0.1.geodb', ident.cache_key)

    def test_split(self):
        from semantic_version import Spec

        name = Name(source='source.com', dataset='foobar', version='1.2.3')
        dn = DatasetNumber(10000, 1, assignment_class='registered')

        # NOTE, version is entered as 1.2.3, but will be changed to 1.2.1 b/c
        # last digit is overridden by revision

        ident = Identity(name, dn)

        ip = Identity.classify(name)
        self.assertEquals(Name, ip.isa)
        self.assertIsNone(ip.version)

        ip = Identity.classify(ident.name)

        self.assertEquals(Name, ip.isa)
        self.assertIsNone(ip.on)
        self.assertEquals(ident.sname, ip.name)
        self.assertIsNone(ip.version)

        ip = Identity.classify(ident.vname)
        self.assertEquals(Name, ip.isa)
        self.assertIsNone(ip.on)
        self.assertEquals(ident.vname, ip.name)
        self.assertEquals(ident._name.version, str(ip.version))

        ip = Identity.classify(ident.fqname)
        self.assertEquals(DatasetNumber, ip.isa)
        self.assertEquals(ident.vname, ip.name)
        self.assertEquals(str(ip.on), str(ip.on))

        ip = Identity.classify(ident.vid)
        self.assertEquals(DatasetNumber, ip.isa)

        ip = Identity.classify(ident.id_)
        self.assertEquals(DatasetNumber, ip.isa)

        ip = Identity.classify(dn)
        self.assertEquals(DatasetNumber, ip.isa)

        ip = Identity.classify(dn.as_partition(10))
        self.assertEquals(PartitionNumber, ip.isa)

        ip = Identity.classify("source.com-foobar-orig")
        self.assertIsNone(ip.version)
        self.assertEquals('source.com-foobar-orig', ip.sname)
        self.assertIsNone(ip.vname)

        ip = Identity.classify("source.com-foobar-orig-1.2.3")
        self.assertIsInstance(ip.version, Version)
        self.assertEquals('source.com-foobar-orig', ip.sname)
        self.assertEquals('source.com-foobar-orig-1.2.3', ip.vname)

        ip = Identity.classify("source.com-foobar-orig->=1.2.3")
        self.assertIsInstance(ip.version, Spec)
        self.assertEquals('source.com-foobar-orig', ip.sname)
        self.assertIsNone(ip.vname)

        ip = Identity.classify("source.com-foobar-orig-==1.2.3")
        self.assertIsInstance(ip.version, Spec)
        self.assertEquals('source.com-foobar-orig', ip.sname)
        self.assertIsNone(ip.vname)

    def test_bundle_build(self):

        from ambry.dbexceptions import ConflictError

        bundle = Bundle()

        # Need to clear the library, or the Bundle's pre_prepare
        # will cancel the build if this version is already installed
        bundle.library.purge()

        bundle.exit_on_fatal = False
        bundle.clean()
        bundle.database.create()
        bundle.prepare()

        bp = bundle.partitions


        with bundle.session:
            bp._new_orm_partition(PartialPartitionName(table = 'tone', time = 't1', space='s1'))
            bp._new_orm_partition(PartialPartitionName(table = 'tone', time = 't1', space='s2'))
            bp._new_orm_partition(PartialPartitionName(table = 'tone', time = 't1', space=None))
            bp._new_orm_partition(PartialPartitionName(table = 'tone', time = 't2', space='s1'))
            bp._new_orm_partition(PartialPartitionName(table = 'tone', time = 't2', space='s2'))
            bp._new_orm_partition(PartialPartitionName(table = 'tone', time = 't2', space=None))

        with self.assertRaises(ConflictError):
            with bundle.session:
                bp._new_orm_partition(PartialPartitionName(table = 'tone',time = 't1', space='s1'))

        pnq = PartitionNameQuery(table = 'tone', time=NameQuery.ANY, space='s1')

        names = [p.vname
                 for p in bp._find_orm(pnq).all()]


        self.assertEqual({u'source-dataset-subset-variation-tone-t1-s1-0.0.1',
                          u'source-dataset-subset-variation-tone-t2-s1-0.0.1'},
                         set(names))

        names = [p.vname
                 for p in bp._find_orm(PartitionNameQuery(space=NameQuery.ANY)).all()]

        self.assertEqual(6, len(names))

        names = [p.vname
                 for p in bp._find_orm(PartitionNameQuery(table = 'tone',time='t1',space=NameQuery.ANY)).all()]

        self.assertEqual({'source-dataset-subset-variation-tone-t1-s2-0.0.1',
                              'source-dataset-subset-variation-tone-t1-0.0.1',
                              'source-dataset-subset-variation-tone-t1-s1-0.0.1'},
                         set(names))

        names = [p.vname
                 for p in bp._find_orm(PartitionNameQuery(table = 'tone',time='t1',space=NameQuery.NONE)).all()]

        self.assertEqual({'source-dataset-subset-variation-tone-t1-0.0.1'},
                         set(names))

        # Start over, use a higher level function to create the partitions

        bundle.close()  # Or you'll get an OperationalError
        bundle = Bundle()
        bundle.exit_on_fatal = False
        bundle.clean()
        bundle.database.create()
        bundle.prepare()
        bp = bundle.partitions

        bp._new_partition(PartialPartitionName(table = 'tone',time = 't1', space='s1'))
        self.assertEquals(1, len(bp.all))

        bp._new_partition(PartialPartitionName(table = 'tone',time = 't1', space='s2'))
        self.assertEquals(2, len(bp.all))

        bp._new_partition(PartialPartitionName(table = 'tone',time = 't1', space=None))
        bp._new_partition(PartialPartitionName(table = 'tone',time = 't2', space='s1'))
        bp._new_partition(PartialPartitionName(table = 'tone',time = 't2', space='s2'))
        bp._new_partition(PartialPartitionName(table = 'tone',time = 't2', space=None))
        self.assertEquals(6, len(bp.all))

        names = [p.vname
                 for p in bp._find_orm(PartitionNameQuery(time='t1', space=NameQuery.ANY)).all()]

        self.assertEqual({'source-dataset-subset-variation-tone-t1-s2-0.0.1',
                              'source-dataset-subset-variation-tone-t1-0.0.1',
                              'source-dataset-subset-variation-tone-t1-s1-0.0.1'},
                         set(names))

        # Start over, use a higher level function to create the partitions
        bundle.close()
        bundle = Bundle()
        bundle.exit_on_fatal = False
        bundle.clean()
        bundle.database.create()
        bundle.prepare()
        bp = bundle.partitions

        p = bp.new_db_partition(table = 'tone',time = 't1', space='s1')
        self.assertEquals('source-dataset-subset-variation-tone-t1-s1-0.0.1~piEGPXmDC8001001', p.identity.fqname)

        p = bp.find_or_new(table = 'tone',time = 't1', space='s2')
        self.assertEquals('source-dataset-subset-variation-tone-t1-s2-0.0.1~piEGPXmDC8002001', p.identity.fqname)

        # Duplicate
        p = bp.find_or_new(table = 'tone',time = 't1', space='s2')
        self.assertEquals('source-dataset-subset-variation-tone-t1-s2-0.0.1~piEGPXmDC8002001', p.identity.fqname)

<<<<<<< HEAD

=======
>>>>>>> 3aff74ab
        # Ok! Build!
        bundle.close()
        bundle = Bundle()
        bundle.exit_on_fatal = False

        bundle.clean()
        bundle.pre_prepare()
        bundle.prepare()
        bundle.post_prepare()
        bundle.pre_build()
        bundle.build_db_inserter_codes()
        bundle.post_build()

        self.assertEquals('diEGPXmDC8001', bundle.identity.vid)
        self.assertEquals('source-dataset-subset-variation', bundle.identity.sname)
        self.assertEquals('source-dataset-subset-variation-0.0.1', bundle.identity.vname)
        self.assertEquals('source-dataset-subset-variation-0.0.1~diEGPXmDC8001', bundle.identity.fqname)

    # TODO: This test should run against a number server setup locally, not the main server.
    def x_test_number_service(self):
        # For this test, setup these access keys in the
        # Redis Server:
        #
        # redis-cli set assignment_class:test-ac-authoritative authoritative
        # redis-cli set assignment_class:test-ac-registered registered
        # redis-cli set assignment_class:fe78d179-8e61-4cc5-ba7b-263d8d3602b9 unregistered

        from ambry.identity import NumberServer
        from ambry.run import get_runconfig
        from ambry.dbexceptions import ConfigurationError

        rc = get_runconfig()

        try:
            # ng = rc.service('numbers')
            rc.service('numbers')
        except ConfigurationError:
            return

        # You'll need to run a local service at this address
        host = "numbers"
        port = 7977
        unregistered_key = 'fe78d179-8e61-4cc5-ba7b-263d8d3602b9'

        ns = NumberServer(host=host, port=port, key='test-ac-registered')

        n = ns.next()
        self.assertEqual(6, len(str(n)))

        # Next request is authoritative, so no need to sleep here.
        ns = NumberServer(host=host, port=port, key='test-ac-authoritative')

        n = ns.next()
        self.assertEqual(4, len(str(n)))

        ns.sleep()  # Avoid being rate limited

        # Override to use a local numbers server:
        ns = NumberServer(host=host, port=port, key=unregistered_key)
        n = ns.next()
        self.assertEqual(8, len(str(n)))

        n1 = ns.find('foobar')

        self.assertEquals(str(n1), str(ns.find('foobar')))
        self.assertEquals(str(n1), str(ns.find('foobar')))

    def test_time_space(self):

        name = Name(source='source.com',
                    dataset='foobar',
                    version='0.0.1',
                    btime='2010P5Y',
                    bspace='space',
                    variation='orig')

        self.assertEquals('source.com-foobar-space-2010p5y-orig-0.0.1', name.vname)
        self.assertEquals('source.com/foobar-space-2010p5y-orig-0.0.1.db', name.cache_key)
        self.assertEquals('source.com/foobar-space-2010p5y-orig-0.0.1', name.path)
        self.assertEquals('source.com/space/foobar-2010p5y-orig', name.source_path)

        return

        # dn = DatasetNumber(10000, 1, assignment_class='registered')
        #
        # ident = Identity(name, dn)
        #
        # self.assertEquals('d002Bi', ident.id_)
        # self.assertEquals('d002Bi001', ident.vid)
        # self.assertEquals('source.com-foobar-orig', str(ident.name))
        # self.assertEquals('source.com-foobar-orig-0.0.1', ident.vname)
        # self.assertEquals('source.com-foobar-orig-0.0.1~d002Bi001', ident.fqname)
        # self.assertEquals('source.com/foobar-orig-0.0.1', ident.path)
        # self.assertEquals('source.com/foobar-orig', ident.source_path)
        # self.assertEquals('source.com/foobar-orig-0.0.1.db', ident.cache_key)
        #
        # d = {
        #     'id': 'd002Bi',
        #     'source': 'source',
        #     'creator': 'creator',
        #     'dataset': 'dataset',
        #     'subset': 'subset',
        #     'btime': 'time',
        #     'bspace': 'space',
        #     'variation': 'variation',
        #     'revision': 1,
        #     'version': '0.0.1'
        # }


def suite():
    suite = unittest.TestSuite()
    suite.addTest(unittest.makeSuite(Test))
    return suite


if __name__ == "__main__":
    # import sys;sys.argv = ['', 'Test.testName']
    unittest.main()<|MERGE_RESOLUTION|>--- conflicted
+++ resolved
@@ -492,10 +492,6 @@
         p = bp.find_or_new(table = 'tone',time = 't1', space='s2')
         self.assertEquals('source-dataset-subset-variation-tone-t1-s2-0.0.1~piEGPXmDC8002001', p.identity.fqname)
 
-<<<<<<< HEAD
-
-=======
->>>>>>> 3aff74ab
         # Ok! Build!
         bundle.close()
         bundle = Bundle()
