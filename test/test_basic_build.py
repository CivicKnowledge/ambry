"""
Created on Jun 22, 2012

@author: eric
"""
import unittest

from bundles.testbundle.bundle import Bundle
from test_base import TestBase


class Test(TestBase):
    def setUp(self):
        super(Test, self).setUp()
        self.bundle = Bundle()
        self.bundle_dir = self.bundle.bundle_dir

<<<<<<< HEAD
=======
    def save_bundle(self):
        pass
>>>>>>> e3316f01

    def restore_bundle(self):
        pass

    def test_db_bundle(self):
        from ambry.bundle import BuildBundle, DbBundle
<<<<<<< HEAD
        from ambry.orm import Dataset, Partition, Table, Column, Code, ColumnStat
        
=======

>>>>>>> e3316f01
        b = BuildBundle(self.bundle_dir)
        b.clean()

        self.assertTrue(b.identity.id_ is not None)
        self.assertEquals('source-dataset-subset-variation', b.identity.sname)
        self.assertEquals('source-dataset-subset-variation-0.0.1', b.identity.vname)

        b.database.create()

        db_path = b.database.path

        dbb = DbBundle(db_path)

        self.assertEqual("source-dataset-subset-variation", dbb.identity.sname)
        self.assertEqual("source-dataset-subset-variation-0.0.1", dbb.identity.vname)

        b = Bundle()
        b.database.enable_delete = True
        b.clean()
        b.database.create()

        b = Bundle()
        b.exit_on_fatal = False
        b.pre_prepare()
        b.prepare()
        b.post_prepare()
        b.pre_build()
        # b.build_db_inserter()
        b.build_geo()
        b.post_build()
        b.close()

        dbsq = b.database.session.query

        self.assertEquals(2, len(dbsq(Partition).all()))
        self.assertEquals(9, len(dbsq(Table).all()))
        self.assertEquals(45, len(dbsq(Column).all()))
        self.assertEquals(20, len(dbsq(Code).all()))
        self.assertEquals(9, len(dbsq(ColumnStat).all()))


def suite():
    suite = unittest.TestSuite()
    suite.addTest(unittest.makeSuite(Test))
    return suite


if __name__ == "__main__":
    unittest.TextTestRunner().run(suite())<|MERGE_RESOLUTION|>--- conflicted
+++ resolved
@@ -15,23 +15,11 @@
         self.bundle = Bundle()
         self.bundle_dir = self.bundle.bundle_dir
 
-<<<<<<< HEAD
-=======
-    def save_bundle(self):
-        pass
->>>>>>> e3316f01
 
-    def restore_bundle(self):
-        pass
 
     def test_db_bundle(self):
         from ambry.bundle import BuildBundle, DbBundle
-<<<<<<< HEAD
-        from ambry.orm import Dataset, Partition, Table, Column, Code, ColumnStat
-        
-=======
 
->>>>>>> e3316f01
         b = BuildBundle(self.bundle_dir)
         b.clean()
 
