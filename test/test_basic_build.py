"""
Created on Jun 22, 2012

@author: eric
"""
import unittest

from bundles.testbundle.bundle import Bundle
from ambry.identity import *
from test_base import TestBase


class Test(TestBase):
    def setUp(self):
<<<<<<< HEAD
=======
        super(Test, self).setUp()
>>>>>>> 524f0d8c
        self.bundle = Bundle()
        self.bundle_dir = self.bundle.bundle_dir

    def save_bundle(self):
        pass

    def restore_bundle(self):
        pass 

    def test_db_bundle(self):
        from ambry.bundle import BuildBundle, DbBundle
        
        b = BuildBundle(self.bundle_dir)
        b.clean()
        
        self.assertTrue(b.identity.id_ is not None)
        self.assertEquals('source-dataset-subset-variation', b.identity.sname)
        self.assertEquals('source-dataset-subset-variation-0.0.1',
                          b.identity.vname)
        
        b.database.create()
        
        db_path = b.database.path
        
        dbb = DbBundle(db_path)
        
        self.assertEqual("source-dataset-subset-variation", dbb.identity.sname)
        self.assertEqual("source-dataset-subset-variation-0.0.1",
                         dbb.identity.vname)

        b = Bundle()
        b.database.enable_delete = True
        b.clean()
        b.database.create()

        b = Bundle()
        b.exit_on_fatal = False
        b.pre_prepare()
        b.prepare()
        b.post_prepare()
        b.pre_build()
        # b.build_db_inserter()
        b.build_geo()
        b.post_build()
        b.close()


def suite():
    test_suite = unittest.TestSuite()
    test_suite.addTest(unittest.makeSuite(Test))
    return test_suite
      
if __name__ == "__main__":
    unittest.TextTestRunner().run(suite())<|MERGE_RESOLUTION|>--- conflicted
+++ resolved
@@ -7,25 +7,26 @@
 
 from bundles.testbundle.bundle import Bundle
 from ambry.identity import *
-from test_base import TestBase
+from test_base import  TestBase
 
 
 class Test(TestBase):
+ 
     def setUp(self):
-<<<<<<< HEAD
-=======
         super(Test, self).setUp()
->>>>>>> 524f0d8c
         self.bundle = Bundle()
         self.bundle_dir = self.bundle.bundle_dir
 
     def save_bundle(self):
         pass
-
+        
     def restore_bundle(self):
         pass 
 
+
+
     def test_db_bundle(self):
+        
         from ambry.bundle import BuildBundle, DbBundle
         
         b = BuildBundle(self.bundle_dir)
@@ -33,18 +34,16 @@
         
         self.assertTrue(b.identity.id_ is not None)
         self.assertEquals('source-dataset-subset-variation', b.identity.sname)
-        self.assertEquals('source-dataset-subset-variation-0.0.1',
-                          b.identity.vname)
+        self.assertEquals('source-dataset-subset-variation-0.0.1', b.identity.vname)
         
         b.database.create()
         
-        db_path = b.database.path
+        db_path =  b.database.path
         
         dbb = DbBundle(db_path)
         
         self.assertEqual("source-dataset-subset-variation", dbb.identity.sname)
-        self.assertEqual("source-dataset-subset-variation-0.0.1",
-                         dbb.identity.vname)
+        self.assertEqual("source-dataset-subset-variation-0.0.1", dbb.identity.vname)
 
         b = Bundle()
         b.database.enable_delete = True
@@ -57,16 +56,16 @@
         b.prepare()
         b.post_prepare()
         b.pre_build()
-        # b.build_db_inserter()
+        #b.build_db_inserter()
         b.build_geo()
         b.post_build()
         b.close()
 
 
 def suite():
-    test_suite = unittest.TestSuite()
-    test_suite.addTest(unittest.makeSuite(Test))
-    return test_suite
+    suite = unittest.TestSuite()
+    suite.addTest(unittest.makeSuite(Test))
+    return suite
       
 if __name__ == "__main__":
     unittest.TextTestRunner().run(suite())