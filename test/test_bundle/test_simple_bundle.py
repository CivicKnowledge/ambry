--- conflicted
+++ resolved
@@ -50,14 +50,6 @@
 
         print(pl)
 
-<<<<<<< HEAD
-=======
-    def test_simple_build(self):
-        """Just check that it doesn't throw an exception"""
-
-        b = self.setup_bundle('simple')
-        b.run()
->>>>>>> cf37ff17
 
     def test_simple_process(self):
         """Build the simple bundle"""
@@ -341,12 +333,7 @@
 
         b = b.cast_to_subclass()
 
-<<<<<<< HEAD
         b.run()
-=======
-        self.assertTrue(b.meta())
-        self.assertEqual('schema_done', b.state)
->>>>>>> cf37ff17
 
         def edit_pipeline(pl):
             from ambry.etl.pipeline import PrintRows, LogRate
@@ -366,11 +353,7 @@
 
         self.assertEqual(4, len(b.dataset.source_columns))
 
-<<<<<<< HEAD
         self.assertEquals('finalize_done', b.state)
-=======
-        self.assertEqual('build_done', b.state)
->>>>>>> cf37ff17
 
         # Already built can't build again
         self.assertFalse(b.build())
@@ -384,89 +367,7 @@
 
         return b
 
-<<<<<<< HEAD
-
-=======
-    def test_simple_build_types(self):
-        """Build the simple bundle and check that the data types are correct"""
-
-        b = self.setup_bundle('simple')
-        b.run()
-
-        p = list(b.partitions)[0]
-
-        row = next(p.stream(skip_header=True))
-
-        for c, v in zip(p.table.columns, row):
-            self.assertEqual(type(v), c.python_type)
-
-    def test_complete_build(self):
-        """Build the simple bundle"""
-
-        b = self.setup_bundle('complete-build')
-        b.sync_in()
-        b = b.cast_to_subclass()
-        self.assertEqual('new', b.state)
-        self.assertTrue(b.meta())
-
-        def edit_pipeline(pl):
-            from ambry.etl.pipeline import PrintRows, LogRate, AddDeleteExpand, SelectPartition
-
-            def prt(m):
-                print(m)
-
-            # Converting to the cesus geoid b/c they are just numbers, and when used in a partition name,
-            # the names are lowercased, causing the case sensitive GVIDs to alias.
-            pl.augment = AddDeleteExpand(
-                edit={'triangle': lambda e, r, v: 1}
-            )
-
-            pl.last = [PrintRows(print_at='end'), LogRate(prt, 3000, '')]
-
-            def select_part(source, row):
-                from ambry.identity import PartialPartitionName
-                return PartialPartitionName(table=source.dest_table_name, time=row[8])
-
-            pl.replace(SelectPartition, SelectPartition(select_part))
-
-        b.set_edit_pipeline(edit_pipeline)
-
-        self.assertTrue(b.build())
-
-        for p in b.partitions:
-            print(p.name)
-            self.assertIn(int(p.identity.time), p.time_coverage)
-
-        self.assertEqual([u('0O0001'), u('0O0002'), u('0O0003'), u('0O0101'), u('0O0102'), u('0O0103')],
-                         b.dataset.partitions[0].space_coverage)
-        self.assertEqual(u('2qZZZZZZZZZZ'), b.dataset.partitions[0].grain_coverage[0])
-
-        self.assertEqual([u('0O0001'), u('0O0002'), u('0O0003'), u('0O0101'), u('0O0102'), u('0O0103')],
-                         b.dataset.partitions[2].space_coverage)
-        self.assertEqual([u('2qZZZZZZZZZZ')], b.dataset.partitions[2].grain_coverage)
-
-        self.assertEqual(4, len(b.dataset.partitions))
-        self.assertEqual(2, len(b.dataset.tables))
-
-        p = list(b.partitions)[0]
-
-        self.assertEqual(6001, sum(1 for row in p.datafile.reader()))
-
-        self.assertEqual(48, len(b.dataset.stats))
-
-        self.assertEqual('build_done', b.state)
-
-    def test_complete_load(self):
-        """Build the simple bundle"""
-
-        b = self.setup_bundle('complete-load')
-        b.sync()
-
-        b.meta()
-        self.assertEqual('schema_done', b.state)
-        self.assertTrue(b.prepare())
-        self.assertEqual('prepare_done', b.state)
->>>>>>> cf37ff17
+
 
     def test_db_copy(self):
         from ambry.orm.database import Database
@@ -516,11 +417,7 @@
         p = list(b.partitions)[0]
         p_vid = p.vid
 
-<<<<<<< HEAD
-        self.assertEquals(497054, int(sum(row[3] for row in p.stream())))
-=======
-        self.assertEqual(497054, int(sum(row[3] for row in p.stream(skip_header=True))))
->>>>>>> cf37ff17
+        self.assertEqual(497054, int(sum(row[3] for row in p.stream())))
 
         self.assertEqual('build', l.partition(p_vid).location)
 
@@ -551,11 +448,7 @@
 
         self.assertEqual(10000, len(list(p.stream())))
 
-<<<<<<< HEAD
-        self.assertEquals(497054, int(sum(row[3] for row in p.stream())))
-=======
-        self.assertEqual(497054, int(sum(row[3] for row in p.stream(skip_header=True))))
->>>>>>> cf37ff17
+        self.assertEqual(497054, int(sum(row[3] for row in p.stream())))
 
     def test_msgpack_build(self):
         """Build the simple bundle"""
