--- conflicted
+++ resolved
@@ -282,51 +282,4 @@
         ctb.append('ni1', NaturalInt)
         ctb.append('ni2', NaturalInt)
 
-<<<<<<< HEAD
-        row, errors =  ctb(['.',  'a',  '3',  0,  3])
-
-    def test_source_download(self):
-        """Down load all of the sources from the complete-load bundle and check the extracted files against the
-        declared MD5 sums. """
-
-        from ambry.util import md5_for_stream
-        from fs.opener import fsopendir
-
-        b = self.setup_bundle('complete-load')
-
-        b.do_clean()
-        b.do_sync()
-        b.do_prepare()
-
-        cache_fs = fsopendir('mem://')
-
-        self.assertEquals(14, len(b.dataset.sources))
-
-        for i, source in enumerate(b.dataset.sources):
-            fstor = source.download(cache_fs)
-
-            with fstor() as f:
-                self.assertEquals(source.hash, md5_for_stream(f))
-
-    def test_simple_download(self):
-
-        b = self.setup_bundle('complete-load')
-
-        b.do_clean()
-        b.do_sync()
-        b.do_prepare()
-
-        f = b.source('simple').download()
-
-        print f().read()
-
-
-
-
-def suite():
-    suite = unittest.TestSuite()
-    suite.addTest(unittest.makeSuite(Test))
-    return suite
-=======
-        row, errors =  ctb(['.',  'a',  '3',  0,  3])
->>>>>>> 45cb02da
+        row, errors =  ctb(['.',  'a',  '3',  0,  3])