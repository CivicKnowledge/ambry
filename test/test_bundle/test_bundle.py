--- conflicted
+++ resolved
@@ -1,11 +1,14 @@
-# -*- coding: utf-8 -*-
+
 
 from test.test_base import TestBase
 
+from ambry.bundle import Bundle
 
 class Test(TestBase):
 
+
     def test_statemachine_states(self):
+        from time import sleep
 
         db = self.new_database()
 
@@ -21,16 +24,5 @@
 
         b.set_error_state()
 
-<<<<<<< HEAD
         self.assertTrue(bool(b.error_state))
 
-
-
-def suite():
-    import unittest
-    suite = unittest.TestSuite()
-    suite.addTest(unittest.makeSuite(Test))
-    return suite
-=======
-        self.assertTrue(bool(b.error_state))
->>>>>>> 45cb02da
