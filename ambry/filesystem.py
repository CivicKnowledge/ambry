"""Access objects for the file system within a bundle and for filesystem caches
used by the download processes and the library.

Copyright (c) 2013 Clarinova. This file is licensed under the terms of
the Revised BSD License, included in this distribution as LICENSE.txt

"""

import io
import zipfile
import urllib

import os
from ambry.orm import File
import ambry.util


global_logger = ambry.util.get_logger(__name__)
# import logging; logger.setLevel(logging.DEBUG)


# makedirs
# Monkey Patch!
# Need to patch zipfile.testzip b/c it doesn't close file descriptors in 2.7.3
# The bug apparently exists in several other versions of python
# http://bugs.python.org/issue16408
def testzip(self):
    """Read all the files and check the CRC."""
    chunk_size = 2 ** 20
    for zinfo in self.filelist:
        try:
            # Read by chunks, to avoid an OverflowError or a
            # MemoryError with very large embedded files.
            f = self.open(zinfo.filename, "r")
            while f.read(chunk_size):  # Check CRC-32
                pass
            f.close()
            f._fileobj.close()  # This shoulnd't be necessary, but it is.
        except zipfile.BadZipfile:
            return zinfo.filename


zipfile.ZipFile.testzip = testzip


class DownloadFailedError(Exception):
    pass


class FileRef(File):
    """Extends the File orm class with awareness of the filsystem."""

    def __init__(self, bundle):
        self.super_ = super(FileRef, self)
        self.super_.__init__()

        self.bundle = bundle

    @property
    def abs_path(self):
        return self.bundle.filesystem.path(self.path)

    @property
    def changed(self):
        return os.path.getmtime(self.abs_path) > self.modified

    def update(self):
        self.modified = os.path.getmtime(self.abs_path)
        self.hash = Filesystem.file_hash(self.abs_path)
        self.bundle.database.session.commit()


class Filesystem(object):
    def __init__(self, config):
        self.config = config

    def get_cache_by_name(self, name):
        from dbexceptions import ConfigurationError
        from ckcache import new_cache

        config = self.config.filesystem(name)

        if not config:
            raise ConfigurationError('No filesystem cache by name of {}'.format(name))

        return new_cache(config)

    @classmethod
    def find_f(cls, config, key, value):
        """Find a filesystem entry where the key `key` equals `value`"""

    @classmethod
    def rm_rf(cls, d):

        if not os.path.exists(d):
            return

        for path in (os.path.join(d, f) for f in os.listdir(d)):
            if os.path.isdir(path):
                cls.rm_rf(path)
            else:
                os.unlink(path)
        os.rmdir(d)


class BundleFilesystem(Filesystem):
    BUILD_DIR = 'build'
    META_DIR = 'meta'

    def __init__(self, bundle, root_directory=None):

        super(BundleFilesystem, self).__init__(bundle.config)

        self.bundle = bundle
        if root_directory:
            self.root_directory = root_directory
        else:
            self.root_directory = Filesystem.find_root_dir()

    @staticmethod
    def find_root_dir(testFile='bundle.yaml', start_dir=None):
        """Find the parent directory that contains the bundle.yaml file."""
        import sys

        if start_dir is not None:
            d = start_dir
        else:
            d = sys.path[0]

        while os.path.isdir(d) and d != '/':

            test = os.path.normpath(d + '/' + testFile)

            if os.path.isfile(test):
                return d
            d = os.path.dirname(d)

        return None

    @property
    def root_dir(self):
        """Returns the root directory of the bundle."""
        return self.root_directory

    def ref(self, rel_path):

        s = self.bundle.database.session
        import sqlalchemy.orm.exc

        try:
            o = s.query(FileRef).filter(FileRef.path == rel_path).one()
            o.bundle = self.bundle

            return o
        except sqlalchemy.orm.exc.NoResultFound as e:
            raise e

    def path(self, *args):
        """Resolve a path that is relative to the bundle root into an absoulte
        path."""

        if len(args) == 0:
            raise ValueError("must supply at least one argument")

        args = (self.root_directory,) + args

        try:
            p = os.path.normpath(os.path.join(*args))
        except AttributeError as e:
            raise ValueError(
                "Path arguments aren't valid when generating path:" +
                e.message)
        dir_ = os.path.dirname(p)
        if not os.path.exists(dir_):
            try:
                # MUltiple process may try to make, so it could already exist
                os.makedirs(dir_)
            except Exception:
                pass

            if not os.path.exists(dir_):
                raise Exception("Couldn't create directory " + dir_)

        return p

    def build_path(self, *args):
        """Return a sub directory in the build area."""
        if len(args) > 0 and args[0] == self.BUILD_DIR:
            raise ValueError(
                "Adding build to existing build path " +
                os.path.join(
                    *
                    args))

        args = (self.bundle.build_dir,) + args
        return self.path(*args)

    @property
    def source_store(self):
        """Return the cache object for the store store, a location ( usually on
        the net ) where source files that can't be downloaded from the source
        agency can be stored."""

        return self.get_cache_by_name('source_store')

    @property
    def download_cache(self):
        return self.get_cache_by_name('downloads')

    def meta_path(self, *args):

        if len(args) > 0 and args[0] == self.META_DIR:
            raise ValueError(
                "Adding meta to existing meta path " +
                os.path.join(
                    *
                    args))

        args = (self.META_DIR,) + args
        return self.path(*args)

    def directory(self, rel_path):
        """Resolve a path that is relative to the bundle root into an absoulte
        path."""
        abs_path = self.path(rel_path)
        if not os.path.isdir(abs_path):
            os.makedirs(abs_path)
        return abs_path

    @staticmethod
    def file_hash(path):
        """Compute hash of a file in chunks."""
        import hashlib

        md5 = hashlib.md5()
        with open(path, 'rb') as f:
            for chunk in iter(lambda: f.read(8192), b''):
                md5.update(chunk)
        return md5.hexdigest()

    def _get_unzip_file(self, cache, tmpdir, zf, path, name):
        """Look for a member of a zip file in the cache, and if it doesn't next
        exist, extract and cache it."""
        name = name.replace('..', '')

        if name.startswith('/'):
            name = name[1:]

        if name.endswith('/'):  # Its a ZIP file directory
            return None

        # If the file is comming from the download cache, be sure to use the entire
        # cache path, so files are always unique.
        download_cache = self.get_cache_by_name('downloads')

        if path.startswith(download_cache.cache_dir):
            base = path.replace(download_cache.cache_dir, '').lstrip('/')
        else:
            base = urllib.quote_plus(
                os.path.basename(path).replace(
                    '/',
                    '_'),
                '_')

        rel_path = os.path.join(
            base,
            urllib.quote_plus(
                name.replace(
                    '/',
                    '_'),
                '_'))

        # Check if it is already in the cache
        cached_file = cache.get(rel_path)

        if cached_file:
            return cached_file

        # Not in cache, extract it.
        tmp_abs_path = os.path.join(tmpdir, name)

        if not os.path.exists(tmp_abs_path):
            zf.extract(name, tmpdir)

        # Store it in the cache.

        abs_path = cache.put(tmp_abs_path, rel_path)

        # There have been zip files that have been truncated, but I don't know
        # why. this is a stab i the dark to catch it.
        if self.file_hash(tmp_abs_path) != self.file_hash(abs_path):
            raise Exception('Zip file extract error: md5({}) != md5({})'
                            .format(tmp_abs_path, abs_path))

        return abs_path

    def unzip(self, path, regex=None):
        """Context manager to extract a single file from a zip archive, and
        delete it when finished."""
        import uuid

        if isinstance(regex, basestring):
            import re

            # oregex = regex
            regex = re.compile(regex)

        cache = self.get_cache_by_name('extracts')

        tmpdir = os.path.join(cache.cache_dir, 'tmp', str(uuid.uuid4()))

        if not os.path.isdir(tmpdir):
            os.makedirs(tmpdir)

        try:
            with zipfile.ZipFile(path) as zf:
                abs_path = None
                if regex is None:
                    # Assume only one file in zip archive.
                    name = iter(zf.namelist()).next()
                    abs_path = self._get_unzip_file(cache, tmpdir, zf, path, name)
                else:

                    for name in zf.namelist():

                        if regex.search(name):
                            abs_path = self._get_unzip_file(cache, tmpdir, zf, path, name)

                            break

                return abs_path
        except zipfile.BadZipfile:
            self.bundle.error(
                "Error processing supposed zip file: '{}' You may want to delete it and try again. ".format(path))
            raise
        finally:
            self.rm_rf(tmpdir)

        # return None

    def unzip_dir(self, path, regex=None):
        """Generator that yields the files from a zip file.

        Yield all the files in the zip, unless a regex is specified, in
        which case it yields only files with names that match the
        pattern.

        """
        import uuid

        cache = self.get_cache_by_name('extracts')

        tmpdir = os.path.join(cache.cache_dir, 'tmp', str(uuid.uuid4()))

        if not os.path.isdir(tmpdir):
            os.makedirs(tmpdir)

        # rtrn = True

        try:
            with zipfile.ZipFile(path) as zf:
                # abs_path = None
                for name in zf.namelist():
                    # Noidea about this, but it seems useless.
                    if '__MACOSX' in name:
                        continue

                    abs_path = self._get_unzip_file(cache, tmpdir, zf, path, name)

                    if not abs_path:
                        continue

                    if regex and regex.match(name) or not regex:
                        yield abs_path
        except Exception as e:
            self.bundle.error("File '{}' can't be unzipped, removing it: {}".format(path, e))
            os.remove(path)
            raise
        finally:
            self.rm_rf(tmpdir)

    def download(self, url, test_f=None, unzip=False):
        """Context manager to download a file, return it for us, and delete it
        when done.

        url may also be a key for the sources metadata


        Will store the downloaded file into the cache defined
        by filesystem.download

        """

        import tempfile
        import urlparse
        import urllib2
        import urllib

        cache = self.get_cache_by_name('downloads')
        parsed = urlparse.urlparse(str(url))

        # If the URL doesn't parse as a URL, then it is a name of a source.
        if not parsed.scheme and url in self.bundle.metadata.sources:

            source_entry = self.bundle.metadata.sources.get(url)

            # If a conversion exists, load it, otherwize, get the original URL
            if source_entry.conversion:
                url = source_entry.conversion
            else:
                url = source_entry.url
            parsed = urlparse.urlparse(str(url))

        if parsed.scheme == 'file' or not parsed.scheme:
            return parsed.path

        elif parsed.scheme == 's3':
            # To keep the rest of the code simple, we'll use the S# cache to generate a signed URL, then
            # download that through the normal process.
            from ckcache import new_cache, parse_cache_string

            bucket = parsed.netloc.strip('/')

            cache_url = "s3://{}".format(bucket)

            config = parse_cache_string(cache_url)

            config['account'] = self.config.account(bucket)

<<<<<<< HEAD
=======
            import pprint

            pprint.pprint(config)

>>>>>>> 668ff30d
            s3cache = new_cache(config)

            url = s3cache.path(urllib.unquote_plus(parsed.path.strip('/')))
            parsed = urlparse.urlparse(str(url))
            use_hash = False
        else:
            use_hash = True

        # file_path = parsed.netloc+'/'+urllib.quote_plus(parsed.path.replace('/','_'),'_')
        file_path = os.path.join(parsed.netloc, parsed.path.strip('/'))

        # S3 has time in the query, so it never caches
        if use_hash and parsed.query:
            import hashlib

            hash = hashlib.sha224(parsed.query).hexdigest()
            file_path = os.path.join(file_path, hash)

        file_path = file_path.strip('/')

        # We download to a temp file, then move it into place when
        # done. This allows the code to detect and correct partial
        # downloads.
        download_path = os.path.join(tempfile.gettempdir(), file_path + ".download")

        def test_zip_file(f):
            if not os.path.exists(f):
                raise Exception("Test zip file does not exist: {} ".format(f))

            try:
                with zipfile.ZipFile(f) as zf:
                    return zf.testzip() is None
            except zipfile.BadZipfile:
                return False

        if test_f == 'zip':
            test_f = test_zip_file

        for attempts in range(3):

            if attempts > 0:
                self.bundle.error("Retrying download of {}".format(url))

            out_file = None
            excpt = None

            try:

                cached_file = cache.get(file_path)
                size = os.stat(cached_file).st_size if cached_file else None

                if cached_file and size:

                    out_file = cached_file

                    if test_f and not test_f(out_file):
                        cache.remove(file_path, True)
                        raise DownloadFailedError(
                            "Cached Download didn't pass test function " +
                            url)

                else:

                    self.bundle.log("Downloading " + url)
                    self.bundle.log(
                        "  --> " +
                        cache.path(
                            file_path,
                            missing_ok=True))

                    resp = urllib2.urlopen(url)
                    # headers = resp.info()  # @UnusedVariable
                    resp.info()

                    if resp.getcode() is not None and resp.getcode() != 200:
                        raise DownloadFailedError("Failed to download {}: code: {} ".format(url, resp.getcode()))

                    try:
                        out_file = cache.put(resp, file_path)
                    except:
                        self.bundle.error("Caught exception, deleting download file")
                        cache.remove(file_path, propagate=True)
                        raise

                    if test_f and not test_f(out_file):
                        cache.remove(file_path, propagate=True)
                        raise DownloadFailedError("Download didn't pass test function " + url)
                break

            except KeyboardInterrupt:
                print "\nRemoving Files! \n Wait for deletion to complete! \n"
                cache.remove(file_path, propagate=True)
                raise
            except DownloadFailedError as e:
                self.bundle.error("Failed:  " + str(e))
                excpt = e
            except IOError as e:
                self.bundle.error("Failed to download " + url + " to " + file_path + " : " + str(e))
                excpt = e
            except urllib.ContentTooShortError as e:
                self.bundle.error("Content too short for " + url)
                excpt = e
            except zipfile.BadZipfile as e:
                # Code that uses the yield value -- like th filesystem.unzip method
                # can throw exceptions that will propagate to here. Unexpected, but very useful.
                # We should probably create a FileNotValueError, but I'm lazy.
                self.bundle.error("Got an invalid zip file for " + url)
                cache.remove(file_path, propagate=True)
                excpt = e

            except Exception as e:
                self.bundle.error(
                    "Unexpected download error '" +
                    str(e) +
                    "' when downloading " +
                    str(url))
                cache.remove(file_path, propagate=True)
                raise

        if download_path and os.path.exists(download_path):
            os.remove(download_path)

        if excpt:
            raise excpt

        if unzip:

            if isinstance(unzip, bool):
                return self.unzip(out_file)
            elif unzip == 'dir':
                return self.unzip_dir(out_file)
            else:
                return self.unzip_dir(out_file, regex=unzip)

        else:
            return out_file

    def read_csv(self, f, key=None):
        """Read a CSV into a dictionary of dicts or list of dicts.

        Args:
            f a string or file object ( a FLO with read() )
            key columm or columns to use as the key. If None, return a list

        """
        import os.path

        # opened = False
        if isinstance(f, basestring):
            if not f.endswith('.csv'):  # Maybe the name of a source
                if f in self.bundle.metadata.sources:
                    f = self.bundle.source(f)

            if not os.path.isabs(f):
                f = self.bundle.filesystem.path(f)

            f = open(f, 'rb')
            opened = True

        else:
            opened = False
            # f is already an open file

        import csv

        reader = csv.DictReader(f)

        if key is None:
            out = []
        else:
            if isinstance(key, (list, tuple)):
                def make_key(row):
                    return tuple(
                        [str(row[i].strip()) if row[i].strip() else None for i in key])
            elif callable(key):
                pass
            else:
                def make_key(row):
                    return row[key]

            out = {}

        for row in reader:

            if key is None:
                out.append(row)
            elif callable(key):
                k, v = key(row)
                out[k] = v
            else:
                out[make_key(row)] = row

        if opened:
            f.close

        return out

    def download_shapefile(self, url):
        """Downloads a shapefile, unzips it, and returns the .shp file path."""
        import os
        import re

        zip_file = self.download(url)

        if not zip_file or not os.path.exists(zip_file):
            raise Exception("Failed to download: {} ".format(url))

        file_ = None

        for file_ in self.unzip_dir(zip_file, regex=re.compile('.*\.shp$')):
            pass  # Should only be one

        if not file_ or not os.path.exists(file_):
            raise Exception(
                "Failed to unzip {} and get .shp file ".format(zip_file))

        return file_

    def load_yaml(self, *args):
        """Load a yaml file from the bundle file system. Arguments are passed to self.path()
        And if the first path element is not absolute, pre-pends the bundle path.

        Returns an AttrDict of the results.

        This will load yaml files the same way as RunConfig files.

        """
        from ambry.util import AttrDict

        f = self.path(*args)

        ad = AttrDict()
        ad.update_yaml(f)

        return ad

    def read_yaml(self, *args):
        """Straight-to-object reading of a YAML file.
        """
        import yaml

        with open(self.path(*args), 'rb') as f:
            return yaml.load(f)

    def write_yaml(self, o, *args):
        import yaml

        with open(self.path(*args), 'wb') as f:
            return yaml.safe_dump(
                o,
                f,
                default_flow_style=False,
                indent=4,
                encoding='utf-8')

    def get_url(self, source_url, create=False):
        """Return a database record for a file."""

        import sqlalchemy.orm.exc

        s = self.bundle.database.session

        try:
            o = (s.query(File).filter(File.source_url == source_url).one())

        except sqlalchemy.orm.exc.NoResultFound:
            if create:
                o = File(
                    source_url=source_url,
                    path=source_url,
                    process='none')
                s.add(o)
                s.commit()
            else:
                return None

        o.session = s  # Files have SavableMixin
        return o

    def get_or_new_url(self, source_url):
        return self.get_url(source_url, True)

    def add_file(self, rel_path):
        return self.filerec(rel_path, True)

    def filerec(self, rel_path, create=False):
        """Return a database record for a file."""

        import sqlalchemy.orm.exc

        s = self.bundle.database.session

        if not rel_path:
            raise ValueError('Must supply rel_path')

        try:
            o = (s.query(File).filter(File.path == rel_path).one())
            o._is_new = False
        except sqlalchemy.orm.exc.NoResultFound as e:

            if not create:
                raise e

            a_path = self.filesystem.path(rel_path)
            o = File(path=rel_path,
                     hash=Filesystem.file_hash(a_path),
                     modified=os.path.getmtime(a_path),
                     process='none'
                     )
            s.add(o)
            s.commit()
            o._is_new = True

        except Exception:
            return None

        return o


# Stolen from :
# https://bitbucket.org/fabian/filechunkio/src/79ba1388ee96/LICENCE?at=default

SEEK_SET = getattr(io, 'SEEK_SET', 0)
SEEK_CUR = getattr(io, 'SEEK_CUR', 1)
SEEK_END = getattr(io, 'SEEK_END', 2)

# A File like object that operated on a subset of another file. For use in Boto
# multipart uploads.


class FileChunkIO(io.FileIO):
    """A class that allows you reading only a chunk of a file."""

    def __init__(self, name, mode='r', closefd=True, offset=0, bytes_=None, *args, **kwargs):
        """Open a file chunk.

        The mode can only be 'r' for reading. Offset is the amount of
        bytes_ that the chunks starts after the real file's first byte.
        Bytes defines the amount of bytes_ the chunk has, which you can
        set to None to include the last byte of the real file.

        """
        if not mode.startswith('r'):
            raise ValueError("Mode string must begin with 'r'")
        self.offset = offset
        self.bytes = bytes_
        if bytes_ is None:
            self.bytes = os.stat(name).st_size - self.offset
        super(FileChunkIO, self).__init__(name, mode, closefd, *args, **kwargs)
        self.seek(0)

    def seek(self, offset, whence=SEEK_SET):
        """Move to a new chunk position."""
        if whence == SEEK_SET:
            super(FileChunkIO, self).seek(self.offset + offset)
        elif whence == SEEK_CUR:
            self.seek(self.tell() + offset)
        elif whence == SEEK_END:
            self.seek(self.bytes + offset)

    def tell(self):
        """Current file position."""
        return super(FileChunkIO, self).tell() - self.offset

    def read(self, n=-1):
        """Read and return at most n bytes."""
        if n >= 0:
            max_n = self.bytes - self.tell()
            n = min([n, max_n])
            return super(FileChunkIO, self).read(n)
        else:
            return self.readall()

    def readall(self):
        """Read all data from the chunk."""
        return self.read(self.bytes - self.tell())

    def readinto(self, b):
        """Same as RawIOBase.readinto()."""
        data = self.read(len(b))
        n = len(data)
        try:
            b[:n] = data
        except TypeError as err:
            import array

            if not isinstance(b, array.array):
                raise err
            b[:n] = array.array(b'b', data)
        return n<|MERGE_RESOLUTION|>--- conflicted
+++ resolved
@@ -427,13 +427,6 @@
 
             config['account'] = self.config.account(bucket)
 
-<<<<<<< HEAD
-=======
-            import pprint
-
-            pprint.pprint(config)
-
->>>>>>> 668ff30d
             s3cache = new_cache(config)
 
             url = s3cache.path(urllib.unquote_plus(parsed.path.strip('/')))
