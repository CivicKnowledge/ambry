--- conflicted
+++ resolved
@@ -1328,12 +1328,7 @@
             on = ObjectNumber.parse(d['vid'])
 
             if not on:
-<<<<<<< HEAD
-                raise ValueError(
-                    "Failed to parse '{}' as an ObjectNumber ".format(d['vid']))
-=======
                 raise ValueError("Failed to parse '{}' as an ObjectNumber ".format(d['vid']))
->>>>>>> e3316f01
 
         else:
             raise ValueError("Must have id and revision, or vid. Got neither from {}".format(d))
@@ -1344,22 +1339,13 @@
                 name = cls._name_class(**d)
                 ident = cls(name, on)
             except TypeError as e:
-<<<<<<< HEAD
-                raise TypeError("Failed to make identity from \n{}\n: {}".format(d,e.message))
-=======
                 raise TypeError("Failed to make identity from \n{}\n: {}".format(d, e.message))
->>>>>>> e3316f01
 
         elif isinstance(on, PartitionNumber):
 
             ident = PartitionIdentity.from_dict(d)
         else:
-<<<<<<< HEAD
-            raise TypeError(
-                "Can't make identity from {}; object number is wrong type: {}".format(d,type(on)))
-=======
             raise TypeError("Can't make identity from {}; object number is wrong type: {}".format(d, type(on)))
->>>>>>> e3316f01
 
         if 'md5' in d:
             ident.md5 = d['md5']
