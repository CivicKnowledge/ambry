--- conflicted
+++ resolved
@@ -3,15 +3,9 @@
 # http://stackoverflow.com/a/18888854
 
 import argparse
-<<<<<<< HEAD
-import sys
-from ambry.ui import app, app_config
-from ambry.ui import fscache
-=======
 # import sys
 from ambry.ui import app, configure_application  # , write_config, config_paths
 # from ambry.ui import fscache
->>>>>>> 668ff30d
 
 raise DeprecationWarning()
 
