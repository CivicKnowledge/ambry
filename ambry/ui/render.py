"""Support for creating web pages and text representations of schemas."""

import os
from flask.json import JSONEncoder as FlaskJSONEncoder
from . import memoize
from flask.json import dumps
from flask import Response

import jinja2.tests

##
# These are in later versions of jinja, but we need them in earlier ones.
if 'equalto' not in jinja2.tests.TESTS:
    def test_equalto(value, other):
        return value == other

    jinja2.tests.TESTS['equalto'] = test_equalto

if 'isin' not in jinja2.tests.TESTS:
    def test_isin(value, other):
        return value in other

    jinja2.tests.TESTS['isin'] = test_isin


def pretty_time(s):
    """Pretty print time in seconds.

    From:
    http://stackoverflow.com/a/24542445/1144479

    """

    intervals = (
        ('weeks', 604800),  # 60 * 60 * 24 * 7
        ('days', 86400),  # 60 * 60 * 24
        ('hours', 3600),  # 60 * 60
        ('minutes', 60),
        ('seconds', 1),
    )

    def display_time(seconds, granularity=2):
        result = []

        for name, count in intervals:
            value = seconds // count
            if value:
                seconds -= value * count
                if value == 1:
                    name = name.rstrip('s')
                result.append("{} {}".format(value, name))

        return ', '.join(result[:granularity])

    for i, (name, limit) in enumerate(intervals):

        if s > limit:
            return display_time(int(s), 4 - i)


def resolve(t):

    from ambry.identity import Identity
    from ambry.orm import Table
    from ambry.warehouse.manifest import Manifest

    if isinstance(t, basestring):
        return t
    elif isinstance(t, (Identity, Table)):
        return t.vid
    elif isinstance(t, (Identity, Table)):
        return t.vid
    elif isinstance(t, Manifest):
        return t.uid
    elif isinstance(t, dict):
        if 'identity' in t:
            return t['identity'].get('vid', None)
        else:
            return t.get('vid', None)
    else:
        return None

# Path functions, for generating URL paths.


def bundle_path(b):
    return "/bundles/{}.html".format(resolve(b))


def schema_path(b, format):
    return "/bundles/{}/schema.{}".format(resolve(b), format)


def table_path(b, t):
    return "/bundles/{}/tables/{}.html".format(resolve(b), resolve(t))


def proto_vid_path(pvid):

    b, t, c = deref_tc_ref(pvid)

    return table_path(str(b), str(t))


def deref_tc_ref(ref):
    """Given a column or table, vid or id, return the object."""
    from ambry.identity import ObjectNumber

    on = ObjectNumber.parse(ref)

    b = str(on.as_dataset)

    try:
        c = on
        t = on.as_table
    except AttributeError:
        t = on
        c = None

    if not on.revision:
        # The table does not have a revision, so we need to get one, just get
        # the latest one
        from . import renderer

        r = renderer()
        dc = r.doc_cache

        tm = dc.table_version_map()

        t_vid = reversed(sorted(tm.get(str(t)))).next()

        t = ObjectNumber.parse(t_vid)
        b = t.as_dataset

        if c:
            c = c.rev(t.revision)

    return b, t, c


def tc_obj(ref):
    """Return an object for a table or column."""
    from . import renderer

    b, t, c = deref_tc_ref(ref)

    dc = renderer().doc_cache

    table = dc.table(str(t))

    if c:

        if not table:
            pass

        try:
            return table['columns'][str(c.rev(0))]
        except KeyError:
            return None
        except TypeError:

            return None
    else:
        return table


def partition_path(b, p=None):

    if p is None:
        from ambry.identity import ObjectNumber
        p = b
        on = ObjectNumber.parse(p)
        try:
            b = str(on.as_dataset)
        except AttributeError:
            b = str(on)
            raise
    return "/bundles/{}/partitions/{}.html".format(resolve(b), resolve(p))


def manifest_path(m):
    return "/manifests/{}.html".format(m)


def store_path(s):
    return "/stores/{}.html".format(s)


def store_table_path(s, t):
    return "/stores/{}/tables/{}.html".format(s, t)


def extract_url(s, t, format):

    from flask import url_for

    return url_for('get_extract', wid=s, tid=t, ct=format)


def db_download_url(base, s):
    return os.path.join(base, 'download', s + '.db')


def extractor_list(t):
    from . import renderer

    return ['csv', 'json'] + \
        (['kml', 'geojson'] if t.get('is_geo', False) else [])


class extract_entry(object):

    def __init__(self, extracted, completed, rel_path, abs_path, data=None):
        self.extracted = extracted
        # For deleting files where exception thrown during generation
        self.completed = completed
        self.rel_path = rel_path
        self.abs_path = abs_path
        self.data = data

    def __str__(self):
        return 'extracted={} completed={} rel={} abs={} data={}'.format(
            self.extracted,
            self.completed,
            self.rel_path,
            self.abs_path,
            self.data)


class JSONEncoder(FlaskJSONEncoder):

    def default(self, o):

        return str(type(o))

        # return FlaskJSONEncoder.default(self, o)


class Renderer(object):

    def __init__(self, content_type='html', blueprints=None):

        from jinja2 import Environment, PackageLoader

        try:
            from ambry.library import new_library

            self.library = new_library()
            self.doc_cache = self.library.doc_cache
        except:
            raise

        self.css_files = ['css/style.css', 'css/pygments.css']

        self.env = Environment(loader=PackageLoader('ambry.ui', 'templates'))

        self.extracts = []

        # Set to true to get Render to return json instead
        self.content_type = content_type

        self.blueprints = blueprints

        # Monkey patch to get the equalto test

    def maybe_render(self, rel_path, render_lambda, metadata={}, force=False):
        """Check if a file exists and maybe render it."""

        if rel_path[0] == '/':
            rel_path = rel_path[1:]

        if rel_path.endswith('.html'):
            metadata['content-type'] = 'text/html'

        elif rel_path.endswith('.css'):
            metadata['content-type'] = 'text/css'

        try:
            if not self.cache.has(rel_path) or force:

                with self.cache.put_stream(rel_path, metadata=metadata) as s:
                    t = render_lambda()
                    if t:
                        s.write(t.encode('utf-8'))
                extracted = True
            else:
                extracted = False

            completed = True

        except:
            completed = False
            extracted = True
            raise

        finally:
            self.extracts.append(
                extract_entry(
                    extracted,
                    completed,
                    rel_path,
                    self.cache.path(rel_path)))

    def cc(self):
        """return common context values."""
        from functools import wraps

        # Add a prefix to the URLs when the HTML is generated for the local
        # filesystem.
        def prefix_root(r, f):
            @wraps(f)
            def wrapper(*args, **kwds):
                return os.path.join(r, f(*args, **kwds))
            return wrapper

        return {
            'pretty_time': pretty_time,
            'from_root': lambda x: x,
            'bundle_path': bundle_path,
            'schema_path': schema_path,
            'table_path': table_path,
            'partition_path': partition_path,
            'manifest_path': manifest_path,
            'store_path': store_path,
            'store_table_path': store_table_path,
            'proto_vid_path': proto_vid_path,
            'extractors': extractor_list,
            'tc_obj': tc_obj,
            'extract_url': extract_url,
            'db_download_url': db_download_url,
            'bundle_sort': lambda l,
            key: sorted(
                l,
                key=lambda x: x['identity'][key])}

    def render(self, template, *args, **kwargs):

        if self.content_type == 'json':
            return Response(
                dumps(
                    dict(
                        **kwargs),
                    cls=JSONEncoder,
                    indent=4),
                mimetype='application/json')

        else:
            return template.render(*args, **kwargs)

    def compiled_times(self):
        """Compile all of the time entried from cache calls to one per key."""
        return self.doc_cache.compiled_times()

    def clean(self):
        """Clean up the extracts on failures."""
        for e in self.extracts:
            if e.completed is False and os.path.exists(e.abs_path):
                os.remove(e.abs_path)

    def error500(self, e):
        template = self.env.get_template('500.html')

        return self.render(template, e=e, **self.cc())

    def index(self, term=None):

        template = self.env.get_template('index.html')

        return self.render(
            template,
            l=self.doc_cache.library_info(),
            **self.cc())

    def bundles_index(self):
        """Render the bundle Table of Contents for a library."""
        template = self.env.get_template('toc/bundles.html')

        bundles = self.doc_cache.bundle_index()

        return self.render(template, bundles=bundles, **self.cc())

    def tables_index(self):

        template = self.env.get_template('toc/tables.html')

        tables = self.doc_cache.get_tables()

        return self.render(template, tables=tables, **self.cc())

    def bundle(self, vid):
        """Render documentation for a single bundle."""

        template = self.env.get_template('bundle/index.html')

        b = self.doc_cache.bundle(vid)

        for p in b['partitions'].values():
            p['description'] = b['tables'][
                p['table_vid']].get(
                'description',
                '')

        return self.render(template, b=b, **self.cc())

    def bundle_summary(self, vid):
        """Render documentation for a single bundle."""

        template = self.env.get_template('bundle/index.html')

        b = self.doc_cache.bundle_summary(vid)

        return self.render(template, b=b, **self.cc())

    def schemacsv(self, vid):
        """Render documentation for a single bundle."""
        from flask import make_response

        response = make_response(self.doc_cache.get_schemacsv(vid))

        response.headers[
            "Content-Disposition"] = "attachment; filename={}-schema.csv".format(vid)

        return response

    def schema(self, vid):
        """Render documentation for a single bundle."""
        from csv import reader
        from StringIO import StringIO
        import json

        template = self.env.get_template('bundle/schema.html')

        b_data = self.doc_cache.bundle(vid)

        b = self.library.bundle(vid)

        reader = reader(StringIO(b.schema.as_csv()))

        del b_data['partitions']
        del b_data['tables']

        schema = dict(header=reader.next(), rows=[x for x in reader])

        return self.render(template, b=b_data, schema=schema, **self.cc())

    def table(self, bvid, tid):

        template = self.env.get_template('table.html')

        b = self.doc_cache.bundle(bvid)

        del b['partitions']
        del b['tables']

        t = self.doc_cache.table(tid)

        return self.render(template, b=b, t=t, **self.cc())

    def partition(self, pvid):
        from geoid.civick import GVid

        template = self.env.get_template('bundle/partition.html')

        p = self.doc_cache.partition(pvid)

        p['table'] = self.doc_cache.table(p['table_vid'])

        if 'geo_coverage' in p:

            all_idents = self.library.search.identifier_map

            for gvid in p['geo_coverage']['vids']:
                try:
                    p['geo_coverage']['names'].append(all_idents[gvid])
                except KeyError:
                    g = GVid.parse(gvid)
                    try:
                        phrase = "All {} in {} ".format(
                            g.level_plural.title(), all_idents[str(g.promote())])
                        p['geo_coverage']['names'].append(phrase)
                    except KeyError:
                        pass

        return self.render(template, p=p, **self.cc())

    def store(self, uid):

        template = self.env.get_template('store/index.html')

        store = self.doc_cache.warehouse(uid)

        assert store

        # Update the manifest to get the whole object
        store['manifests'] = {
            uid: self.doc_cache.manifest(uid) for uid in store['manifests']}

        return self.render(template, s=store, **self.cc())

    def store_table(self, uid, tid):

        template = self.env.get_template('store/table.html')

        # Copy so we don't modify the cached version
        store = dict(self.doc_cache.warehouse(uid).items())

        t = store['tables'][tid]

        del store['partitions']
        del store['manifests']
        del store['tables']

        return self.render(template, s=store, t=t, **self.cc())

    def info(self, app_config, run_config):

        template = self.env.get_template('info.html')

        return self.render(template, app_config=app_config, **self.cc())

    def manifest(self, muid):
        """F is the file object associated with the manifest."""
        from ambry.warehouse.manifest import Manifest
        from ambry.identity import ObjectNumber

        template = self.env.get_template('manifest/index.html')

        m_dict = self.doc_cache.get_manifest(muid)

        m = Manifest(m_dict['text'])

        return self.render(template, m=m,
                           md=m_dict,
                           **self.cc())

    def collections_index(self):
        """Collections/Warehouses."""
        template = self.env.get_template('toc/collections.html')

        collections = {f.ref: dict(
            title=f.data['title'],
            summary=f.data['summary'] if f.data['summary'] else '',
            dsn=f.path,
            manifests=[m.ref for m in f.linked_manifests],
            cache=f.data['cache'],
            class_type=f.type_) for f in self.library.stores}

        return self.render(template, collections=collections, **self.cc())

    @property
    def css_dir(self):
        import ambry.ui.templates as tdir

        return os.path.join(os.path.dirname(tdir.__file__), 'css')

    def css_path(self, name):
        import ambry.ui.templates as tdir

        return os.path.join(os.path.dirname(tdir.__file__), 'css', name)

    @property
    def js_dir(self):
        import ambry.ui.templates as tdir

        return os.path.join(os.path.dirname(tdir.__file__), 'js')

    def place_search(self, term):
        """Incremental search, search as you type."""

        results = []
        for score, gvid, name in self.library.search.search_identifiers(term):
            # results.append({"label":name, "value":gvid})
            results.append({"label": name})

        return Response(
            dumps(
                results,
                cls=JSONEncoder,
                indent=4),
            mimetype='application/json')

    def bundle_search(self, terms):
        """Incremental search, search as you type."""

        from geoid.civick import GVid

        parsed = self.library.search.make_query_from_terms(terms)

        final_results = []

        init_results  = self.library.search.search_datasets(parsed)

        pvid_limit = 5

        all_idents = self.library.search.identifier_map

        for result in sorted(init_results.values(), key=lambda e: e.score, reverse=True):

            d = self.doc_cache.dataset(result.vid)

            d['partition_count'] = len(result.partitions)
            d['partitions'] = {}

            for pvid in list(result.partitions)[:pvid_limit]:

                p = self.doc_cache.partition(pvid)

                p['table'] = self.doc_cache.table(p['table_vid'])

                if 'geo_coverage' in p:
                    for gvid in p['geo_coverage']['vids']:
                        try:

                            p['geo_coverage']['names'].append(all_idents[gvid])

                        except KeyError:
                            g = GVid.parse(gvid)
                            try:
                                phrase = "All {} in {} ".format(
                                    g.level_plural.title(), all_idents[str(g.promote())])
                                p['geo_coverage']['names'].append(phrase)
                            except KeyError:
                                pass

                d['partitions'][pvid] = p

            final_results.append(d)

        template = self.env.get_template('search/results.html')

        # Collect facets to display to the user, for additional sorting
        facets = {
            'years': set(),
            'sources': set(),
            'states': set()
        }

        for r in final_results:
            facets['sources'].add(r['source'])
            for p in r['partitions'].values():
                if 'time_coverage' in p and p['time_coverage']:
                    facets['years'] |= set(p['time_coverage']['years'])

                if 'geo_coverage' in p:
                    for gvid in p['geo_coverage']['vids']:
                        g = GVid.parse(gvid)

                        if g.level == 'state' and not g.is_summary:
<<<<<<< HEAD
                            # facets['states'].add( (gvid, all_idents[gvid]))
                            facets['states'].add(all_idents[gvid])
=======
                            #facets['states'].add( (gvid, all_idents[gvid]))
                            try:
                                facets['states'].add(all_idents[gvid])
                            except KeyError:
                                pass # TODO Should probably announce an error
>>>>>>> 524f0d8c

        return self.render(
            template,
            query = parsed,
            results=final_results,
            facets=facets,
            **self.cc())

    def generate_sources(self):

        lj = self.doc_cache.get_library()

        sources = {}
        for vid, b in lj['bundles'].items():

            source = b['identity']['source']

            if source not in sources:
                sources[source] = {
                    'bundles': {}
                }

            sources[source]['bundles'][vid] = b

        return sources

    def sources(self):

        template = self.env.get_template('sources/index.html')

        sources = self.generate_sources()

        return self.render(template, sources=sources, **self.cc())<|MERGE_RESOLUTION|>--- conflicted
+++ resolved
@@ -10,13 +10,13 @@
 
 ##
 # These are in later versions of jinja, but we need them in earlier ones.
-if 'equalto' not in jinja2.tests.TESTS:
+if not 'equalto' in jinja2.tests.TESTS:
     def test_equalto(value, other):
         return value == other
 
     jinja2.tests.TESTS['equalto'] = test_equalto
 
-if 'isin' not in jinja2.tests.TESTS:
+if not 'isin' in jinja2.tests.TESTS:
     def test_isin(value, other):
         return value in other
 
@@ -118,8 +118,8 @@
         c = None
 
     if not on.revision:
-        # The table does not have a revision, so we need to get one, just get
-        # the latest one
+        # The table does not have a revision, so we need to get one, just get the
+        # latest one
         from . import renderer
 
         r = renderer()
@@ -354,7 +354,7 @@
     def clean(self):
         """Clean up the extracts on failures."""
         for e in self.extracts:
-            if e.completed is False and os.path.exists(e.abs_path):
+            if e.completed == False and os.path.exists(e.abs_path):
                 os.remove(e.abs_path)
 
     def error500(self, e):
@@ -569,7 +569,7 @@
 
         results = []
         for score, gvid, name in self.library.search.search_identifiers(term):
-            # results.append({"label":name, "value":gvid})
+            #results.append({"label":name, "value":gvid})
             results.append({"label": name})
 
         return Response(
@@ -646,16 +646,11 @@
                         g = GVid.parse(gvid)
 
                         if g.level == 'state' and not g.is_summary:
-<<<<<<< HEAD
-                            # facets['states'].add( (gvid, all_idents[gvid]))
-                            facets['states'].add(all_idents[gvid])
-=======
                             #facets['states'].add( (gvid, all_idents[gvid]))
                             try:
                                 facets['states'].add(all_idents[gvid])
                             except KeyError:
                                 pass # TODO Should probably announce an error
->>>>>>> 524f0d8c
 
         return self.render(
             template,
@@ -673,7 +668,7 @@
 
             source = b['identity']['source']
 
-            if source not in sources:
+            if not source in sources:
                 sources[source] = {
                     'bundles': {}
                 }
