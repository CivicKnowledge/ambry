# coding: utf-8
"""Copyright (c) 2015 Civic Knowledge.

This file is licensed under the terms of the Revised BSD License,
included in this distribution as LICENSE.txt

"""

__all__ = ['command_name', 'make_parser', 'run_command']
command_name = 'bundle'

import yaml
from six import iteritems, iterkeys, callable as six_callable, text_type, binary_type
from tabulate import tabulate

import os
from ambry.bundle import Bundle
from ambry.identity import NotObjectNumberError
from ambry.orm.exc import NotFoundError
from ambry.util import drop_empty

from fs.opener import fsopendir
from ..cli import prt, fatal, warn, prt_no_format
from ..orm import File


def make_parser(cmd):
    import argparse

    parser = cmd.add_parser('bundle', help='Manage bundle files')
    parser.set_defaults(command='bundle')

    parser.add_argument('-i', '--id', required=False, help='Bundle ID')
    parser.add_argument('-D', '--debug', required=False, default=False, action='store_true',
                        help='URS1 signal will break to interactive prompt')
    parser.add_argument('-L', '--limited-run', default=False, action='store_true',
                        help='Enable bundle-specific behavior to reduce number of rows processed')
    parser.add_argument('-e', '--echo', required=False, default=False, action='store_true',
                        help='Echo database queries.')
    parser.add_argument('-E', '--exceptions', default=False, action='store_true',
                        help="Don't capture and reformat exceptions; show the traceback on the console")
    parser.add_argument('-T', '--trace', default=False, action='store_true',
                        help="Trace every line of program execution")
    parser.add_argument('-m', '--multi', default=False, action='store_true',
                        help='Run in multiprocessing mode')
    parser.add_argument('-p', '--processes',  type=int,
                        help='Number of multiprocessing processors. implies -m')

    sub_cmd = parser.add_subparsers(title='commands', help='command help')

    sp = sub_cmd.add_parser('new', help='Create a new bundle')
    sp.set_defaults(subcommand='new')
    sp.set_defaults(revision=1)  # Needed in Identity.name_parts
    sp.add_argument('-s', '--source', required=True, help='Source, usually a domain name')
    sp.add_argument('-d', '--dataset', required=True, help='Name of the dataset')
    sp.add_argument('-b', '--subset', default=None, help='Name of the subset')
    sp.add_argument('-t', '--time', default=None, help='Time period. Use ISO Time intervals where possible. ')
    sp.add_argument('-p', '--space', default=None, help='Spatial extent name')
    sp.add_argument('-v', '--variation', default=None, help='Name of the variation')
    sp.add_argument('-n', '--dryrun', action='store_true', default=False, help='Dry run')
    sp.add_argument('-k', '--key', default='self',
                    help="Number server key. One of 'self', 'unregistered', 'registered', 'authority' "
                         ' Use \'self\' for a random, self-generated key.'
                    )
    sp.add_argument('args', nargs=argparse.REMAINDER)  # Get everything else.

    # Config sub commands
    #

    command_p = sub_cmd.add_parser('config', help='Operations on the bundle configuration file')
    command_p.set_defaults(subcommand='config')

    asp = command_p.add_subparsers(title='Config subcommands',
                                   help='Subcommand for operations on a bundle file')

    # Dump command
    command_p = sub_cmd.add_parser('dump', help='Dump records from the bundle database')
    command_p.set_defaults(subcommand='dump')
    group = command_p.add_mutually_exclusive_group()
    group.add_argument('-c', '--config', default=False, action='store_const', const='configs', dest='table',
                       help='Dump configs')
    group.add_argument('-t', '--dest_tables', default=False, action='store_const',
                       const='tables', dest='table',
                       help='Dump destination tables, but not the table columns')
    group.add_argument('-C', '--dest_table_columns', default=False, action='store_const',
                       const='columns', dest='table',
                       help='Dump destination tables along with their columns')
    group.add_argument('-f', '--files', default=False, action='store_const', const='files', dest='table',
                       help='Dump bundle definition files')
    group.add_argument('-i', '--ingested', default=False, action='store_const',
                       const='ingested', dest='table',
                       help='List ingested data sources')
    group.add_argument('-s', '--sources', default=False, action='store_const',
                       const='datasources', dest='table',
                       help='Dump data source records')
    group.add_argument('-T', '--source_tables', default=False, action='store_const',
                       const='sourcetables', dest='table',
                       help='Dump source tables')
    group.add_argument('-p', '--partitions', default=False, action='store_const',
                       const='partitions', dest='table',
                       help='Dump partitions')
    group.add_argument('-P', '--pipes', default=False, action='store_const',
                       const='pipes', dest='table',
                       help='Dump destination tables')
    group.add_argument('-m', '--metadata', default=False, action='store_const',
                       const='metadata', dest='table',
                       help='Dump metadata as json')
    command_p.add_argument('ref', nargs='?', type=str, help='Bundle or file reference')

    # Set command
    #
    command_p = sub_cmd.add_parser('set', help='Set configuration and state values')
    command_p.set_defaults(subcommand='set')
    group = command_p.add_mutually_exclusive_group()
    group.add_argument('-s', '--state', default=None, help='Set the build state')

    # Info command
    #
    command_p = sub_cmd.add_parser('info', help='Print information about the bundle')
    command_p.set_defaults(subcommand='info')
    command_p.add_argument('-w', '--which', default=False, action='store_true',
                           help='Report the reference of the bundles that will be accessed by other commands')
    command_p.add_argument('-s', '--source_dir', default=False, action='store_true',
                           help='Display the source directory')
    command_p.add_argument('-b', '--build_dir', default=False, action='store_true',
                           help='Display the build directory')
    command_p.add_argument('-S', '--stats', default=False, action='store_true',
                           help='Also report column stats for partitions')
    command_p.add_argument('-p', '--partitions', default=False, action='store_true',
                           help='Also report partition details')
    command_p.add_argument('-q', '--quiet', default=False, action='store_true',
                           help='Just report the minimum information, ')
    command_p.add_argument('-H', '--history', default=False, action='store_true',
                           help='When locating a bundle for --which, use only the edit history.')
    command_p.add_argument('-T', '--touch', default=False, action='store_true',
                           help='Update the edit history to this bundle')

    command_p.add_argument('ref', nargs='?', type=str, help='Bundle reference')

    # Sync Command
    #
    command_p = sub_cmd.add_parser('sync', help='Sync with a source representation')
    command_p.set_defaults(subcommand='sync')
    command_p.add_argument('file_name', nargs='?', type=str, help='File reference')
    command_p.add_argument('-i', '--in', default=False, action='store_true',
                           help='Sync from files to records, and records to objects')
    command_p.add_argument('-f', '--files', default=False, action='store_true',
                           help='Sync from files to records')
    command_p.add_argument('-r', '--records', default=False, action='store_true',
                           help='Sync from records to objects')
    command_p.add_argument('-o', '--out', default=False, action='store_true',
                           help='Sync from records to files')
    command_p.add_argument('-c', '--code', default=False, action='store_true',
                           help='Sync bundle.py, bundle.yaml and other code files in, but not sources or schemas.')

    #     duplicate Command
    #
    command_p = sub_cmd.add_parser('duplicate',
                                   help='Increment a bundles version number and create a new bundle')
    command_p.set_defaults(subcommand='duplicate')
    command_p.add_argument('-s', '--new-source-dir', default=False, action='store_true',
                           help='Assign a new source directory. Otherwise, use the current source directory')
    command_p.add_argument('ref', nargs='?', type=str, help='Bundle reference')

    # Clean Command
    #
    command_p = sub_cmd.add_parser('clean', help='Return bundle to state before build, prepare and extracts')
    command_p.add_argument('-a', '--all', default=False, action='store_true',
                           help='Clean everything: metadata, partitions, tables, config, everything. ')
    command_p.add_argument('-s', '--source', default=False, action='store_true',
                           help='Clean the source tables schema, but not ingested source files.  ')
    command_p.add_argument('-F', '--files', default=False, action='store_true',
                           help='Clean build source files')
    command_p.add_argument('-i', '--ingested', default=False, action='store_true',
                           help='Clean the ingested files')
    command_p.add_argument('-t', '--tables', default=False, action='store_true',
                           help='Clean destination tables')
    command_p.add_argument('-p', '--partitions', default=False, action='store_true',
                           help='Clean any built partitions')
    command_p.add_argument('-b', '--build', default=False, action='store_true',
                           help='Clean the build directory')
    command_p.add_argument('-B', '--build-state', default=False, action='store_true',
                           help='Clean the build state configuration')
    command_p.add_argument('-y', '--sync', default=False, action='store_true',
                           help='Sync in after cleaning')
    command_p.add_argument('-f', '--force', default=False, action='store_true',
                           help='Clean even built and finalized bundles')
    command_p.set_defaults(subcommand='clean')
    command_p.add_argument('ref', nargs='?', type=str, help='Bundle reference')

    # Ingest Command
    #
    command_p = sub_cmd.add_parser('ingest',
                                   help='Build or install download and convert data to internal file format')
    command_p.set_defaults(subcommand='ingest')

    command_p.add_argument('-f', '--force', default=False, action='store_true',
                           help='Force ingesting already ingested files')
    command_p.add_argument('-c', '--clean', default=False, action='store_true',
                           help='Clean ingested files first')

    command_p.add_argument('-t', '--table', action='append',
                           help='Only run the schema for the named tables. ')
    command_p.add_argument('-s', '--source',  action='append',
                           help='Sources to ingest, instead of running all sources')
    command_p.add_argument('-S', '--stage', help='Ingest sources at this stage')
    command_p.add_argument('-y', '--sync', default=False, action='store_true', help='Sync first')
    command_p.add_argument('ref', nargs='?', type=str, help='Bundle reference')

    # Schema Command
    #
    command_p = sub_cmd.add_parser('schema', help='Generate destination schemas from the source schemas')
    command_p.set_defaults(subcommand='schema')

    command_p.add_argument('-s', '--source', action='append', nargs='?',
                           help='Sources to build source schema for, instead of building all soruces')

    command_p.add_argument('-S', '--source-clean', action='store_true',
                           help='Build the source schema, cleaning the existing schema first ')

    command_p.add_argument('-d', '--dest', action='store_true',
                           help='Build the destination schema, merging with the existing schema. ')
    command_p.add_argument('-D', '--dest-clean', action='store_true',
                           help='Build the destination schema, cleaning the existing schema first ')

    command_p.add_argument('-b', '--build', action='store_true',
                           help='For the destination schema, use the build process to '
                                'determine the schema, not the source tables ')

    command_p.add_argument('-t', '--table', action='append',
                           help='Build only the destination schemfor these tables. ')

    command_p.add_argument('-y', '--sync', default=False, action='store_true', help="Sync in first")

    command_p.add_argument('-o', '--sync-out', default=False, action='store_true',
                           help="Sync generated file out")

    command_p.add_argument('ref', nargs='?', type=str, help='Bundle reference')

    #
    # Run Command
    #
    command_p = sub_cmd.add_parser('run', help='Ingest, crate a schema, and build.')
    command_p.set_defaults(subcommand='run')

    command_p.add_argument('-f', '--force', default=False, action='store_true',
                           help='Build even built or finalized bundles')

    command_p.add_argument('-c', '--clean', default=False, action='store_true',
                           help='Clean and synchronize before running')

    command_p.add_argument('-y', '--sync', default=False, action='store_true',
                           help='Synchronize before and after')

    command_p.add_argument('-q', '--quick', default=False, action='store_true',
                           help="Just rebuild; don't clean beforehand")

    command_p.add_argument('-s', '--source', action='append',
                           help='Sources to build, instead of running all sources')
    command_p.add_argument('-t', '--table', action='append',
                           help='Build only sources that output to these destination tables')
    command_p.add_argument('-S', '--stage', help='Ingest sources at this stage')

    command_p.add_argument('ref', nargs='?', type=str, help='Bundle reference')

    # Build Command
    #
    command_p = sub_cmd.add_parser('build', help='Build the data bundle and partitions')
    command_p.set_defaults(subcommand='build')

    command_p.add_argument('-f', '--force', default=False, action='store_true',
                           help='Build even built or finalized bundles')

    command_p.add_argument('-y', '--sync', default=False, action='store_true',
                           help='Synchronize before and after')

    command_p.add_argument('-q', '--quick', default=False, action='store_true',
                           help="Just rebuild; don't clean beforehand")

    command_p.add_argument('-s', '--source', action='append',
                           help='Sources to build, instead of running all sources')
    command_p.add_argument('-t', '--table', action='append',
                           help='Build only sources that output to these destination tables')
    command_p.add_argument('-S', '--stage', help='Ingest sources at this stage')

    command_p.add_argument('ref', nargs='?', type=str, help='Bundle reference')

    # Finalize Command
    #
    command_p = sub_cmd.add_parser('finalize', help='Finalize the bundle, preventing further changes')
    command_p.set_defaults(subcommand='finalize')

    # Package Command
    #
    command_p = sub_cmd.add_parser('package', help='Package the bundle into a sqlite file.')
    command_p.set_defaults(subcommand='package')
    command_p.add_argument('-f', '--force', default=False, action='store_true',
                           help='Rebuild if is already exists')
    command_p.add_argument('-s', '--source', default=False, action='store_true',
                           help='Only package source files')
    command_p.add_argument('-i', '--incver', default=False, action='store_true',
                           help='Increment the revision number')

    # Checkin Command
    #
    command_p = sub_cmd.add_parser('checkin', help='Commit the bundle to the remote store')
    command_p.set_defaults(subcommand='checkin')
    command_p.add_argument('-n', '--no-partitions', default=False, action='store_true',
                           help="Don't check in partitions")
    command_p.add_argument('-r', '--remote', help='Specify remote, rather than using default for bundle')
    command_p.add_argument('-s', '--source', default=False, action='store_true',
                           help='Only package source files')
    #
    # Update Command
    #
    command_p = sub_cmd.add_parser('update',
                                   help='Build the data bundle and partitions from an earlier version')
    command_p.set_defaults(subcommand='update')
    command_p.add_argument('-c', '--clean', default=False, action='store_true', help='Clean first')
    command_p.add_argument('-f', '--force', default=False, action='store_true',
                           help='Force build. ( --clean is usually preferred ) ')

    #
    # Install Command
    #
    command_p = sub_cmd.add_parser('install', help='Install bundles and partitions to the library')
    command_p.set_defaults(subcommand='install')
    command_p.add_argument('-c', '--clean', default=False, action='store_true', help='Clean first')
    command_p.add_argument('-l', '--library', help='Name of the library, defined in the config file')
    command_p.add_argument('-f' '--force', default=False, action='store_true', help='Force storing the file')

    #
    # Exec Command
    #

    command_p = sub_cmd.add_parser('exec', help='Execute a method on the bundle')
    command_p.set_defaults(subcommand='exec')
    command_p.add_argument('-c', '--clean', default=False, action='store_true', help='Clean first')
    command_p.add_argument('-f', '--force', default=False, action='store_true',
                           help='Force running on a built or finalized bundle')
    command_p.add_argument('-y', '--sync', default=False, action='store_true',
                           help='Syncrhonize before and after')
    command_p.add_argument('method', metavar='Method', type=str, help='Name of the method to run')
    command_p.add_argument('args', nargs='*', type=str, help='additional arguments')

    #
    # Ampr
    #

    command_p = sub_cmd.add_parser('view', help='View the datafile for a source or partition, using the ampr command')
    command_p.set_defaults(subcommand='view')
    from ambry_sources.cli import make_arg_parser
    make_arg_parser(command_p)

    #
    # repopulate
    #
    command_p = sub_cmd.add_parser('repopulate',
                                   help='Load data previously submitted to the library back into the build dir')
    command_p.set_defaults(subcommand='repopulate')



    command_p = sub_cmd.add_parser('import', help='Import a source bundle. ')
    command_p.set_defaults(subcommand='import')
    command_p.add_argument('source', nargs='?', type=str, help='Bundle source directory or file')

    command_p = sub_cmd.add_parser('export', help='Export a source bundle. ')
    command_p.set_defaults(subcommand='export')
    command_p.add_argument('-a', '--append', default=False, action='store_true',
                           help='Append the source and bundle name to the path')
    command_p.add_argument('-d', '--defaults', default=False, action='store_true',
                           help='Write default files when there is no other content for file.')
    command_p.add_argument('source', nargs='?', type=str, help='Bundle source directory or file')

    command_p = sub_cmd.add_parser('extract', help='Extract data from a bundle')
    command_p.set_defaults(subcommand='extract')
    command_p.add_argument('-l', '--limit', type=int, default=None, help='Limit on number of rows per file')
    command_p.add_argument('partition', nargs='?', metavar='partition', type=str,
                           help='Partition to extract')
    command_p.add_argument('directory', nargs='?', metavar='directory', help='Output directory')

    # Colmap
    #

    command_p = sub_cmd.add_parser('colmap', help='Create or load a column map')
    command_p.set_defaults(subcommand='colmap')
    group = command_p.add_mutually_exclusive_group(required=True)
    group.add_argument('-c', '--create', default=False, action='store_true',
                       help='Create the individual table maps')
    group.add_argument('-b', '--build', default=False, action='store_true',
                       help='Build the combined map from the table maps')
    group.add_argument('-l', '--load', default=False, action='store_true',
                       help='Load the combined map into the source tables')

    #
    # Test Command
    #
    command_p = sub_cmd.add_parser('test', help='Run the bundle test code')
    command_p.set_defaults(subcommand='test')
    command_p.add_argument('tests', nargs='*', type=str, help='Tests to run')


    #
    # Log
    #

    # Set command
    #
    command_p = sub_cmd.add_parser('log', help='Print out various logs')
    command_p.set_defaults(subcommand='log')

    command_p.add_argument('-e', '--exceptions', default=None, action='store_true',
                           help='Print exceptions from the progress log')
    command_p.add_argument('-p', '--progress', default=None, action='store_true',
                           help='Display progress logs')
    command_p.add_argument('-s', '--stats', default=None, action='store_true',
                           help='Display states and counts of partitions and sources')
    command_p.add_argument('-a', '--all', default=None, action='store_true',
                           help='Display all records')


def run_command(args, rc):

    from ..library import Library
    from . import global_logger
    from ambry.orm.exc import ConflictError
    from ambry.dbexceptions import LoggedException

    if args.test_library:
        rc.set_library_database('test')

    l = Library(rc, echo=args.echo)

    global global_library

    global_library = l

    l.logger = global_logger

    l.sync_config()

    if args.debug:
        from ..util import debug
        warn('Entering debug mode. Send USR1 signal (kill -USR1 ) to break to interactive prompt')
        debug.listen()

    if args.processes:
        args.multi = args.processes
        l.processes = args.processes

    if args.trace:
        from ambry.util.debug import traceit
        import sys
        sys.settrace(traceit)

    try:
        globals()['bundle_' + args.subcommand](args, l, rc)
    except (ConflictError, NotFoundError) as e:
        if args.exceptions:
            raise
        fatal(str(e))
    except LoggedException as e:
        if args.exceptions:
            raise
        exc = e.exc
        b = e.bundle
        b.fatal(str(e.message))

<<<<<<< HEAD

=======
>>>>>>> 549c14f2
def get_bundle_ref(args, l, use_history=False):
    """ Use a variety of methods to determine which bundle to use

    :param args:
    :return:
    """

    if not use_history:

        if args.id:
            return (args.id, '-i argument')

        try:
            if args.ref:
                l.bundle(args.ref)  # Exception if not exists
                return (args.ref, 'argument')
        except (AttributeError, NotFoundError, NotObjectNumberError):
            pass

        if 'AMBRY_BUNDLE' in os.environ:
            return (os.environ['AMBRY_BUNDLE'], 'environment')

        cwd_bundle = os.path.join(os.getcwd(), 'bundle.yaml')

        if os.path.exists(cwd_bundle):

            with open(cwd_bundle) as f:
                config = yaml.load(f)
                try:
                    return (config['names']['vid'], 'directory')
                except KeyError:
                    pass

    history = l.edit_history()

    if history:
        return (history[0].d_vid, 'history')

    return None, None


def using_bundle(args, l, print_loc=True, use_history=False):

    ref, frm = get_bundle_ref(args, l, use_history=use_history)

    if not ref:
        fatal("Didn't get a bundle ref from the -i option, history, environment or argument")

    if print_loc:
        prt('Using bundle ref {}, referenced from {}'.format(ref, frm))

    b = l.bundle(ref, True)

    b.multi = args.multi
    b.capture_exceptions = not args.exceptions

    if hasattr(args,'debug') and args.debug:
        warn('Bundle debug mode. Send USR2 signal (kill -USR2 ) to displaya stack trace')
        l.init_debug()

    if hasattr(args,'limited_run') and args.limited_run:
        b.limited_run = True
    if print_loc:  # Try to only do this once
        b.log_to_file('==============================')
    return b


def bundle_info(args, l, rc):
    from ambry.util.datestimes import compress_years

    if args.which:
        ref, frm = get_bundle_ref(args, l, use_history=args.history)

        b = l.bundle(ref)

        if args.quiet:
            prt(ref)

        else:
            prt('Will use bundle ref {}, {}, referenced from {}'.format(ref, b.identity.vname, frm))

        if args.touch:
            b.set_last_access(Bundle.STATES.INFO)
            b.commit()

        return

    b = using_bundle(args, l, print_loc=False, use_history=args.history)

    if args.touch:
        b.set_last_access(Bundle.STATES.INFO)
        b.commit()

    # Just print the directory. Used in bambrycd to change
    # directory in the user's shell
    if args.source_dir:
        print(b.source_fs.getsyspath('/'))
        return
    elif args.build_dir:
        print(b.build_fs.getsyspath('/'))
        return

    def inf(column, k, v):
        info[column].append((k, v))

    def color(v):
        return "\033[1;34m{}\033[0m".format(v)

    def trunc(v):
        return v[:25] + (v[25:] and '..')

    def join(*sets):

        l = max(len(x) for x in sets)

        for i in range(l):
            row = []
            for set in sets:
                try:
                    row += [color(set[i][0]), set[i][1]]
                except IndexError:
                    row += [None, None]
            yield row

    info = [list()]
    inf(0, 'Title', b.metadata.about.title)
    inf(0, 'Summary', b.metadata.about.summary)
    print(tabulate(join(*info), tablefmt='plain'))

    info = [list(), list()]

    inf(0, 'VID', b.identity.vid)
    inf(0, 'VName', b.identity.vname)

    if 'remote_name' in b.dataset.data:
        inf(0, 'Remote', b.dataset.data['remote_name'])

    inf(1, 'Dataset State', b.dstate)
    inf(1, 'Build State', (b.buildstate.state.current if  b.buildstate.state.current else '') +
        (', '+str(b.buildstate.build_duration_pretty) if b.buildstate.build_duration_pretty else '') )

    if 'remote_name' in b.dataset.data:
        inf(1, 'Remote Url', b.dataset.data.get('remote_url'))

    try:
        inf(1, 'Geo cov', str(list(b.metadata.coverage.geo)))
        inf(1, 'Grain cov', str(list(b.metadata.coverage.grain)))
        inf(1, 'Time cov', compress_years(b.metadata.coverage.time))
    except KeyError:
        pass

    print(tabulate(join(*info), tablefmt='plain'))

    info = [list()]

    inf(0, 'Build  FS', str(b.build_fs))
    inf(0, 'Source FS', str(b.source_fs))

    print(tabulate(join(info[0]), tablefmt='plain'))

    # DIsplay info about a partition, if one was provided
    if args.ref:
        try:
            p = b.partition(args.ref)

            info = [list(), list()]

            inf(0, 'ID', p.identity.id_)
            inf(0, 'VID', p.identity.vid)
            inf(1, 'Name', p.identity.name)
            inf(1, 'VName', p.identity.vname)

            inf(0, 'Location', p.location)
            inf(1, 'State', p.state)

            print('\nPartition')
            print(tabulate(join(*info), tablefmt='plain'))

        except (NotFoundError, AttributeError):
            pass

    if args.stats:

        from textwrap import wrap
        from terminaltables import SingleTable
        from itertools import islice

        def cast_str(x):
            try:
                return text_type(x)
            except:
                return binary_type(x)

        for p in b.partitions:
            rows = ['Column LOM Count Uniques Values'.split()]
            # FIXME! This is slow. Some of the stats should be loaded into the partitions, such as the
            # number of rows.
            d = p.stats_dict
            keys = [k for k, v in iteritems(d)]

            for c in p.table.columns:
                if c.name in keys:
                    k = c.name
                    v = d[c.name]

                    if v.lom == 'i':
                        values = v.text_hist
                    else:
                        values = '\n'.join(wrap(', '.join(islice(sorted(cast_str(x)
                                           for x in iterkeys(v.uvalues)), None, 10)), 50))

                    rows.append(
                        [cast_str(k), cast_str(v.lom), cast_str(v.count), cast_str(v.nuniques), values])

            # print tabulate(row, tablefmt='plain')
            print(SingleTable(rows, title='Stats for ' + str(p.identity.name)).table)

    elif args.partitions:
        from ambry.orm import Partition
        from sqlalchemy.orm import lazyload, joinedload

        rows = []
        for p in (b.dataset.query(Partition).filter(Partition.d_vid == b.identity.vid)
                          .options(lazyload('*'), joinedload(Partition.table))
                  ).all():

            rows.append([p.vid, p.vname, p.table.name,  p.count,
                         p.identity.time, p.identity.space, p.identity.grain,
                         '({}) '.format(len(p.time_coverage))+', '.join(str(e) for e in p.time_coverage[:5]),
                         '({}) '.format(len(p.space_coverage))+', '.join(p.space_coverage[:5]),
                         '({}) '.format(len(p.grain_coverage))+', '.join(p.grain_coverage[:5])])
        print('\nPartitions')
        rows = ['Vid Name Table Rows Time Space Grain TimeCov GeoCov GeoGrain'.split()] + rows
        rows = drop_empty(rows)
        if rows:
            print(tabulate(rows[1:], headers=rows[0]))


def check_built(b):
    """Exit if the bundle is built or finalized"""
    if b.is_finalized:
        fatal("Can't perform operation; state = '{}'. "
              "Call `bambry clean` explicitly or build with -f option".format(b.state))


def bundle_duplicate(args, l, rc):

    orig_b = using_bundle(args, l)

    prt('Building bundle package')
    package = orig_b.package(rebuild=True, source_only=True, incver=True)
    prt('Wrote package to {}'.format(package.path))
    b = l.checkin_bundle(package.path)
    prt('Checked in: {}'.format(b.identity.fqname))

    if args.new_source_dir:
        b.clear_file_systems()
    else:
        b.set_file_system(source_url=orig_b.source_fs_url)


    b.sync_out(force=True)

    b.commit()


def bundle_package(args, l, rc):
    b = using_bundle(args, l)
    prt('Packaging bundle into sqlite file')
    package = b.package(rebuild=args.force, source_only = args.source, incver=args.incver)
    prt('Package writen to: {} '.format(package.path))

def bundle_finalize(args, l, rc):
    b = using_bundle(args, l)
    b.finalize()
    b.set_last_access(Bundle.STATES.FINALIZED)


def bundle_clean(args, l, rc):

    b = using_bundle(args, l)

    if not args.force:
        check_built(b)

    if not any((args.source, args.files, args.tables, args.partitions, args.ingested,
                args.build_state)):
        args.all = True

    if args.source or args.all:
        prt('Clean sources')
        b.clean_sources()

    if args.files or args.all:
        prt('Clean files')
        b.clean_files()

    if args.tables or args.all:
        prt('Clean tables and partitions')
        b.dataset.delete_tables_partitions()

    if args.partitions or args.all:
        prt('Clean partitions')
        b.clean_partitions()

    if args.build or args.all:
        prt('Clean build')
        b.clean_build()

    if args.ingested or args.all:
        prt('Clean ingested')
        b.clean_ingested()

    if args.build_state or args.all:
        prt('Clean build_state')
        b.clean_build_state()

    if args.sync:
        b.sync_in()
        b.set_last_access(Bundle.STATES.SYNCED)
        b.state = Bundle.STATES.SYNCED
    else:
        b.set_last_access(Bundle.STATES.CLEANED)
        b.state = Bundle.STATES.CLEANED

    b.commit()



def bundle_sync(args, l, rc):

    b = using_bundle(args, l)

    sync_in = getattr(args, 'in') or not any((getattr(args, 'in'), args.code,  args.out, args.files, args.records))

    if sync_in:
        prt('Sync in')
        b.sync_in()

    if args.code:
        synced = b.sync_code()
        prt('Synced {} files'.format(synced))

    if args.out:
        prt('Sync out')
        b.sync_out(file_name=args.file_name)

    if args.files:
        b.sync_in_files()


    if args.records:
        b.sync_in_records()

    b.set_last_access(Bundle.STATES.SYNCED)
    b.commit()


def bundle_ingest(args, l, rc):

    b = using_bundle(args, l).cast_to_subclass()
    b.set_last_access(Bundle.STATES.SYNCED)
    b.commit()

    b.clean_progress()

    if not args.force and not args.table and not args.source:
        check_built(b)

    if b.sync_code() > 0:
        # If the bundle.py file changed, need to reload it
        b = using_bundle(args, l).cast_to_subclass()


    if b.sync_sources() > 0:
        b.log("Source file changed, automatically cleaning")
        args.clean = True

    if args.clean:
        b.clean_ingested()

    b.ingest(tables=args.table, sources=args.source, force=args.force)

    b.set_last_access(Bundle.STATES.INGESTED)


def bundle_schema(args, l, rc):
    from ambry.orm.file import File

    # The -s/--source option can take zer or more parmas.
    sources = []
    if isinstance(args.source, list):
        for s in args.source:
            if s:
                sources.append(s)

        args.source = True
    else:
        args.source = False

    b = using_bundle(args, l).cast_to_subclass()
    b.set_last_access(Bundle.STATES.SYNCED)
    b.clean_progress()
    b.commit()

    if args.sync:
        b.sync_code()

    if args.source_clean:
        b.build_source_files.file(File.BSFILE.SOURCESCHEMA).remove()
        b.dataset.source_tables[:] = []
        b.commit()

    if args.source or args.source_clean:
        b.source_schema(sources=sources, tables=args.table)
        b.build_source_files.sourceschema.objects_to_record()
        prt("Created source schema")

    if args.dest or args.dest_clean:
        b.schema(tables=args.table, clean=args.source_clean, use_pipeline=args.build)
        b.build_source_files.schema.objects_to_record()
        prt("Created destination schema")

    if (args.source or args.source_clean) and args.sync_out:
        bsf = b.build_source_files.file(File.BSFILE.SOURCESCHEMA)
        bsf.record_to_fs()

    if (args.dest or args.dest_clean) and args.sync_out:
        bsf = b.build_source_files.file(File.BSFILE.SCHEMA)
        bsf.objects_to_record()
        bsf.record_to_fs()

    b.set_last_access(Bundle.STATES.SCHEMA)
    b.commit()

<<<<<<< HEAD

=======
>>>>>>> 549c14f2
def bundle_build(args, l, rc):

    b = using_bundle(args, l)

    b.set_last_access(Bundle.STATES.SYNCED)
    b.clean_progress()
    b.commit()

    args.force = True if args.quick else args.force

    if not args.force and not args.table and not args.source:
        check_built(b)

    if b.dstate == b.STATES.SOURCE:
        prt("Source bundle; sync in records")
        b.sync_in_records()

    if args.sync:
        b.sync_in()
    else:
        b.sync_code()
        b.sync_sources()
        b.sync_schema()

    b = b.cast_to_subclass()

    b.build(sources=args.source, tables=args.table, stage=args.stage, force=args.force)

    b.set_last_access(Bundle.STATES.BUILT)


def bundle_run(args, l, rc):

    b = using_bundle(args, l)

    b.clean_progress()

    args.force = True if args.quick else args.force

    if not args.force and not args.table and not args.source:
        check_built(b)

    if args.clean:
        b.clean()
        args.sync = True

    if args.sync:
        b.sync_in()
    else:
        b.sync_code()
        b.sync_sources()

    b = b.cast_to_subclass()

    b.run_stages()

    b.set_last_access(Bundle.STATES.BUILT)


def bundle_install(args, l, rc):
    raise NotImplementedError()


def bundle_exec(args, l, rc):

    b = using_bundle(args, l)

    if not args.force:
        check_built(b)

    if args.clean:
        b.clean()

    if args.sync:
        b.sync_in()
    else:
        b.sync_code()

    b = b.cast_to_subclass()

    b.load_requirements()

    # Run a method on the bundle. Can be used for testing and development.
    try:
        f = getattr(b, str(args.method))
    except AttributeError as e:
        b.error("Could not find method named '{}': {} ".format(args.method, e))
        b.error("Available methods : {} ".format(dir(b)))

        return

    if not six_callable(f):
        raise TypeError("Got object for name '{}', but it isn't a function".format(args.method))

    b.logger.info('Running: {}({})'.format(str(args.method), ','.join(args.args)))

    r = f(*args.args)

    if args.sync:
        b.sync_out()

    prt('RETURN: ', r)


def bundle_checkin(args, l, rc):

    ref, frm = get_bundle_ref(args, l)

    b = l.bundle(ref, True)

    remote_instance, path = b.checkin(remote_name=args.remote,
                                      no_partitions=args.no_partitions,
                                      source_only=args.source)

    if path:
        b.log("Checked in to remote '{}' path '{}'".format(remote_instance, b.identity.fqname))
    else:
        b.error("Failed to get a path while checking in {}".format(b.identity.fqname))


def bundle_set(args, l, rc):

    ref, frm = get_bundle_ref(args, l)

    b = l.bundle(ref, True)

    if args.state:
        prt('Setting state to {}'.format(args.state))
        b.state = args.state
        b.commit()


def bundle_dump(args, l, rc):
    import datetime
    from six import text_type

    ref, frm = get_bundle_ref(args, l)

    b = l.bundle(ref, True)

    prt('Dumping {} for {}\n'.format(args.table, b.identity.fqname))

    def trunc(v, l):
        return v[:l] + (v[l:] and '..')

    if args.table == 'configs' or not args.table:

        records = []
        headers = 'Id Type Group Parent Key Value Modified'.split()
        for row in b.dataset.configs:
            records.append((
                row.id,
                row.type,
                row.group,
                row.parent_id,
                row.key,
                trunc(text_type(row.value), 22),
                datetime.datetime.fromtimestamp(row.modified).isoformat(),)
            )

        records = sorted(records, key=lambda row: row[0])

    elif args.table == 'files':

        if args.ref:
            from ambry.orm import File
            from sqlalchemy.orm.exc import NoResultFound
            records = None
            try:
                f = b.build_source_files.file_by_path(args.ref)
                print f.contents
            except (NotFoundError, AttributeError):
                fatal("Did not find file for path '{}' ".format(args.ref))


        else:
            records = []
            headers = 'Path Major Minor State Size Modified Synced SyncDir'.split()

            for f in b.build_source_files:
                row = f.record
                records.append((
                    row.path,
                    row.major_type,
                    row.minor_type,
                    row.state,
                    row.size,
                    datetime.datetime.fromtimestamp(float(row.modified)).isoformat() if row.modified else '',
                    datetime.datetime.fromtimestamp(float(row.synced_fs)).isoformat() if row.synced_fs else '',
                    f.sync_dir()
                    )
                )
            records = sorted(records, key=lambda row: (row[0], row[1], row[2]))

    elif args.table == 'partitions':

        records = []
        headers = 'Vid Name State Type'.split()
        for row in b.dataset.partitions:
            records.append((
                row.vid,
                row.name,
                row.state,
                row.type
            ))
        records = sorted(records, key=lambda row: (row[0]))

    elif args.table == 'datasources':

        records = []
        for i, row in enumerate(b.dataset.sources):
            if not records:
                records.append(list(row.dict.keys()))

            records.append(list(row.dict.values()))

        records = drop_empty(records)

        if records:
            headers, records = records[0], records[1:]
        else:
            headers, records = [], []

        records = sorted(records, key=lambda row: (row[0]))

    elif args.table == 'sourcetables':

        records = []
        for t in b.dataset.source_tables:
            for c in t.columns:
                if not records:
                    records.append(['vid'] + list(c.row.keys()))

                records.append([c.vid] + list(c.row.values()))

        # Transpose, remove empty columns, transpose back
        records = drop_empty(records)

        if records:
            headers, records = records[0], records[1:]
        else:
            headers = []

    elif args.table == 'columns':

        for t in b.dataset.tables:

            print('---{}'.format(t.name))

            def record_gen():
                for i, row in enumerate([c.row for c in t.columns]):
                    if i == 0:
                        yield row.keys()
                    yield row.values()

            records = list(record_gen())

            records = drop_empty(records)

            print(tabulate(records[1:], headers=records[0]))

        return  # Can't follow the normal process b/c we have to run each table seperately.

    elif args.table == 'tables':

        records = []

        for table in b.dataset.tables:
            row = table.row
            if not records:
                records.append(row.keys())
            records.append(row.values())

        records = drop_empty(records)

        if records:
            headers, records = records[0], records[1:]
        else:
            headers, records = [], []

        records = sorted(records, key=lambda row: (row[0]))

    elif args.table == 'pipes':
        terms = args.ref

        b.import_lib()

        if len(terms) == 2:
            phase, source = terms
        else:
            phase = terms
            source = None

        pl = b.pipeline(phase, source)

        print(pl)

        records = None

    elif args.table == 'ingested':
        from fs.errors import ResourceNotFoundError
        import zlib

        terms = args.ref

        headers = ('name', 'state', 'hdr', 'st', 'rows', 'path', 'first 3 headers')
        records = []

        for s in b.sources:
            if s.is_downloadable:
                df = s.datafile

                try:
                    info = df.info
                except (ResourceNotFoundError, zlib.error, IOError):
                    continue

                records.append((s.name,
                                s.state,
                                info.get('header_rows'),
                                info.get('data_start_row'),
                                info.get('rows'),
                                df.syspath.replace(b.build_fs.getsyspath('/'), '.../'),
                                ','.join(df.headers[:3])

                                ))

        records = sorted(records, key=lambda r: (r[4], r[0]))

    elif args.table == 'metadata':

        for key, value in b.metadata.kv:
            print key, value

        return

    if records:
        print(tabulate(records, headers=headers))


def bundle_new(args, l, rc):
    """Clone one or more registered source packages ( via sync ) into the
    source directory."""

    from ambry.orm.exc import ConflictError

    d = dict(
        dataset=args.dataset,
        revision=args.revision,
        source=args.source,
        bspace=args.space,
        subset=args.subset,
        btime=args.time,
        variation=args.variation)

    try:
        ambry_account = rc.accounts.get('ambry', {})
    except:
        ambry_account = None

    if not ambry_account:
        fatal("Failed to get an accounts.ambry entry from the configuration. ")

    if not ambry_account.get('name') or not ambry_account.get('email'):
        fatal('Must set accounts.ambry.email and accounts.ambry.name n account config file')

    if args.dryrun:
        from ..identity import Identity
        d['revision'] = 1
        d['id'] = 'dXXX'
        print(str(Identity.from_dict(d)))
        return

    try:
        b = l.new_bundle(assignment_class=args.key, **d)
        b.metadata.contacts.wrangler.email = 'non@eample.com'

    except ConflictError:
        fatal("Can't create dataset; one with a conflicting name already exists")

    print(b.identity.fqname)


def bundle_import(args, l, rc):

    if args.source:
        source_dir = args.source
    else:
        source_dir = os.getcwd()

    source_dir = os.path.abspath(source_dir)

    if source_dir.endswith('.db'): # it's a database package
        prt('Loading bundle package')
        b = l.checkin_bundle(source_dir)

    else: # It's a source directory

        fs = fsopendir(source_dir)

        config = yaml.load(fs.getcontents('bundle.yaml'))

        if not config:
            fatal("Failed to get a valid bundle configuration from '{}'".format(source_dir))

        bid = config['identity']['id']

        try:
            b = l.bundle(bid, True)
        except NotFoundError:
            b = l.new_from_bundle_config(config)

        b.set_file_system(source_url=source_dir)

        b.sync_in(force=True)

    prt('Loaded bundle: {}'.format(b.identity.fqname))

    b.set_last_access(Bundle.STATES.SYNCED)
    b.commit()


def bundle_export(args, l, rc):

    b = using_bundle(args, l)

    if args.source:

        source_dir = os.path.abspath(args.source)

        if args.append:
            source_dir = os.path.join(source_dir, b.identity.source_path)
            if not os.path.exists(source_dir):
                os.makedirs(source_dir)

        b.set_file_system(source_url=source_dir)

    b.build_source_files.set_defaults()
    b.sync_out()

    prt('Exported bundle: {}'.format(b.source_fs))

    b.set_last_access(Bundle.STATES.SYNCED)
    b.commit()

file_const_map = dict(
    b=File.BSFILE.BUILD,
    d=File.BSFILE.DOC,
    m=File.BSFILE.META,
    s=File.BSFILE.SCHEMA,
    S=File.BSFILE.SOURCESCHEMA,
    r=File.BSFILE.SOURCES)


def bundle_extract(args, l, rc):
    import unicodecsv as csv

    b = using_bundle(args, l)

    b.build_fs.makedir('extract', allow_recreate=True, recursive=True)
    bfs = b.build_fs.opendir('extract')

    limit = args.limit

    for p in b.partitions:

        if args.partition and args.partition != p.identity.vid:
            continue

        b.logger.info('Extracting: {} '.format(p.name))
        with bfs.open(p.name + '.csv', 'wb') as f, p.datafile.reader as r:
            w = csv.writer(f)
            w.writerow(r.headers)
            if limit:
                from itertools import islice
                w.writerows(islice(r.rows, None, limit))
            else:
                w.writerows(r.rows)

    b.logger.info('Extracted to: {}'.format(bfs.getsyspath('/')))


def bundle_view(args, l, rc):
    from ambry_sources.cli import main
    from fs.errors import ResourceNotFoundError

    b = using_bundle(args, l)

    arg = args.path[0]
    df = None
    if os.path.exists(arg):
        path = arg

    if not df:
        try:
            source = b.source(arg)
            df = source.datafile
        except:
            pass

    # Maybe it is a partition
    if not df:
        try:
            # Try to get the partition from the bundle.
            p = b.partition(arg)
            df = p.datafile

        except:
            pass

    if not df:
        try:
            # Nope, try to get it from the library
            p = l.partition(arg)
            df = p.datafile
        except:
            pass

    if not df:
        fatal("Didn't get a path to an MPR file, nor a reference to a soruce or partition")

    args.path = [df]

    try:
        main(args)
    except ResourceNotFoundError as e:
        raise NotFoundError(str(e))



def bundle_colmap(args, l, rc):
    """

    Generally, colmap editing has these steps:

    - Ingest, to setup the source tables
    - bambry colmap -c, to create the table colmaps
    - edit the table colmaps
    - bambry colmap -b, to create the combined column map
    - Review the combined column map
    - bambry colmap -l, to load the combined colman into the source schema.
    - bambry sync -r, to sync from the source schema records back out to files.

    """
    from itertools import groupby
    from operator import attrgetter
    from collections import OrderedDict
    import csv

    b = using_bundle(args, l)

    mapfile_name = 'colmap.csv'

    if args.create:
        # Create the colmap tables, one per destination table

        keyfunc = attrgetter('dest_table')
        for dest_table, sources in groupby(sorted(b.sources, key=keyfunc), keyfunc):

            sources = list(sources)

            n_sources = len(sources)

            columns = []

            for c in dest_table.columns:
                if c.name not in columns:
                    columns.append(c.name)

            for source in sources:
                for c in source.source_table.columns:
                    if c.name not in columns:
                        columns.append(c.name)

            columns = OrderedDict((c, [''] * n_sources) for c in columns)

            for i, source in enumerate(sources):
                source_cols = [c.name for c in source.source_table.columns]

                for c_name, row in columns.items():
                    if c_name in source_cols:
                        row[i] = c_name

            fn = 'colmap_{}.csv'.format(dest_table.name)

            with b.source_fs.open(fn, 'wb') as f:

                w = csv.writer(f)

                # FIXME This should not produce entries for non-table sources.
                w.writerow([dest_table.name] +
                           [s.source_table.name for s in sources if s.dest_table])

                for col_name, cols in columns.items():
                    w.writerow([col_name] + cols)

                prt('Wrote {}'.format(fn))

    elif args.build:
        # Coalesce the individual table maps into one colmap
        dest_tables = set([s.dest_table_name for s in b.sources
                           if s.dest_table])

        with b.source_fs.open(mapfile_name, 'wb') as cmf:

            w = csv.writer(cmf)

            w.writerow(('table', 'source', 'dest'))

            count = 0

            for dest_table_name in dest_tables:
                fn = 'colmap_{}.csv'.format(dest_table_name)

                if not b.source_fs.exists(fn):
                    continue

                with b.source_fs.open(fn, 'rb') as f:

                    r = csv.reader(f)

                    source_tables = next(r)
                    dtn = source_tables.pop(0)
                    assert dtn == dest_table_name

                    for row in r:
                        dest_col = row.pop(0)
                        for source, source_col in zip(source_tables, row):

                            if source_col and dest_col != source_col:
                                count += 1
                                w.writerow((source, source_col, dest_col))

            prt('Wrote {} mappings to {}'.format(count, mapfile_name))

    elif args.load:
        # Load the single colmap into the database.
        with b.source_fs.open(mapfile_name, 'rb') as cmf:
            r = csv.DictReader(cmf)

            for row in r:

                st = b.source_table(row['table'])

                c = st.column(row['source'])

                if c.dest_header != row['dest']:
                    prt('{}: {} -> {}'.format(st.name, c.dest_header, row['dest']))
                    c.dest_header = row['dest']

        b.build_source_files.file(File.BSFILE.SOURCESCHEMA).objects_to_record()
        b.sync_out()

        b.commit()

    else:
        fatal('No option given')


def bundle_test(args, l, rc):
    b = using_bundle(args, l).cast_to_subclass()

    b.run_tests(args.tests)


<<<<<<< HEAD
def bundle_docker(args, l, rc):
    import os
    import sys
    from docker.errors import NotFound, NullResource
    from dockr import get_docker_links, docker_client

    username, dsn, volumes_c, db_c, envs = get_docker_links(rc)

    b = using_bundle(args, l, print_loc=False)
    client = docker_client()

    if args.container:
        last_container = args.container
    else:
        try:
            last_container = b.buildstate.docker.last_container
        except KeyError:
            last_container = None

    try:
        inspect = client.inspect_container(last_container)

    except NotFound:
        # OK; the last_container is dead
        b.buildstate.docker.last_container = None
        b.buildstate.commit()
        inspect = None
    except NullResource:
        inspect = None
        pass  # OK; no container specified in the last_container value

    #
    # Command args
    #

    bambry_cmd = ' '.join(args.args).strip()

    def run_container(bambry_cmd=None):
        """Run a new docker container"""

        if bambry_cmd:

            if last_container:
                fatal("Bundle already has a running container: {}\n{}".format(inspect['Name'], inspect['Id']))

            bambry_cmd_args = []

            if args.limited_run:
                bambry_cmd_args.append('-L')

            if args.multi:
                bambry_cmd_args.append('-m')

            if args.processes:
                bambry_cmd_args.append('-p' + str(args.processes))

            envs['AMBRY_COMMAND'] = 'bambry -i {} {} {}'.format(
                                    b.identity.vid, ' '.join(bambry_cmd_args), bambry_cmd)

            detach = True
        else:
            detach = False

        if args.limited_run:
            envs['AMBRY_LIMITED_RUN'] = '1'

        try:
            image_tag = rc.docker.ambry_image
        except KeyError:
            image_tag = 'civicknowledge/ambry'

        if args.version:
            import ambry._meta
            image = '{}:{}'.format(image_tag, ambry._meta.__version__)
        else:
            image = image_tag

        try:
            volumes_from = [rc.docker.volumes_from]
        except KeyError:
            volumes_from = []

        volumes_from.append(volumes_c)

        host_config = client.create_host_config(
            volumes_from=volumes_from,
            links={
                db_c: 'db'
            }
        )

        kwargs = dict(
            image=image,
            detach=detach,
            tty=not detach,
            stdin_open=not detach,
            environment=envs,
            host_config=host_config
        )

        prt('Starting container with image {} '.format(image))

        r = client.create_container(**kwargs)

        client.start(r['Id'])

        return r['Id']

    if args.kill:

        if last_container:

            if inspect and inspect['State']['Running']:
                client.kill(last_container)

            client.remove_container(last_container)

            prt('Killed {}', last_container)

            b.buildstate.docker.last_container = None
            b.buildstate.commit()
            last_container = None
        else:
            warn('No container to kill')

    if bambry_cmd:
        # If there is command, run the container first so the subsequent arguments can operate on it
        last_container = run_container(bambry_cmd)
        b.buildstate.docker.last_container = last_container
        b.buildstate.commit()

    if args.docker_id:
        if last_container:
            prt(last_container)

        return

    elif args.docker_name:

        if last_container:
            prt(inspect['Name'])

        return

    elif args.logs:

        if last_container:
            for line in client.logs(last_container, stream=True):
                print line,
        else:
            fatal('No running container')
=======
def bundle_log(args, l, rc):
    b = using_bundle(args, l)
    from ambry.util import drop_empty
>>>>>>> 549c14f2

    from tabulate import tabulate
    from ambry.orm import Process
    import time
    from collections import OrderedDict

    def append(pr, edit=None):

        if not isinstance(pr, dict):
            pr = pr.dict

<<<<<<< HEAD
    elif args.shell:
        # Run a shell on a container
        # This is using execlp rather than the docker API b/c we want to entirely replace the
        # current process to get a good tty.
        os.execlp('docker', 'docker', 'exec', '-t', '-i', last_container, '/bin/bash')
=======
        d = OrderedDict((k, str(v).strip()[:60]) for k, v in pr.items() if k in
                        ['id', 'group', 'state', 'd_vid', 's_vid', 'hostname', 'pid',
                         'phase', 'stage', 'modified', 'item_count',
                         'message'])
>>>>>>> 549c14f2

        d['modified'] = round(float(d['modified']) - time.time(), 1)

        if edit:
            for k, v in edit.items():
                d[k] = v(d[k])

        if not records:
            records.append(d.keys())

        records.append(d.values())

    if args.exceptions:
        print '=== EXCEPTIONS ===='
        for pr in b.progress.exceptions:
            prt_no_format('===== {} ====='.format(str(pr)))
            prt_no_format(pr.exception_trace)

    elif args.progress:
        print '=== PROGRESS ===='
<<<<<<< HEAD
        from ambry.orm import Process
        import time
        from collections import OrderedDict
        from sqlalchemy.sql import and_

        records = []

        def append(pr, edit=None):

            if not isinstance(pr, dict):
                pr = pr.dict

            d = OrderedDict((k, str(v).strip()[:60]) for k, v in pr.items() if k in
                            ['id', 'group', 'state', 'd_vid', 's_vid', 'hostname', 'pid',
                             'phase', 'stage', 'modified', 'item_count',
                             'message'])

            d['modified'] = round(float(d['modified']) - time.time(), 1)
=======

        records = b.progress.bundle_process_logs(show_all=args.all)
>>>>>>> 549c14f2

        if records:
            prt_no_format(tabulate(sorted(records[1:], key=lambda x: x[5]),records[0]))

    elif args.all:
        records = []

<<<<<<< HEAD
        # Add old running rows, which may indicate a dead process.
        q = (b.progress.query.filter(Process.s_vid != None)
             .filter(and_(Process.state == 'running', Process.modified < time.time() - 60)))

        for pr in q.all():
            append(pr, edit={'modified': lambda e: (str(e)+' (dead?)')})
=======
        q = b.progress.query.order_by(Process.id.asc())

        for pr in q.all():
            append(pr)
>>>>>>> 549c14f2

        records = drop_empty(records)

        if records:
            prt_no_format(tabulate(sorted(records[1:], key=lambda x: x[5]), records[0]))

    if args.stats:
        print '=== STATS ===='
<<<<<<< HEAD
        ds = b.dataset
        key_f = key = lambda e: e.state
        states = set()
        d = defaultdict(lambda: defaultdict(int))
=======
>>>>>>> 549c14f2

        headers, rows = b.progress.stats()

        if rows:
            prt_no_format(tabulate(rows, headers))


<<<<<<< HEAD
        for r in ('Sources', 'Partitions', 'Segments'):
            row = [r]
            for state in headers:
                row.append(d[r].get(state, ''))
            rows.append(row)

        if rows:
            prt_no_format(tabulate(rows, headers))
=======
def bundle_scrape(args, l, config):
    from ambry.util import scrape
    from tabulate import tabulate
    import re

    raise NotImplementedError

    d = scrape(l, args.url[0], as_html=True)[args.group]

    headers = 'name description url'.split()
    rows = []
    for k, v in iteritems(d):
        v['description'] = re.sub(r'\s+', ' ', v['description']).strip()
        rows.append([k, v['description'], v['url']])

    if args.csv:
        import csv
        import sys
        w = csv.writer(sys.stdout)
        w.writerow(headers)
        w.writerows(rows)
        sys.stdout.flush()
    else:
        print(tabulate(rows, headers))




>>>>>>> 549c14f2
<|MERGE_RESOLUTION|>--- conflicted
+++ resolved
@@ -467,10 +467,7 @@
         b = e.bundle
         b.fatal(str(e.message))
 
-<<<<<<< HEAD
-
-=======
->>>>>>> 549c14f2
+
 def get_bundle_ref(args, l, use_history=False):
     """ Use a variety of methods to determine which bundle to use
 
@@ -906,10 +903,7 @@
     b.set_last_access(Bundle.STATES.SCHEMA)
     b.commit()
 
-<<<<<<< HEAD
-
-=======
->>>>>>> 549c14f2
+
 def bundle_build(args, l, rc):
 
     b = using_bundle(args, l)
@@ -1575,163 +1569,9 @@
     b.run_tests(args.tests)
 
 
-<<<<<<< HEAD
-def bundle_docker(args, l, rc):
-    import os
-    import sys
-    from docker.errors import NotFound, NullResource
-    from dockr import get_docker_links, docker_client
-
-    username, dsn, volumes_c, db_c, envs = get_docker_links(rc)
-
-    b = using_bundle(args, l, print_loc=False)
-    client = docker_client()
-
-    if args.container:
-        last_container = args.container
-    else:
-        try:
-            last_container = b.buildstate.docker.last_container
-        except KeyError:
-            last_container = None
-
-    try:
-        inspect = client.inspect_container(last_container)
-
-    except NotFound:
-        # OK; the last_container is dead
-        b.buildstate.docker.last_container = None
-        b.buildstate.commit()
-        inspect = None
-    except NullResource:
-        inspect = None
-        pass  # OK; no container specified in the last_container value
-
-    #
-    # Command args
-    #
-
-    bambry_cmd = ' '.join(args.args).strip()
-
-    def run_container(bambry_cmd=None):
-        """Run a new docker container"""
-
-        if bambry_cmd:
-
-            if last_container:
-                fatal("Bundle already has a running container: {}\n{}".format(inspect['Name'], inspect['Id']))
-
-            bambry_cmd_args = []
-
-            if args.limited_run:
-                bambry_cmd_args.append('-L')
-
-            if args.multi:
-                bambry_cmd_args.append('-m')
-
-            if args.processes:
-                bambry_cmd_args.append('-p' + str(args.processes))
-
-            envs['AMBRY_COMMAND'] = 'bambry -i {} {} {}'.format(
-                                    b.identity.vid, ' '.join(bambry_cmd_args), bambry_cmd)
-
-            detach = True
-        else:
-            detach = False
-
-        if args.limited_run:
-            envs['AMBRY_LIMITED_RUN'] = '1'
-
-        try:
-            image_tag = rc.docker.ambry_image
-        except KeyError:
-            image_tag = 'civicknowledge/ambry'
-
-        if args.version:
-            import ambry._meta
-            image = '{}:{}'.format(image_tag, ambry._meta.__version__)
-        else:
-            image = image_tag
-
-        try:
-            volumes_from = [rc.docker.volumes_from]
-        except KeyError:
-            volumes_from = []
-
-        volumes_from.append(volumes_c)
-
-        host_config = client.create_host_config(
-            volumes_from=volumes_from,
-            links={
-                db_c: 'db'
-            }
-        )
-
-        kwargs = dict(
-            image=image,
-            detach=detach,
-            tty=not detach,
-            stdin_open=not detach,
-            environment=envs,
-            host_config=host_config
-        )
-
-        prt('Starting container with image {} '.format(image))
-
-        r = client.create_container(**kwargs)
-
-        client.start(r['Id'])
-
-        return r['Id']
-
-    if args.kill:
-
-        if last_container:
-
-            if inspect and inspect['State']['Running']:
-                client.kill(last_container)
-
-            client.remove_container(last_container)
-
-            prt('Killed {}', last_container)
-
-            b.buildstate.docker.last_container = None
-            b.buildstate.commit()
-            last_container = None
-        else:
-            warn('No container to kill')
-
-    if bambry_cmd:
-        # If there is command, run the container first so the subsequent arguments can operate on it
-        last_container = run_container(bambry_cmd)
-        b.buildstate.docker.last_container = last_container
-        b.buildstate.commit()
-
-    if args.docker_id:
-        if last_container:
-            prt(last_container)
-
-        return
-
-    elif args.docker_name:
-
-        if last_container:
-            prt(inspect['Name'])
-
-        return
-
-    elif args.logs:
-
-        if last_container:
-            for line in client.logs(last_container, stream=True):
-                print line,
-        else:
-            fatal('No running container')
-=======
 def bundle_log(args, l, rc):
     b = using_bundle(args, l)
     from ambry.util import drop_empty
->>>>>>> 549c14f2
 
     from tabulate import tabulate
     from ambry.orm import Process
@@ -1743,18 +1583,10 @@
         if not isinstance(pr, dict):
             pr = pr.dict
 
-<<<<<<< HEAD
-    elif args.shell:
-        # Run a shell on a container
-        # This is using execlp rather than the docker API b/c we want to entirely replace the
-        # current process to get a good tty.
-        os.execlp('docker', 'docker', 'exec', '-t', '-i', last_container, '/bin/bash')
-=======
         d = OrderedDict((k, str(v).strip()[:60]) for k, v in pr.items() if k in
                         ['id', 'group', 'state', 'd_vid', 's_vid', 'hostname', 'pid',
                          'phase', 'stage', 'modified', 'item_count',
                          'message'])
->>>>>>> 549c14f2
 
         d['modified'] = round(float(d['modified']) - time.time(), 1)
 
@@ -1766,6 +1598,7 @@
             records.append(d.keys())
 
         records.append(d.values())
+
 
     if args.exceptions:
         print '=== EXCEPTIONS ===='
@@ -1775,29 +1608,8 @@
 
     elif args.progress:
         print '=== PROGRESS ===='
-<<<<<<< HEAD
-        from ambry.orm import Process
-        import time
-        from collections import OrderedDict
-        from sqlalchemy.sql import and_
-
-        records = []
-
-        def append(pr, edit=None):
-
-            if not isinstance(pr, dict):
-                pr = pr.dict
-
-            d = OrderedDict((k, str(v).strip()[:60]) for k, v in pr.items() if k in
-                            ['id', 'group', 'state', 'd_vid', 's_vid', 'hostname', 'pid',
-                             'phase', 'stage', 'modified', 'item_count',
-                             'message'])
-
-            d['modified'] = round(float(d['modified']) - time.time(), 1)
-=======
 
         records = b.progress.bundle_process_logs(show_all=args.all)
->>>>>>> 549c14f2
 
         if records:
             prt_no_format(tabulate(sorted(records[1:], key=lambda x: x[5]),records[0]))
@@ -1805,19 +1617,10 @@
     elif args.all:
         records = []
 
-<<<<<<< HEAD
-        # Add old running rows, which may indicate a dead process.
-        q = (b.progress.query.filter(Process.s_vid != None)
-             .filter(and_(Process.state == 'running', Process.modified < time.time() - 60)))
-
-        for pr in q.all():
-            append(pr, edit={'modified': lambda e: (str(e)+' (dead?)')})
-=======
         q = b.progress.query.order_by(Process.id.asc())
 
         for pr in q.all():
             append(pr)
->>>>>>> 549c14f2
 
         records = drop_empty(records)
 
@@ -1826,56 +1629,8 @@
 
     if args.stats:
         print '=== STATS ===='
-<<<<<<< HEAD
-        ds = b.dataset
-        key_f = key = lambda e: e.state
-        states = set()
-        d = defaultdict(lambda: defaultdict(int))
-=======
->>>>>>> 549c14f2
 
         headers, rows = b.progress.stats()
 
         if rows:
-            prt_no_format(tabulate(rows, headers))
-
-
-<<<<<<< HEAD
-        for r in ('Sources', 'Partitions', 'Segments'):
-            row = [r]
-            for state in headers:
-                row.append(d[r].get(state, ''))
-            rows.append(row)
-
-        if rows:
-            prt_no_format(tabulate(rows, headers))
-=======
-def bundle_scrape(args, l, config):
-    from ambry.util import scrape
-    from tabulate import tabulate
-    import re
-
-    raise NotImplementedError
-
-    d = scrape(l, args.url[0], as_html=True)[args.group]
-
-    headers = 'name description url'.split()
-    rows = []
-    for k, v in iteritems(d):
-        v['description'] = re.sub(r'\s+', ' ', v['description']).strip()
-        rows.append([k, v['description'], v['url']])
-
-    if args.csv:
-        import csv
-        import sys
-        w = csv.writer(sys.stdout)
-        w.writerow(headers)
-        w.writerows(rows)
-        sys.stdout.flush()
-    else:
-        print(tabulate(rows, headers))
-
-
-
-
->>>>>>> 549c14f2
+            prt_no_format(tabulate(rows, headers))