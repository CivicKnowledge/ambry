# coding: utf-8
"""Copyright (c) 2013 Clarinova.

This file is licensed under the terms of the Revised BSD License,
included in this distribution as LICENSE.txt

"""
import os
import sys
import yaml

from fs.opener import fsopendir

from tabulate import tabulate

from six import iteritems, iterkeys, callable as six_callable, text_type, binary_type


from ambry.identity import NotObjectNumberError
from ambry.bundle import Bundle
from ambry.orm.exc import NotFoundError
from ambry.util import drop_empty

from ..cli import prt, fatal, warn, err, prt_no_format
from ..orm import File


def bundle_command(args, rc):

    from ..library import Library, global_library
    from . import global_logger
    from ambry.orm.exc import ConflictError
    from ambry.dbexceptions import LoggedException

    if args.test_library:
        rc.set_library_database('test')

    l = Library(rc, echo=args.echo)

    global global_library

    global_library = l

    l.logger = global_logger

    l.sync_config()

    if args.debug:
        from ..util import debug
        warn('Entering debug mode. Send USR1 signal (kill -USR1 ) to break to interactive prompt')
        debug.listen()

    if args.processes:
        args.multi = args.processes
        l.processes = args.processes

    try:
        globals()['bundle_' + args.subcommand](args, l, rc)
    except ConflictError as e:
        fatal(str(e))
    except LoggedException as e:
        exc = e.exc
        b = e.bundle
        b.fatal(str(e.message))


def get_bundle_ref(args, l, use_history=False):
    """ Use a variety of methods to determine which bundle to use

    :param args:
    :return:
    """

    if not use_history:
        if args.id:
            return (args.id, '-i argument')

        try:
            if args.ref:
                l.bundle(args.ref)  # Exception if not exists
                return (args.ref, 'argument')
        except (AttributeError, NotFoundError, NotObjectNumberError):
            pass

        if 'AMBRY_BUNDLE' in os.environ:
            return (os.environ['AMBRY_BUNDLE'], 'environment')

        cwd_bundle = os.path.join(os.getcwd(), 'bundle.yaml')

        if os.path.exists(cwd_bundle):

            with open(cwd_bundle) as f:
                config = yaml.load(f)
                try:
                    id_ = config['identity']['id']
                    return (id_, 'directory')
                except KeyError:
                    pass

    history = l.edit_history()

    if history:
        return (history[0].d_vid, 'history')

    return None, None


def using_bundle(args, l, print_loc=True, use_history=False):

    ref, frm = get_bundle_ref(args, l, use_history=use_history)

    if not ref:
        fatal("Didn't get a bundle ref from the -i option, history, environment or argument")

    if print_loc:
        prt('Using bundle ref {}, referenced from {}'.format(ref, frm))

    b = l.bundle(ref, True)

    b.multi = args.multi
    b.capture_exceptions = not args.exceptions

    if args.debug:
        warn('Bundle debug mode. Send USR2 signal (kill -USR2 ) to displaya stack trace')
        l.init_debug()

    if args.limited_run:
        b.limited_run = True
    if print_loc:  # Try to only do this once
        b.log_to_file('==============================')
    return b


def bundle_parser(cmd):
    import multiprocessing
    import argparse

    parser = cmd.add_parser('bundle', help='Manage bundle files')
    parser.set_defaults(command='bundle')

    parser.add_argument('-i', '--id', required=False, help='Bundle ID')
    parser.add_argument('-D', '--debug', required=False, default=False, action='store_true',
                        help='URS1 signal will break to interactive prompt')
    parser.add_argument('-L', '--limited-run', default=False, action='store_true',
                        help='Enable bundle-specific behavior to reduce number of rows processed')
    parser.add_argument('-e', '--echo', required=False, default=False, action='store_true',
                        help='Echo database queries.')
    parser.add_argument('-E', '--exceptions', default=False, action='store_true',
                        help="Don't capture and reformat exceptions; show the traceback on the console")
    parser.add_argument('-m', '--multi', default=False, action='store_true',
                        help='Run in multiprocessing mode')
    parser.add_argument('-p', '--processes',  type=int,
                        help='Number of multiprocessing processors. implies -m')

    sub_cmd = parser.add_subparsers(title='commands', help='command help')

    sp = sub_cmd.add_parser('new', help='Create a new bundle')
    sp.set_defaults(subcommand='new')
    sp.set_defaults(revision=1)  # Needed in Identity.name_parts
    sp.add_argument('-s', '--source', required=True, help='Source, usually a domain name')
    sp.add_argument('-d', '--dataset', required=True, help='Name of the dataset')
    sp.add_argument('-b', '--subset', default=None, help='Name of the subset')
    sp.add_argument('-t', '--time', default=None, help='Time period. Use ISO Time intervals where possible. ')
    sp.add_argument('-p', '--space', default=None, help='Spatial extent name')
    sp.add_argument('-v', '--variation', default=None, help='Name of the variation')
    sp.add_argument('-n', '--dryrun', action='store_true', default=False, help='Dry run')
    sp.add_argument('-k', '--key', default='self',
                    help="Number server key. One of 'self', 'unregistered', 'registered', 'authority' "
                         ' Use \'self\' for a random, self-generated key.'
                    )
    sp.add_argument('args', nargs=argparse.REMAINDER)  # Get everything else.

    # Config sub commands
    #

    command_p = sub_cmd.add_parser('config', help='Operations on the bundle configuration file')
    command_p.set_defaults(subcommand='config')

    asp = command_p.add_subparsers(title='Config subcommands',
                                   help='Subcommand for operations on a bundle file')

    # Dump command
    command_p = sub_cmd.add_parser('dump', help='Dump records from the bundle database')
    command_p.set_defaults(subcommand='dump')
    group = command_p.add_mutually_exclusive_group()
    group.add_argument('-c', '--config', default=False, action='store_const', const='configs', dest='table',
                       help='Dump configs')
    group.add_argument('-t', '--dest_tables', default=False, action='store_const',
                       const='tables', dest='table',
                       help='Dump destination tables, but not the table columns')
    group.add_argument('-C', '--dest_table_columns', default=False, action='store_const',
                       const='columns', dest='table',
                       help='Dump destination tables along with their columns')
    group.add_argument('-f', '--files', default=False, action='store_const', const='files', dest='table',
                       help='Dump bundle definition files')
    group.add_argument('-i', '--ingested', default=False, action='store_const',
                       const='ingested', dest='table',
                       help='List ingested data sources')
    group.add_argument('-s', '--sources', default=False, action='store_const',
                       const='datasources', dest='table',
                       help='Dump data source records')
    group.add_argument('-T', '--source_tables', default=False, action='store_const',
                       const='sourcetables', dest='table',
                       help='Dump source tables')
    group.add_argument('-p', '--partitions', default=False, action='store_const',
                       const='partitions', dest='table',
                       help='Dump partitions')
    group.add_argument('-P', '--pipes', default=False, action='store_const',
                       const='pipes', dest='table',
                       help='Dump destination tables')
    group.add_argument('-m', '--metadata', default=False, action='store_const',
                       const='metadata', dest='table',
                       help='Dump metadata as json')
    command_p.add_argument('ref', nargs='?', type=str, help='Bundle reference')

    # Set command
    #
    command_p = sub_cmd.add_parser('set', help='Set configuration and state values')
    command_p.set_defaults(subcommand='set')
    group = command_p.add_mutually_exclusive_group()
    group.add_argument('-s', '--state', default=None, help='Set the build state')

    # Info command
    #
    command_p = sub_cmd.add_parser('info', help='Print information about the bundle')
    command_p.set_defaults(subcommand='info')
    command_p.add_argument('-w', '--which', default=False, action='store_true',
                           help='Report the reference of the bundles that will be accessed by other commands')
    command_p.add_argument('-s', '--source_dir', default=False, action='store_true',
                           help='Display the source directory')
    command_p.add_argument('-b', '--build_dir', default=False, action='store_true',
                           help='Display the build directory')
    command_p.add_argument('-S', '--stats', default=False, action='store_true',
                           help='Also report column stats for partitions')
    command_p.add_argument('-p', '--partitions', default=False, action='store_true',
                           help='Also report partition details')
    command_p.add_argument('-q', '--quiet', default=False, action='store_true',
                           help='Just report the minimum information, ')
    command_p.add_argument('-H', '--history', default=False, action='store_true',
                           help='When locating a bundle for --which, use only the edit history.')
    command_p.add_argument('-T', '--touch', default=False, action='store_true',
                           help='Update the edit history to this bundle')

    command_p.add_argument('ref', nargs='?', type=str, help='Bundle reference')

    # Sync Command
    #
    command_p = sub_cmd.add_parser('sync', help='Sync with a source representation')
    command_p.set_defaults(subcommand='sync')
    command_p.add_argument('ref', nargs='?', type=str, help='Bundle reference')
    command_p.add_argument('-i', '--in', default=False, action='store_true',
                           help='Sync from files to records')
    command_p.add_argument('-o', '--out', default=False, action='store_true',
                           help='Sync from records to files')
    command_p.add_argument('-c', '--code', default=False, action='store_true',
                           help='Sync bundle.py, bundle.yaml and other code files in, but not sources or schemas.')

    #     duplicate Command
    #
    command_p = sub_cmd.add_parser('duplicate',
                                   help='Increment a bundles version number and create a new bundle')
    command_p.set_defaults(subcommand='duplicate')
    command_p.add_argument('ref', nargs='?', type=str, help='Bundle reference')

    # Clean Command
    #
    command_p = sub_cmd.add_parser('clean', help='Return bundle to state before build, prepare and extracts')
    command_p.add_argument('-a', '--all', default=False, action='store_true',
                           help='Clean everything: metadata, partitions, tables, config, everything. ')
    command_p.add_argument('-s', '--source', default=False, action='store_true',
                           help='Clean the source tables schema, but not ingested source files.  ')
    command_p.add_argument('-F', '--files', default=False, action='store_true',
                           help='Clean build source files')
    command_p.add_argument('-i', '--ingested', default=False, action='store_true',
                           help='Clean the ingested files')
    command_p.add_argument('-t', '--tables', default=False, action='store_true',
                           help='Clean destination tables')
    command_p.add_argument('-p', '--partitions', default=False, action='store_true',
                           help='Clean any built partitions')
    command_p.add_argument('-b', '--build', default=False, action='store_true',
                           help='Clean the build directory')
    command_p.add_argument('-B', '--build-state', default=False, action='store_true',
                           help='Clean the build state configuration')
    command_p.add_argument('-S', '--sync', default=False, action='store_true',
                           help='Sync in after cleaning')
    command_p.add_argument('-f', '--force', default=False, action='store_true',
                           help='Clean even built and finalized bundles')
    command_p.set_defaults(subcommand='clean')
    command_p.add_argument('ref', nargs='?', type=str, help='Bundle reference')

    # Ingest Command
    #
    command_p = sub_cmd.add_parser('ingest',
                                   help='Build or install download and convert data to internal file format')
    command_p.set_defaults(subcommand='ingest')

    command_p.add_argument('-f', '--force', default=False, action='store_true',
                           help='Force ingesting already ingested files')
    command_p.add_argument('-c', '--clean', default=False, action='store_true',
                           help='Clean ingested files first')
    command_p.add_argument('-p', '--purge-tables', default=False, action='store_true',
                           help='Completely remove all source tables. Equivalent to deleting source_scheama.csv'
                           ' and syncing.')
    command_p.add_argument('-t', '--table', action='append',
                           help='Only run the schema for the named tables. ')
    command_p.add_argument('-s', '--source',  action='append',
                           help='Sources to ingest, instead of running all sources')
    command_p.add_argument('-S', '--stage', help='Ingest sources at this stage')
    command_p.add_argument('ref', nargs='?', type=str, help='Bundle reference')


    # Schema Command
    #
    command_p = sub_cmd.add_parser('schema', help='Generate destination schemas from the source schemas')
    command_p.set_defaults(subcommand='schema')

    command_p.add_argument('-b', '--build', action='store_true',
                           help='For the destination schema, use the build process to '
                                'determine the schema, not the source tables ')

    command_p.add_argument('-c', '--clean', default=False, action='store_true',
                           help='Remove all columns from existing tables')

    command_p.add_argument('-f', '--force', default=False, action='store_true',
                           help='Re-run the schema, even if it already exists.')
    command_p.add_argument('-t', '--table', action='append',
                           help='Only run the schema for the named tables. ')
    command_p.add_argument('-s', '--source', action='append',
                           help='Sources to ingest, instead of running all sources')

    command_p.add_argument('ref', nargs='?', type=str, help='Bundle reference')

    #
    # Run Command
    #
    command_p = sub_cmd.add_parser('run', help='Ingest, crate a schema, and build.')
    command_p.set_defaults(subcommand='run')

    command_p.add_argument('-f', '--force', default=False, action='store_true',
                           help='Build even built or finalized bundles')

    command_p.add_argument('-c', '--clean', default=False, action='store_true',
                           help='Clean and synchronize before running')

    command_p.add_argument('-y', '--sync', default=False, action='store_true',
                           help='Synchronize before and after')

    command_p.add_argument('-q', '--quick', default=False, action='store_true',
                           help="Just rebuild; don't clean beforehand")

    command_p.add_argument('-s', '--source', action='append',
                           help='Sources to build, instead of running all sources')
    command_p.add_argument('-t', '--table', action='append',
                           help='Build only sources that output to these destination tables')
    command_p.add_argument('-S', '--stage', help='Ingest sources at this stage')

    command_p.add_argument('ref', nargs='?', type=str, help='Bundle reference')

    # Build Command
    #
    command_p = sub_cmd.add_parser('build', help='Build the data bundle and partitions')
    command_p.set_defaults(subcommand='build')

    command_p.add_argument('-f', '--force', default=False, action='store_true',
                           help='Build even built or finalized bundles')

    command_p.add_argument('-y', '--sync', default=False, action='store_true',
                           help='Synchronize before and after')

    command_p.add_argument('-q', '--quick', default=False, action='store_true',
                           help="Just rebuild; don't clean beforehand")

    command_p.add_argument('-s', '--source', action='append',
                           help='Sources to build, instead of running all sources')
    command_p.add_argument('-t', '--table', action='append',
                           help='Build only sources that output to these destination tables')
    command_p.add_argument('-S', '--stage', help='Ingest sources at this stage')

    command_p.add_argument('ref', nargs='?', type=str, help='Bundle reference')

    # Finalize Command
    #
    command_p = sub_cmd.add_parser('finalize', help='Finalize the bundle, preventing further changes')
    command_p.set_defaults(subcommand='finalize')

    # Checkin Command
    #
    command_p = sub_cmd.add_parser('checkin', help='Commit the bundle to the remote store')
    command_p.set_defaults(subcommand='checkin')

    #
    # Update Command
    #
    command_p = sub_cmd.add_parser('update',
                                   help='Build the data bundle and partitions from an earlier version')
    command_p.set_defaults(subcommand='update')
    command_p.add_argument('-c', '--clean', default=False, action='store_true', help='Clean first')
    command_p.add_argument('-f', '--force', default=False, action='store_true',
                           help='Force build. ( --clean is usually preferred ) ')

    #
    # Install Command
    #
    command_p = sub_cmd.add_parser('install', help='Install bundles and partitions to the library')
    command_p.set_defaults(subcommand='install')
    command_p.add_argument('-c', '--clean', default=False, action='store_true', help='Clean first')
    command_p.add_argument('-l', '--library', help='Name of the library, defined in the config file')
    command_p.add_argument('-f' '--force', default=False, action='store_true', help='Force storing the file')

    #
    # Exec Command
    #

    command_p = sub_cmd.add_parser('exec', help='Execute a method on the bundle')
    command_p.set_defaults(subcommand='exec')
    command_p.add_argument('-c', '--clean', default=False, action='store_true', help='Clean first')
    command_p.add_argument('-f', '--force', default=False, action='store_true',
                           help='Force running on a built or finalized bundle')
    command_p.add_argument('-s', '--sync', default=False, action='store_true',
                           help='Syncrhonize before and after')
    command_p.add_argument('method', metavar='Method', type=str, help='Name of the method to run')
    command_p.add_argument('args', nargs='*', type=str, help='additional arguments')

    #
    # Ampr
    #

    command_p = sub_cmd.add_parser('view', help='View the datafile for a source or partition, using the ampr command')
    command_p.set_defaults(subcommand='view')
    from ambry_sources.cli import make_arg_parser
    make_arg_parser(command_p)

    #
    # repopulate
    #
    command_p = sub_cmd.add_parser('repopulate',
                                   help='Load data previously submitted to the library back into the build dir')
    command_p.set_defaults(subcommand='repopulate')



    command_p = sub_cmd.add_parser('import', help='Import a source bundle. ')
    command_p.set_defaults(subcommand='import')
    command_p.add_argument('source', nargs='?', type=str, help='Bundle source directory or file')

    command_p = sub_cmd.add_parser('export', help='Export a source bundle. ')
    command_p.set_defaults(subcommand='export')
    command_p.add_argument('-a', '--append', default=False, action='store_true',
                           help='Append the source and bundle name to the path')
    command_p.add_argument('-d', '--defaults', default=False, action='store_true',
                           help='Write default files when there is no other content for file.')
    command_p.add_argument('source', nargs='?', type=str, help='Bundle source directory or file')

    command_p = sub_cmd.add_parser('extract', help='Extract data from a bundle')
    command_p.set_defaults(subcommand='extract')
    command_p.add_argument('-l', '--limit', type=int, default=None, help='Limit on number of rows per file')
    command_p.add_argument('partition', nargs='?', metavar='partition',  type=str, help='Partition to extract')
    command_p.add_argument('directory', nargs='?', metavar='directory', help='Output directory')

    # Colmap
    #

    command_p = sub_cmd.add_parser('colmap', help='Create or load a column map')
    command_p.set_defaults(subcommand='colmap')
    group = command_p.add_mutually_exclusive_group(required=True)
    group.add_argument('-c', '--create', default=False, action='store_true',
                       help='Create the individual table maps')
    group.add_argument('-b', '--build', default=False, action='store_true',
                       help='Build the combined map from the table maps')
    group.add_argument('-l', '--load', default=False, action='store_true',
                       help='Load the combined map into the source tables')

    #
    # Test Command
    #
    command_p = sub_cmd.add_parser('test', help='Run the bundle test code')
    command_p.set_defaults(subcommand='test')
    command_p.add_argument('tests', nargs='*', type=str, help='Tests to run')

    # Docker
    #

    command_p = sub_cmd.add_parser('docker', help='Run bambry commands in a docker container')
    command_p.set_defaults(subcommand='docker')
    command_p.add_argument('-i', '--docker_id', default=False, action='store_true',
                           help='Print the id of the running container')
    command_p.add_argument('-c', '--container', help='Use a specific container id')
    command_p.add_argument('-k', '--kill', default=False, action='store_true',
                           help='Kill the running container')
    command_p.add_argument('-n', '--docker_name', default=False, action='store_true',
                           help='Print the name of the running container')
    command_p.add_argument('-l', '--logs', default=False, action='store_true',
                           help='Get the logs (stdout) from a runnings container')
    command_p.add_argument('-s', '--shell', default=False, action='store_true',
                           help='Run a shell on the currently running container')
    command_p.add_argument('-S', '--stats', default=False, action='store_true',
                           help='Report stats from the currently running container')
    command_p.add_argument('-v', '--version', default=False, action='store_true',
                           help='Select a docker version that is the same as this Ambry installation')

    command_p.add_argument('args', nargs='*', type=str, help='additional arguments')

<<<<<<< HEAD
    #
    # Log
    #

    # Set command
    #
    command_p = sub_cmd.add_parser('log', help='Print out various logs')
    command_p.set_defaults(subcommand='log')

    command_p.add_argument('-e', '--exceptions', default=None, action='store_true',
                       help='Print exceptions from the progress log')
    command_p.add_argument('-p', '--progress', default=None, action='store_true',
                       help='Display progress logs')
    command_p.add_argument('-s', '--stats', default=None, action='store_true',
                       help='Display states and counts of partitions and sources')
    command_p.add_argument('-a', '--all', default=None, action='store_true',
                           help='Display all records')


=======
>>>>>>> 6e2f5e59

def bundle_info(args, l, rc):
    from ambry.util.datestimes import compress_years

    if args.which:
        ref, frm = get_bundle_ref(args, l, use_history=args.history)

        b = l.bundle(ref)

        if args.quiet:
            prt(ref)

        else:
            prt('Will use bundle ref {}, {}, referenced from {}'.format(ref, b.identity.vname, frm))

        if args.touch:
            b.set_last_access(Bundle.STATES.INFO)
            b.commit()

        return

    b = using_bundle(args, l, print_loc=False, use_history=args.history)

    if args.touch:
        b.set_last_access(Bundle.STATES.INFO)
        b.commit()

    # Just print the directory. Used in bambrycd to change
    # directory in the user's shell
    if args.source_dir:
        print(b.source_fs.getsyspath('/'))
        return
    elif args.build_dir:
        print(b.build_fs.getsyspath('/'))
        return

    def inf(column, k, v):
        info[column].append((k, v))

    def color(v):
        return "\033[1;34m{}\033[0m".format(v)

    def trunc(v):
        return v[:25] + (v[25:] and '..')

    def join(*sets):

        l = max(len(x) for x in sets)

        for i in range(l):
            row = []
            for set in sets:
                try:
                    row += [color(set[i][0]), set[i][1]]
                except IndexError:
                    row += [None, None]
            yield row

    info = [list()]
    inf(0, 'Title', b.metadata.about.title)
    inf(0, 'Summary', b.metadata.about.summary)
    print(tabulate(join(*info), tablefmt='plain'))

    info = [list(), list()]

    inf(0, 'VID', b.identity.vid)
    inf(0, 'VName', b.identity.vname)

    inf(1, 'Build State', b.buildstate.state.current)
    inf(1, 'Build Time', b.buildstate.build_duration_pretty)
    try:
        inf(1, 'Geo cov', str(list(b.metadata.coverage.geo)))
        inf(1, 'Grain cov', str(list(b.metadata.coverage.grain)))
        inf(1, 'Time cov', compress_years(b.metadata.coverage.time))
    except KeyError:
        pass

    print(tabulate(join(*info), tablefmt='plain'))

    info = [list()]

    inf(0, 'Build  FS', str(b.build_fs))
    inf(0, 'Source FS', str(b.source_fs))

    print(tabulate(join(info[0]), tablefmt='plain'))

    # DIsplay info about a partition, if one was provided
    if args.ref:
        try:
            p = b.partition(args.ref)

            info = [list(), list()]

            inf(0, 'ID', p.identity.id_)
            inf(0, 'VID', p.identity.vid)
            inf(1, 'Name', p.identity.name)
            inf(1, 'VName', p.identity.vname)

            inf(0, 'Location', p.location)
            inf(1, 'State', p.state)

            print('\nPartition')
            print(tabulate(join(*info), tablefmt='plain'))

        except (NotFoundError, AttributeError):
            pass

    if args.stats:

        from textwrap import wrap
        from terminaltables import SingleTable
        from itertools import islice

        def cast_str(x):
            try:
                return text_type(x)
            except:
                return binary_type(x)

        for p in b.partitions:
            rows = ['Column LOM Count Uniques Values'.split()]
            # FIXME! This is slow. Some of the stats should be loaded into the partitions, such as the
            # number of rows.
            d = p.stats_dict
            keys = [k for k, v in iteritems(d)]

            for c in p.table.columns:
                if c.name in keys:
                    k = c.name
                    v = d[c.name]

                    if v.lom == 'i':
                        values = v.text_hist
                    else:
                        values = '\n'.join(wrap(', '.join(islice(sorted(cast_str(x)
                                           for x in iterkeys(v.uvalues)), None, 10)), 50))

                    rows.append(
                        [cast_str(k), cast_str(v.lom), cast_str(v.count), cast_str(v.nuniques), values])

            # print tabulate(row, tablefmt='plain')
            print(SingleTable(rows, title='Stats for ' + str(p.identity.name)).table)

    elif args.partitions:
        from ambry.orm import Partition, Table
        from sqlalchemy.orm import lazyload, joinedload

        rows = []
        for p in (b.dataset.query(Partition).filter(Partition.d_vid == b.identity.vid)
                          .options(lazyload('*'), joinedload(Partition.table))
                  ).all():


            rows.append([p.vid, p.vname, p.table.name,  p.count,
                         p.identity.time, p.identity.space, p.identity.grain,
                         '({}) '.format(len(p.time_coverage))+', '.join(str(e) for e in p.time_coverage[:5]),
                         '({}) '.format(len(p.space_coverage))+', '.join(p.space_coverage[:5]),
                         '({}) '.format(len(p.grain_coverage))+', '.join(p.grain_coverage[:5])])
        print('\nPartitions')
        rows = ['Vid Name Table Rows Time Space Grain TimeCov GeoCov GeoGrain'.split()] + rows
        rows = drop_empty(rows)
        if rows:
            print(tabulate(rows[1:], headers=rows[0]))


def check_built(b):
    """Exit if the bundle is built or finalized"""
    if b.is_built or b.is_finalized:
        fatal("Can't perform operation; state = '{}'. "
              "Call `bambry clean` explicitly or build with -f option".format(b.state))


def bundle_duplicate(args, l, rc):

    b = using_bundle(args, l)

    if not b.is_finalized:
        fatal("Can't increment a bundle unless it is finalized")

    nb = l.duplicate(b)

    nb.set_last_access(Bundle.STATES.NEW)

    prt('New Bundle: {} '.format(nb.identity.vname))


def bundle_finalize(args, l, rc):
    b = using_bundle(args, l)
    b.finalize()
    b.set_last_access(Bundle.STATES.FINALIZED)


def bundle_clean(args, l, rc):

    b = using_bundle(args, l)

    if not args.force:
        check_built(b)

    if not any((args.source, args.files, args.tables, args.partitions, args.ingested,
                args.build_state)):
        args.all = True

    if args.source or args.all:
        prt('Clean sources')
        b.clean_sources()

    if args.files or args.all:
        prt('Clean files')
        b.clean_files()

    if args.tables or args.all:
        prt('Clean tables and partitions')
        b.dataset.delete_tables_partitions()

    if args.partitions or args.all:
        prt('Clean partitions')
        b.clean_partitions()

    if args.build or args.all:
        prt('Clean build')
        b.clean_build()

    if args.ingested or args.all:
        prt('Clean ingested')
        b.clean_ingested()

    if args.build_state or args.all:
        prt('Clean build_state')
        b.clean_build_state()

    if args.sync:
        b.sync_in()
        b.set_last_access(Bundle.STATES.SYNCED)
        b.state = Bundle.STATES.SYNCED
    else:
        b.set_last_access(Bundle.STATES.CLEANED)
        b.state = Bundle.STATES.CLEANED

    b.commit()


def bundle_download(args, l, rc):
    b = using_bundle(args, l).cast_to__subclass()
    b.download()
    b.set_last_access(Bundle.STATES.DOWNLOADED)


def bundle_sync(args, l, rc):

    b = using_bundle(args, l)

    sync_in = getattr(args, 'in') or not any((getattr(args, 'in'), args.code,  args.out))

    if sync_in:
        prt('Sync in')
        b.sync_in()

    if args.code:
        synced = b.sync_code()
        prt('Synced {} files'.format(synced))

    if args.out:
        prt('Sync out')
        b.sync_out()

    b.set_last_access(Bundle.STATES.SYNCED)
    b.commit()


def bundle_ingest(args, l, rc):

    b = using_bundle(args, l).cast_to_subclass()
    b.set_last_access(Bundle.STATES.SYNCED)
    b.commit()

    b.clean_progress()

    if not args.force and not args.table and not args.source:
        check_built(b)

    b.sync_code()

    if b.sync_sources() > 0:
        b.log("Source file changed, automatically cleaning")
        args.clean = True

    if args.clean:
        b.clean_ingested()

    if args.purge_tables:
        b.build_source_files.file(File.BSFILE.SOURCESCHEMA).remove()
        b.dataset.source_tables[:] = []
        b.commit()

    b.ingest(tables=args.table, sources=args.source, force=args.force)

    b.sync_out()

    b.set_last_access(Bundle.STATES.INGESTED)


def bundle_schema(args, l, rc):

    b = using_bundle(args, l).cast_to_subclass()
    b.set_last_access(Bundle.STATES.SYNCED)
    b.clean_progress()
    b.commit()

    b.sync_code()

    b.ingest(sources=args.source, tables=args.table, force=args.force)

<<<<<<< HEAD
    b.schema(sources=args.source, tables=args.table, clean=args.clean, use_pipeline=args.build)
=======
    if args.build:
        b.dest_schema(sources=args.source, tables=args.table, clean=args.clean, use_pipeline=True)
    else:
        b.dest_schema(sources=args.source, tables=args.table, clean=args.clean)
>>>>>>> 6e2f5e59

    b.set_last_access(Bundle.STATES.SCHEMA)

    b.sync_out()

    prt("Created destination schema")


def bundle_build(args, l, rc):

    b = using_bundle(args, l)
    b.set_last_access(Bundle.STATES.SYNCED)
    b.clean_progress()
    b.commit()

    args.force = True if args.quick else args.force

    if not args.force and not args.table and not args.source:
        check_built(b)

    if args.sync:
        b.sync_in()
    else:
        b.sync_code()
        b.sync_sources()
        b.sync_schema()

    b = b.cast_to_subclass()

    b.build(sources=args.source, tables=args.table, stage=args.stage, force=args.force)

    b.set_last_access(Bundle.STATES.BUILT)

def bundle_run(args, l, rc):

    b = using_bundle(args, l)

    b.clean_progress()

    args.force = True if args.quick else args.force

    if not args.force and not args.table and not args.source:
        check_built(b)

    if args.clean:
        b.clean()
        args.sync = True

    if args.sync:
        b.sync_in()
    else:
        b.sync_code()
        b.sync_sources()

    b = b.cast_to_subclass()

    b.run(sources=args.source, tables=args.table, stage=args.stage, force=args.force)

    b.set_last_access(Bundle.STATES.BUILT)


def bundle_install(args, l, rc):
    raise NotImplementedError()


def bundle_exec(args, l, rc):

    b = using_bundle(args, l)

    if not args.force:
        check_built(b)

    if args.clean:
        b.clean()

    if args.sync:
        b.sync_in()
    else:
        b.sync_code()

    b = b.cast_to_subclass()

    b.load_requirements()

    # Run a method on the bundle. Can be used for testing and development.
    try:
        f = getattr(b, str(args.method))
    except AttributeError as e:
        b.error("Could not find method named '{}': {} ".format(args.method, e))
        b.error("Available methods : {} ".format(dir(b)))

        return

    if not six_callable(f):
        raise TypeError("Got object for name '{}', but it isn't a function".format(args.method))

    b.logger.info('Running: {}({})'.format(str(args.method), ','.join(args.args)))

    r = f(*args.args)

    if args.sync:
        b.sync_out()

    prt('RETURN: ', r)


def bundle_checkin(args, l, rc):

    ref, frm = get_bundle_ref(args, l)

    b = l.bundle(ref, True)

    remote_name = l.resolve_remote(b)
    remote = l.remote(remote_name)

    remote, path = b.checkin()

    if path:
        b.log("Checked in to remote '{}' path '{}'".format(remote, path))


def bundle_set(args, l, rc):

    ref, frm = get_bundle_ref(args, l)

    b = l.bundle(ref, True)

    if args.state:
        prt('Setting state to {}'.format(args.state))
        b.state = args.state
        b.commit()


def bundle_dump(args, l, rc):
    import datetime
    from six import text_type

    ref, frm = get_bundle_ref(args, l)

    b = l.bundle(ref, True)

    prt('Dumping {} for {}\n'.format(args.table, b.identity.fqname))

    def trunc(v, l):
        return v[:l] + (v[l:] and '..')

    if args.table == 'configs' or not args.table:

        records = []
        headers = 'Id Type Group Parent Key Value Modified'.split()
        for row in b.dataset.configs:
            records.append((
                row.id,
                row.type,
                row.group,
                row.parent_id,
                row.key,
                trunc(text_type(row.value), 22),
                datetime.datetime.fromtimestamp(row.modified).isoformat(),)
            )

        records = sorted(records, key=lambda row: row[0])

    elif args.table == 'files':

        records = []
        headers = 'Path Major Minor State Size Modified'.split()
        for row in b.dataset.files:
            records.append((
                row.path,
                row.major_type,
                row.minor_type,
                row.state,
                row.size,
                datetime.datetime.fromtimestamp(float(row.modified)).isoformat() if row.modified else ''
                )
            )
        records = sorted(records, key=lambda row: (row[0], row[1], row[2]))

    elif args.table == 'partitions':

        records = []
        headers = 'Vid Name State Type'.split()
        for row in b.dataset.partitions:
            records.append((
                row.vid,
                row.name,
                row.state,
                row.type
            )
            )
        records = sorted(records, key=lambda row: (row[0]))

    elif args.table == 'datasources':

        records = []
        for i, row in enumerate(b.dataset.sources):
            if not records:
                records.append(list(row.dict.keys()))

            records.append(list(row.dict.values()))

        records = drop_empty(records)

        if records:
            headers, records = records[0], records[1:]
        else:
            headers, records = [], []

        records = sorted(records, key=lambda row: (row[0]))

    elif args.table == 'sourcetables':

        records = []
        for t in b.dataset.source_tables:
            for c in t.columns:
                if not records:
                    records.append(['vid'] + list(c.row.keys()))

                records.append([c.vid] + list(c.row.values()))

        # Transpose, remove empty columns, transpose back
        records = drop_empty(records)

        if records:
            headers, records = records[0], records[1:]
        else:
            headers = []

    elif args.table == 'columns':

        for t in b.dataset.tables:

            print('---{}'.format(t.name))

            def record_gen():
                for i, row in enumerate([c.row for c in t.columns]):
                    if i == 0:
                        yield row.keys()
                    yield row.values()

            records = list(record_gen())

            records = drop_empty(records)

            print(tabulate(records[1:], headers=records[0]))

        return  # Can't follow the normal process b/c we have to run each table seperately.

    elif args.table == 'tables':

        records = []

        for table in b.dataset.tables:
            row = table.row
            if not records:
                records.append(row.keys())
            records.append(row.values())

        records = drop_empty(records)

        if records:
            headers, records = records[0], records[1:]
        else:
            headers, records = [], []

        records = sorted(records, key=lambda row: (row[0]))

    elif args.table == 'pipes':
        terms = args.ref

        b.import_lib()

        if len(terms) == 2:
            phase, source = terms
        else:
            phase = terms
            source = None

        pl = b.pipeline(phase, source)

        print(pl)

        records = None

    elif args.table == 'ingested':
        from fs.errors import ResourceNotFoundError
        import zlib

        terms = args.ref

        headers = ('name', 'state', 'hdr', 'st', 'rows', 'path', 'first 3 headers')
        records = []

        for s in b.sources:
            if s.is_downloadable:
                df = s.datafile

                try:
                    info = df.info
                except (ResourceNotFoundError, zlib.error, IOError):
                    continue

                records.append((s.name,
                                s.state,
                                info.get('header_rows'),
                                info.get('data_start_row'),
                                info.get('rows'),
                                df.syspath.replace(b.build_fs.getsyspath('/'), '.../'),
                                ','.join(df.headers[:3])

                                ))

        records = sorted(records, key=lambda r: (r[4], r[0]))

    elif args.table == 'metadata':

        for key, value in b.metadata.kv:
            print key, value

        return

    if records:
        print(tabulate(records, headers=headers))


def bundle_new(args, l, rc):
    """Clone one or more registered source packages ( via sync ) into the
    source directory."""

    from ambry.orm.exc import ConflictError

    d = dict(
        dataset=args.dataset,
        revision=args.revision,
        source=args.source,
        bspace=args.space,
        subset=args.subset,
        btime=args.time,
        variation=args.variation)

    try:
        ambry_account = rc.accounts.get('ambry', {})
    except:
        ambry_account = None

    if not ambry_account:
        fatal("Failed to get an accounts.ambry entry from the configuration. ")

    if not ambry_account.get('name') or not ambry_account.get('email'):
        fatal('Must set accounts.ambry.email and accounts.ambry.name n account config file')

    if args.dryrun:
        from ..identity import Identity
        d['revision'] = 1
        d['id'] = 'dXXX'
        print(str(Identity.from_dict(d)))
        return

    try:
        b = l.new_bundle(assignment_class=args.key, **d)
        b.metadata.contacts.creator.email = 'eric@busboom.org'

    except ConflictError:
        fatal("Can't create dataset; one with a conflicting name already exists")

    print(b.identity.fqname)


def bundle_import(args, l, rc):

    if args.source:
        source_dir = args.source
    else:
        source_dir = os.getcwd()

    source_dir = os.path.abspath(source_dir)

    fs = fsopendir(source_dir)

    config = yaml.load(fs.getcontents('bundle.yaml'))

    if not config:
        fatal("Failed to get a valid bundle configuration from '{}'".format(source_dir))

    bid = config['identity']['id']

    try:
        b = l.bundle(bid, True)
    except NotFoundError:
        b = l.new_from_bundle_config(config)

    b.set_file_system(source_url=source_dir)

    b.sync()

    prt('Loaded bundle: {}'.format(b.identity.fqname))

    b.set_last_access(Bundle.STATES.SYNCED)
    b.commit()


def bundle_export(args, l, rc):

    b = using_bundle(args, l)

    if args.source:

        source_dir = os.path.abspath(args.source)

        if args.append:
            source_dir = os.path.join(source_dir, b.identity.source_path)
            if not os.path.exists(source_dir):
                os.makedirs(source_dir)

        b.set_file_system(source_url=source_dir)

    b.sync(force='rtf', defaults=args.defaults)

    b.sync_out()

    prt('Exported bundle: {}'.format(b.source_fs))

    b.set_last_access(Bundle.STATES.SYNCED)
    b.commit()

file_const_map = dict(
    b=File.BSFILE.BUILD,
    d=File.BSFILE.DOC,
    m=File.BSFILE.META,
    s=File.BSFILE.SCHEMA,
    S=File.BSFILE.SOURCESCHEMA,
    r=File.BSFILE.SOURCES)




def bundle_extract(args, l, rc):
    import unicodecsv as csv

    b = using_bundle(args, l)

    b.build_fs.makedir('extract', allow_recreate=True, recursive=True)
    bfs = b.build_fs.opendir('extract')

    limit = args.limit

    for p in b.partitions:

        if args.partition and args.partition != p.identity.vid:
            continue

        b.logger.info('Extracting: {} '.format(p.name))
        with bfs.open(p.name + '.csv', 'wb') as f, p.datafile.reader as r:
            w = csv.writer(f)
            w.writerow(r.headers)
            if limit:
                from itertools import islice
                w.writerows(islice(r.rows, None, limit))
            else:
                w.writerows(r.rows)

    b.logger.info('Extracted to: {}'.format(bfs.getsyspath('/')))


def bundle_view(args, l, rc):
    from ambry_sources.cli import main

    b = using_bundle(args, l)

    arg = args.path[0]
    df = None
    if os.path.exists(arg):
        path = arg

    if not df:
        try:
            source = b.source(arg)
            df = source.datafile
        except:
            pass

    # Maybe it is a partition
    if not df:
        try:
            p = b.partition(arg)
            df = p.datafile
        except:
            pass

    if not df:
        try:
            p = l.partition(arg)
            df = p.datafile
        except:
            pass

    if not df:
        fatal("Didn't get a path to an MPR file, nor a reference to a soruce or partition")

    args.path = [df]

    main(args)



def bundle_colmap(args, l, rc):
    """

    Generally, colmap editing has these steps:

    - Ingest, to setup the source tables
    - bambry colmap -c, to create the table colmaps
    - edit the table colmaps
    - bambry colmap -b, to create the combined column map
    - Review the combined column map
    - bambry colmap -l, to load the combined colman into the source schema.
    - bambry sync -r, to sync from the source schema records back out to files.

    """
    from itertools import groupby
    from operator import attrgetter
    from collections import OrderedDict
    import csv

    b = using_bundle(args, l)

    mapfile_name = 'colmap.csv'

    if args.create:
        # Create the colmap tables, one per destination table

        keyfunc = attrgetter('dest_table')
        for dest_table, sources in groupby(sorted(b.sources, key=keyfunc), keyfunc):

            sources = list(sources)

            n_sources = len(sources)

            columns = []

            for c in dest_table.columns:
                if c.name not in columns:
                    columns.append(c.name)

            for source in sources:
                for c in source.source_table.columns:
                    if c.name not in columns:
                        columns.append(c.name)

            columns = OrderedDict((c, [''] * n_sources) for c in columns)

            for i, source in enumerate(sources):
                source_cols = [c.name for c in source.source_table.columns]

                for c_name, row in columns.items():
                    if c_name in source_cols:
                        row[i] = c_name

            fn = 'colmap_{}.csv'.format(dest_table.name)

            with b.source_fs.open(fn, 'wb') as f:

                w = csv.writer(f)

                # FIXME This should not produce entries for non-table sources.
                w.writerow([dest_table.name] +
                           [s.source_table.name for s in sources if s.dest_table])

                for col_name, cols in columns.items():
                    w.writerow([col_name] + cols)

                prt('Wrote {}'.format(fn))

    elif args.build:
        # Coalesce the individual table maps into one colmap
        dest_tables = set([s.dest_table_name for s in b.sources
                           if s.dest_table])

        with b.source_fs.open(mapfile_name, 'wb') as cmf:

            w = csv.writer(cmf)

            w.writerow(('table', 'source', 'dest'))

            count = 0

            for dest_table_name in dest_tables:
                fn = 'colmap_{}.csv'.format(dest_table_name)

                if not b.source_fs.exists(fn):
                    continue

                with b.source_fs.open(fn, 'rb') as f:

                    r = csv.reader(f)

                    source_tables = next(r)
                    dtn = source_tables.pop(0)
                    assert dtn == dest_table_name

                    for row in r:
                        dest_col = row.pop(0)
                        for source, source_col in zip(source_tables, row):

                            if source_col and dest_col != source_col:
                                count += 1
                                w.writerow((source, source_col, dest_col))

            prt('Wrote {} mappings to {}'.format(count, mapfile_name))

    elif args.load:
        # Load the single colmap into the database.
        with b.source_fs.open(mapfile_name, 'rb') as cmf:
            r = csv.DictReader(cmf)

            for row in r:

                st = b.source_table(row['table'])

                c = st.column(row['source'])

                if c.dest_header != row['dest']:
                    prt('{}: {} -> {}'.format(st.name, c.dest_header, row['dest']))
                    c.dest_header = row['dest']

        b.build_source_files.file(File.BSFILE.SOURCESCHEMA).objects_to_record()
        b.sync_out()

        b.commit()

    else:
        fatal('No option given')


def bundle_test(args, l, rc):
    b = using_bundle(args, l).cast_to_subclass()

    b.run_tests(args.tests)


def docker_client():
    from docker.client import Client
    from docker.utils import kwargs_from_env

    kwargs = kwargs_from_env()
    kwargs['tls'].assert_hostname = False

    client = Client(**kwargs)

    return client


def bundle_docker(args, l, rc):
    import os
    import sys
    from docker.errors import NotFound, NullResource
    from ambry.util import parse_url_to_dict, unparse_url_dict

    d = parse_url_to_dict(l.database.dsn)

    if not 'docker' in d['query']:
        fatal("Database '{}' doesnt look like a docker database DSN; it should have 'docker' at the end"
              .format(l.dsn.database))

    # Create the new container DSN; in docker, the database is always known as 'db'
    d['hostname'] = 'db'
    d['port'] = None
    dsn = unparse_url_dict(d)

    # The username is the unique id part of all of the docker containers, so we
    # can construct the names of the database and volumes container from it.
    username =  d['username']
    volumes_c = 'ambry_volumes_{}'.format(username)
    db_c = 'ambry_db_{}'.format(username)

    b = using_bundle(args, l, print_loc=False)
    client = docker_client()

    if args.container:
        last_container = args.container
    else:
        try:
            last_container = b.buildstate.docker.last_container
        except KeyError:
            last_container = None

    try:
        inspect = client.inspect_container(last_container)

    except NotFound:
        # OK; the last_container is dead
<<<<<<< HEAD
        b.buildstate.docker.last_container = None
        b.buildstate.commit()
        inspect  = None
=======
        b.config.build.docker.last_container = None
        b.commit()
        inspect = None
>>>>>>> 6e2f5e59
    except NullResource:
        inspect = None
        pass  # OK; no container specified in the last_container value

    #
    # Command args
    #

    bambry_cmd = ' '.join(args.args).strip()

    def run_container(bambry_cmd=None):
        """Run a new docker container"""

        envs = []
        envs.append('AMBRY_DB={}'.format(dsn))
        envs.append('AMBRY_ACCOUNT_PASSWORD={}'.format(l._account_password))

        if bambry_cmd:

            if last_container:
                fatal("Bundle already has a running container: {}\n{}".format(inspect['Name'], inspect['Id']))

            bambry_cmd_args = []

            if args.limited_run:
                bambry_cmd_args.append('-L')

            if args.multi:
                bambry_cmd_args.append('-m')

            if args.processes:
                bambry_cmd_args.append('-p' + str(args.processes))

            envs.append('AMBRY_COMMAND=bambry -i {} {} {}'.format(
                b.identity.vid, ' '.join(bambry_cmd_args), bambry_cmd))

            detach = True
        else:
            detach = False

        if args.limited_run:
            envs.append('AMBRY_LIMITED_RUN=1')

<<<<<<< HEAD
        try:
            image_tag = rc.docker.ambry_image
        except KeyError:
            image_tag = 'civicknowledge/ambry'

=======
>>>>>>> 6e2f5e59
        if args.version:
            import ambry._meta
            image = '{}:{}'.format(image_tag,ambry._meta.__version__)
        else:
            image = image_tag

        try:
            volumes_from = [rc.docker.volumes_from]
        except KeyError:
            volumes_from = []

        volumes_from.append(volumes_c)

        host_config = client.create_host_config(
            volumes_from=volumes_from,
            links={
                db_c:'db'
            }
        )

        kwargs = dict(
            image=image,
            detach=detach,
            tty=not detach,
            stdin_open=not detach,
            environment=envs,
            host_config=host_config
        )

        r = client.create_container(**kwargs)

        client.start(r['Id'])

        return r['Id']

    if args.kill:

        if last_container:

            if inspect and inspect['State']['Running']:
                client.kill(last_container)

            client.remove_container(last_container)

            prt('Killed {}', last_container)

            b.buildstate.docker.last_container = None
            b.buildstate.commit()
            last_container = None
        else:
            warn('No container to kill')

    if bambry_cmd:
        # If there is command, run the container first so the subsequent arguments can operate on it
        last_container = run_container(bambry_cmd)
<<<<<<< HEAD
        b.buildstate.docker.last_container = last_container
        b.buildstate.commit()
=======
        b.config.build.docker.last_container = last_container
        b.commit()
>>>>>>> 6e2f5e59

    if args.docker_id:
        if last_container:
            prt(last_container)

        return

    elif args.docker_name:

        if last_container:
            prt(inspect['Name'])

        return

    elif args.logs:

        if last_container:
            for line in client.logs(last_container, stream=True):
                print line,
        else:
            fatal('No running container')

    elif args.stats:

        for s in client.stats(last_container, decode=True):

            sys.stderr.write("\x1b[2J\x1b[H")
            prt_no_format(s.keys())
            prt_no_format(s['memory_stats'])
            prt_no_format(s['cpu_stats'])

    elif args.shell:
        # Run a shell on a container

        os.execlp('docker', 'docker', 'exec', '-t','-i', last_container, '/bin/bash')

    elif not bambry_cmd and not args.kill:
        # Run a container and then attach to it.
        cid = run_container()

<<<<<<< HEAD
        os.execlp('docker', 'docker', 'attach', cid)


def bundle_log(args, l, rc):
    b = using_bundle(args, l)
    from ambry.util import drop_empty
    from ambry.util.text import ansicolors
    from itertools import groupby
    from collections import defaultdict
    from ambry.orm import Partition
    from tabulate import tabulate


    if args.exceptions:
        print '=== EXCEPTIONS ===='
        for pr in b.progress.exceptions:
            prt_no_format('===== {} ====='.format(str(pr)))
            prt_no_format(pr.exception_trace)

    elif args.progress:
        print '=== PROGRESS ===='
        from ambry.orm import Process
        import time
        from collections import OrderedDict
        from sqlalchemy.sql import and_


        records = []

        def append(pr, edit=None):
            from ambry.util.text import ansicolors

            if not isinstance(pr, dict):
                pr = pr.dict

            d = OrderedDict((k, str(v).strip()[:60]) for k, v in pr.items() if k in
                            ['id', 'group', 'state', 'd_vid', 's_vid', 'hostname', 'pid',
                             'phase', 'stage', 'modified', 'item_count',
                             'message'])

            d['modified'] = round(float(d['modified']) - time.time(),1)


            if edit:
                for k, v in edit.items():
                    d[k] = v(d[k])

            if not records:
                records.append(d.keys())

            records.append(d.values())

        q = b.progress.query.order_by(Process.modified.desc())

        for pr in q.all():
            # Don't show reports that are done or older than 2 minutes.
            if args.all or (pr.state != 'done' and pr.modified > time.time() - 120):
                append(pr)

        # Add old running rows, which may indicate a dead process.
        q = (b.progress.query.filter(Process.s_vid != None)
             .filter(and_(Process.state == 'running',Process.modified < time.time() - 60)))

        for pr in q.all():
            append(pr, edit={'modified': lambda e: (str(e)+' (dead?)') })

        records = drop_empty(records)

        if records:
            prt_no_format(tabulate(sorted(records[1:], key=lambda x: x[5]),records[0]))

    if args.stats:
        print '=== STATS ===='
        ds = b.dataset
        key_f = key=lambda e: e.state
        states = set()
        d = defaultdict(lambda: defaultdict(int))

        for state, sources in groupby(sorted(ds.sources, key=key_f), key_f):
            d['Sources'][state] = sum(1 for _ in sources) or None
            states.add(state)

        key_f = key = lambda e: (e.state, e.type)

        for (state, type), partitions in groupby(sorted(ds.partitions, key=key_f), key_f):
            states.add(state)
            if type == Partition.TYPE.UNION:
                d['Partitions'][state] = sum(1 for _ in partitions) or None
            else:
                d['Segments'][state] = sum(1 for _ in partitions) or None

        headers = sorted(states)
        rows = []

        for r in ('Sources','Partitions','Segments'):
            row = [r]
            for state in headers:
                row.append(d[r].get(state,''))
            rows.append(row)

        if rows:
            prt_no_format(tabulate(rows, headers))







=======
        os.execlp('docker', 'docker', 'attach', cid)
>>>>>>> 6e2f5e59
<|MERGE_RESOLUTION|>--- conflicted
+++ resolved
@@ -5,29 +5,24 @@
 included in this distribution as LICENSE.txt
 
 """
+import yaml
+from six import iteritems, iterkeys, callable as six_callable, text_type, binary_type
+from tabulate import tabulate
+
 import os
-import sys
-import yaml
-
-from fs.opener import fsopendir
-
-from tabulate import tabulate
-
-from six import iteritems, iterkeys, callable as six_callable, text_type, binary_type
-
-
+from ambry.bundle import Bundle
 from ambry.identity import NotObjectNumberError
-from ambry.bundle import Bundle
 from ambry.orm.exc import NotFoundError
 from ambry.util import drop_empty
-
-from ..cli import prt, fatal, warn, err, prt_no_format
+from . import get_docker_links, docker_client
+from fs.opener import fsopendir
+from ..cli import prt, fatal, warn, prt_no_format
 from ..orm import File
 
 
 def bundle_command(args, rc):
 
-    from ..library import Library, global_library
+    from ..library import Library
     from . import global_logger
     from ambry.orm.exc import ConflictError
     from ambry.dbexceptions import LoggedException
@@ -132,7 +127,6 @@
 
 
 def bundle_parser(cmd):
-    import multiprocessing
     import argparse
 
     parser = cmd.add_parser('bundle', help='Manage bundle files')
@@ -500,7 +494,6 @@
 
     command_p.add_argument('args', nargs='*', type=str, help='additional arguments')
 
-<<<<<<< HEAD
     #
     # Log
     #
@@ -520,8 +513,6 @@
                            help='Display all records')
 
 
-=======
->>>>>>> 6e2f5e59
 
 def bundle_info(args, l, rc):
     from ambry.util.datestimes import compress_years
@@ -666,7 +657,7 @@
             print(SingleTable(rows, title='Stats for ' + str(p.identity.name)).table)
 
     elif args.partitions:
-        from ambry.orm import Partition, Table
+        from ambry.orm import Partition
         from sqlalchemy.orm import lazyload, joinedload
 
         rows = []
@@ -835,14 +826,7 @@
 
     b.ingest(sources=args.source, tables=args.table, force=args.force)
 
-<<<<<<< HEAD
     b.schema(sources=args.source, tables=args.table, clean=args.clean, use_pipeline=args.build)
-=======
-    if args.build:
-        b.dest_schema(sources=args.source, tables=args.table, clean=args.clean, use_pipeline=True)
-    else:
-        b.dest_schema(sources=args.source, tables=args.table, clean=args.clean)
->>>>>>> 6e2f5e59
 
     b.set_last_access(Bundle.STATES.SCHEMA)
 
@@ -1484,40 +1468,12 @@
     b.run_tests(args.tests)
 
 
-def docker_client():
-    from docker.client import Client
-    from docker.utils import kwargs_from_env
-
-    kwargs = kwargs_from_env()
-    kwargs['tls'].assert_hostname = False
-
-    client = Client(**kwargs)
-
-    return client
-
-
 def bundle_docker(args, l, rc):
     import os
     import sys
     from docker.errors import NotFound, NullResource
-    from ambry.util import parse_url_to_dict, unparse_url_dict
-
-    d = parse_url_to_dict(l.database.dsn)
-
-    if not 'docker' in d['query']:
-        fatal("Database '{}' doesnt look like a docker database DSN; it should have 'docker' at the end"
-              .format(l.dsn.database))
-
-    # Create the new container DSN; in docker, the database is always known as 'db'
-    d['hostname'] = 'db'
-    d['port'] = None
-    dsn = unparse_url_dict(d)
-
-    # The username is the unique id part of all of the docker containers, so we
-    # can construct the names of the database and volumes container from it.
-    username =  d['username']
-    volumes_c = 'ambry_volumes_{}'.format(username)
-    db_c = 'ambry_db_{}'.format(username)
+
+    username, dsn, volumes_c, db_c, envs = get_docker_links(l)
 
     b = using_bundle(args, l, print_loc=False)
     client = docker_client()
@@ -1535,15 +1491,9 @@
 
     except NotFound:
         # OK; the last_container is dead
-<<<<<<< HEAD
         b.buildstate.docker.last_container = None
         b.buildstate.commit()
         inspect  = None
-=======
-        b.config.build.docker.last_container = None
-        b.commit()
-        inspect = None
->>>>>>> 6e2f5e59
     except NullResource:
         inspect = None
         pass  # OK; no container specified in the last_container value
@@ -1557,9 +1507,6 @@
     def run_container(bambry_cmd=None):
         """Run a new docker container"""
 
-        envs = []
-        envs.append('AMBRY_DB={}'.format(dsn))
-        envs.append('AMBRY_ACCOUNT_PASSWORD={}'.format(l._account_password))
 
         if bambry_cmd:
 
@@ -1587,14 +1534,11 @@
         if args.limited_run:
             envs.append('AMBRY_LIMITED_RUN=1')
 
-<<<<<<< HEAD
         try:
             image_tag = rc.docker.ambry_image
         except KeyError:
             image_tag = 'civicknowledge/ambry'
 
-=======
->>>>>>> 6e2f5e59
         if args.version:
             import ambry._meta
             image = '{}:{}'.format(image_tag,ambry._meta.__version__)
@@ -1624,6 +1568,8 @@
             host_config=host_config
         )
 
+        prt('Starting container with image {} '.format(image))
+
         r = client.create_container(**kwargs)
 
         client.start(r['Id'])
@@ -1650,13 +1596,8 @@
     if bambry_cmd:
         # If there is command, run the container first so the subsequent arguments can operate on it
         last_container = run_container(bambry_cmd)
-<<<<<<< HEAD
         b.buildstate.docker.last_container = last_container
         b.buildstate.commit()
-=======
-        b.config.build.docker.last_container = last_container
-        b.commit()
->>>>>>> 6e2f5e59
 
     if args.docker_id:
         if last_container:
@@ -1690,21 +1631,20 @@
 
     elif args.shell:
         # Run a shell on a container
-
+        # This is using execlp rather than the docker API b/c we want to entirely replace the
+        # current process to get a good tty.
         os.execlp('docker', 'docker', 'exec', '-t','-i', last_container, '/bin/bash')
 
     elif not bambry_cmd and not args.kill:
         # Run a container and then attach to it.
         cid = run_container()
 
-<<<<<<< HEAD
         os.execlp('docker', 'docker', 'attach', cid)
 
 
 def bundle_log(args, l, rc):
     b = using_bundle(args, l)
     from ambry.util import drop_empty
-    from ambry.util.text import ansicolors
     from itertools import groupby
     from collections import defaultdict
     from ambry.orm import Partition
@@ -1728,7 +1668,6 @@
         records = []
 
         def append(pr, edit=None):
-            from ambry.util.text import ansicolors
 
             if not isinstance(pr, dict):
                 pr = pr.dict
@@ -1807,6 +1746,3 @@
 
 
 
-=======
-        os.execlp('docker', 'docker', 'attach', cid)
->>>>>>> 6e2f5e59
