# coding: utf-8
"""Copyright (c) 2013 Clarinova.

This file is licensed under the terms of the Revised BSD License,
included in this distribution as LICENSE.txt

"""
import os
import sys
import yaml

from fs.opener import fsopendir

from tabulate import tabulate

from six import iteritems, iterkeys, callable as six_callable, text_type, binary_type
from six.moves import queue as six_queue

from ambry.identity import NotObjectNumberError
from ambry.bundle import Bundle
from ambry.orm.exc import NotFoundError
from ambry.util import drop_empty

from ..cli import prt, fatal, warn, err
from ..orm import File

def bundle_command(args, rc):

    from ..library import new_library
    from . import global_logger
    from ambry.orm.exc import ConflictError
    from ambry.dbexceptions import LoggedException

    database_name = "test" if args.test_library else None

    l = new_library(rc, database_name=database_name)
    l.logger = global_logger

    if args.debug:
        from ..util import debug
        warn('Entering debug mode. Send USR1 signal (kill -USR1 ) to break to interactive prompt')
        debug.listen()

    if args.processes:
        args.multi = args.processes

    try:
        globals()['bundle_' + args.subcommand](args, l, rc)
    except ConflictError as e:
        fatal(str(e))
    except LoggedException as e:
        exc = e.exc
        b = e.bundle
        b.fatal(str(exc))

def get_bundle_ref(args, l):
    """ Use a variety of methods to determine which bundle to use

    :param args:
    :return:
    """

    if args.id:
        return (args.id, '-i argument')

    try:
        if args.ref:
            l.bundle(args.ref)  # Exception if not exists
            return (args.ref, 'argument')
    except (AttributeError, NotFoundError, NotObjectNumberError):

        pass

    if 'AMBRY_BUNDLE' in os.environ:
        return (os.environ['AMBRY_BUNDLE'], 'environment')

    cwd_bundle = os.path.join(os.getcwd(), 'bundle.yaml')

    if os.path.exists(cwd_bundle):

        with open(cwd_bundle) as f:
            config = yaml.load(f)
            id_ = config['identity']['id']
            return (id_, 'directory')

    history = l.edit_history()

    if history:
        return (history[0].d_vid, 'history')

    return None, None


def using_bundle(args, l, print_loc=True):

    ref, frm = get_bundle_ref(args, l)

    if not ref:
        fatal("Didn't get a bundle ref from the -i option, history, environment or argument")

    if print_loc:
        prt('Using bundle ref {}, referenced from {}'.format(ref, frm))

    b = l.bundle(ref, True)

    b.multi = args.multi

    if args.limited_run:
        b.limited_run = True
    if print_loc: # Try to only do this once
        b.log_to_file('==============================')

    return b

def bundle_parser(cmd):
    import multiprocessing
    import argparse

    parser = cmd.add_parser('bundle', help='Manage bundle files')
    parser.set_defaults(command='bundle')

    parser.add_argument('-i', '--id', required=False, help='Bundle ID')
    parser.add_argument('-D', '--debug', required=False, default=False, action="store_true",
                        help='URS1 signal will break to interactive prompt')
    parser.add_argument('-L', '--limited-run', default=False, action="store_true",
                        help='Enable bundle-specific behavior to reduce number of rows processed')
    parser.add_argument('-m', '--multi', default=False, action="store_true", help='Run in multiprocessing mode')
    parser.add_argument('-p', '--processes',  type = int, help='Number of multiprocessing processors. implies -m')

    sub_cmd = parser.add_subparsers(title='commands', help='command help')

    sp = sub_cmd.add_parser('new', help='Create a new bundle')
    sp.set_defaults(subcommand='new')
    sp.set_defaults(revision=1)  # Needed in Identity.name_parts
    sp.add_argument('-s', '--source', required=True, help='Source, usually a domain name')
    sp.add_argument('-d', '--dataset', required=True, help='Name of the dataset')
    sp.add_argument('-b', '--subset', default=None, help='Name of the subset')
    sp.add_argument('-t', '--time', default=None, help='Time period. Use ISO Time intervals where possible. ')
    sp.add_argument('-p', '--space', default=None, help='Spatial extent name')
    sp.add_argument('-v', '--variation', default=None, help='Name of the variation')
    sp.add_argument('-n', '--dryrun', action="store_true", default=False, help='Dry run')
    sp.add_argument('-k', '--key', default='self',
                    help="Number server key. One of 'self', 'unregistered', 'registered', 'authority' "
                         ' Use \'self\' for a random, self-generated key.'
                    )
    sp.add_argument('args', nargs=argparse.REMAINDER)  # Get everything else.

    #
    # Config sub commands

    command_p = sub_cmd.add_parser('config', help='Operations on the bundle configuration file')
    command_p.set_defaults(subcommand='config')

    asp = command_p.add_subparsers(title='Config subcommands',
                                   help='Subcommand for operations on a bundle file')

    # Dump
    command_p = sub_cmd.add_parser('dump', help="Dump records from the bundle database")
    command_p.set_defaults(subcommand='dump')
    group = command_p.add_mutually_exclusive_group()
    group.add_argument('-c', '--config', default=False, action='store_const', const='configs', dest='table',
                       help='Dump configs')
    group.add_argument('-t', '--dest_tables', default=False, action='store_const',
                       const='tables', dest='table',
                       help='Dump destination tables, but not the table columns')
    group.add_argument('-C', '--dest_table_columns', default=False, action='store_const',
                       const='columns', dest='table',
                       help='Dump destination tables along with their columns')
    group.add_argument('-f', '--files', default=False, action='store_const', const='files', dest='table',
                       help='Dump bundle definition files')
    group.add_argument('-i', '--ingested', default=False, action='store_const', const='ingested', dest='table',
                       help='List ingested data sources')
    group.add_argument('-s', '--sources', default=False, action='store_const',
                       const='datasources', dest='table',
                       help='Dump data source records')
    group.add_argument('-T', '--source_tables', default=False, action='store_const',
                       const='sourcetables', dest='table',
                       help='Dump source tables')
    group.add_argument('-p', '--partitions', default=False, action='store_const',
                       const='partitions', dest='table',
                       help='Dump partitions')
    group.add_argument('-P', '--pipes', default=False, action='store_const',
                       const='pipes', dest='table',
                       help='Dump destination tables')
    group.add_argument('-m', '--metadata', default=False, action='store_const',
                       const='metadata', dest='table',
                       help='Dump metadata as json')
    command_p.add_argument('ref', nargs='?', type=str, help='Bundle reference')

    # Set
    command_p = sub_cmd.add_parser('set', help='Set configuration and state values')
    command_p.set_defaults(subcommand='set')
    group = command_p.add_mutually_exclusive_group()
    group.add_argument('-s', '--state', default=None, help='Set the build state')

    # Info command
    command_p = sub_cmd.add_parser('info', help='Print information about the bundle')
    command_p.set_defaults(subcommand='info')
    command_p.add_argument('-w', '--which', default=False, action='store_true',
                           help='Report the reference of the bundles that will be accessed by other commands')
    command_p.add_argument('-s', '--source_dir', default=False, action='store_true',
                           help='Display the source directory')
    command_p.add_argument('-b', '--build_dir', default=False, action='store_true',
                           help='Display the build directory')
    command_p.add_argument('-S', '--stats', default=False, action='store_true',
                           help='Also report column stats for partitions')
    command_p.add_argument('-p', '--partitions', default=False, action='store_true',
                           help='Also report partition details')
    command_p.add_argument('-q', '--quiet', default=False, action='store_true',
                           help='Just report the minimum information, ')

    command_p.add_argument('ref', nargs='?', type=str, help='Bundle reference')

    #
    # Sync Command
    #
    command_p = sub_cmd.add_parser('sync', help='Sync with a source representation')
    command_p.set_defaults(subcommand='sync')
    command_p.add_argument('ref', nargs='?', type=str, help='Bundle reference')
    command_p.add_argument('-i', '--in', default=False, action='store_true',
                           help='Sync from files to records')
    command_p.add_argument('-o', '--out', default=False, action='store_true',
                           help='Sync from records to files')
    command_p.add_argument('-c', '--code', default=False, action='store_true',
                           help='Sync bundle.py and bundle.yaml in, but not sources or schemas.')



    #
    #     duplicate Command
    #
    command_p = sub_cmd.add_parser('duplicate',
                                   help='Increment a bundles version number and create a new bundle')
    command_p.set_defaults(subcommand='duplicate')
    command_p.add_argument('ref', nargs='?', type=str, help='Bundle reference')

    #
    # Clean Command
    #
    command_p = sub_cmd.add_parser('clean', help='Return bundle to state before build, prepare and extracts')
    command_p.add_argument('-a', '--all', default=False, action='store_true',
                           help='Clean everything: metadata, partitions, tables, config, everything. ')
    command_p.add_argument('-s', '--source', default=False, action='store_true',
                           help='Clean the source tables schema, but not ingested source files.  ')
    command_p.add_argument('-F', '--files', default=False, action='store_true',
                           help='Clean build source files')
    command_p.add_argument('-i', '--ingested', default=False, action='store_true',
                           help='Clean the ingested files')
    command_p.add_argument('-t', '--tables', default=False, action='store_true',
                           help='Clean destination tables')
    command_p.add_argument('-p', '--partitions', default=False, action='store_true',
                           help='Clean any built partitions')
    command_p.add_argument('-b', '--build', default=False, action='store_true',
                           help='Clean the build directory')
    command_p.add_argument('-S', '--sync', default=False, action='store_true',
                           help='Sync in after cleaning')
    command_p.add_argument('-f', '--force', default=False, action='store_true',
                           help='Clean even built and finalized bundles')
    command_p.set_defaults(subcommand='clean')
    command_p.add_argument('ref', nargs='?', type=str, help='Bundle reference')


    #
    # Ingest Command
    #
    command_p = sub_cmd.add_parser('ingest', help='Build or install download and convert data to internal file format')
    command_p.set_defaults(subcommand='ingest')

    command_p.add_argument('-f', '--force', default=False, action='store_true',
                            help='Force ingesting already ingested files')
    command_p.add_argument('-t', '--table', action='append',
                           help='Only run the schema for the named tables. ')
    command_p.add_argument('-S', '--source',  action='append',
                           help='Sources to ingest, instead of running all sources')
    command_p.add_argument('ref', nargs='?', type=str, help='Bundle reference')

    #
    # Meta Command
    #
    command_p = sub_cmd.add_parser('meta', help='Clean, ingest and build the source and destination schemas')
    command_p.set_defaults(subcommand='meta')

    command_p.add_argument('-c', '--clean', default=False, action='store_true',
                           help='Remove the schema source files, schema.csv and source_schema.csv')
    command_p.add_argument('-f', '--force', default=False, action='store_true',
                           help='Re-run the schema, even if it already exists.')
    command_p.add_argument('-b', '--build', action='store_true',
                           help='Use the build process to determine the schema, not the source tables ')
    command_p.add_argument('-s', '--sync', default=False, action='store_true',
                           help='Syncrhonize before and after')
    command_p.add_argument('ref', nargs='?', type=str, help='Bundle reference')


    #
    # Schema Command
    #
    command_p = sub_cmd.add_parser('schema', help='Generate the source and destination schemas')
    command_p.set_defaults(subcommand='schema')

    command_p.add_argument('-c', '--clean', default=False, action='store_true',
                           help='Remove all columns from existing tavbles')
    command_p.add_argument('-f', '--force', default=False, action='store_true',
                           help='Re-run the schema, even if it already exists.')
    command_p.add_argument('-t', '--table', action='append',
                           help='Only run the schema for the named tables. ')
    command_p.add_argument('-S', '--source', action='append',
                           help='Sources to ingest, instead of running all sources')
    command_p.add_argument('-b', '--build', action='store_true',
                           help='Use the build process to determine the schema, not the source tables ')
    command_p.add_argument('ref', nargs='?', type=str, help='Bundle reference')



    #
    # Build Command
    #
    command_p = sub_cmd.add_parser('build', help='Build the data bundle and partitions')
    command_p.set_defaults(subcommand='build')

    command_p.add_argument('-f', '--force', default=False, action='store_true',
                           help='Build even built or finalized bundles')

    command_p.add_argument('-s', '--sync', default=False, action='store_true',
                           help='Synchronize before and after')

    command_p.add_argument('-q', '--quick', default=False, action='store_true',
                           help="Just rebuild; don't clean beforehand")

    command_p.add_argument('-S', '--source', action='append',
                           help='Sources to build, instead of running all sources')
    command_p.add_argument('-t', '--table', action='append',
                           help='Build only sources that output to these destination tables')

    command_p.add_argument('ref', nargs='?', type=str, help='Bundle reference')


    #
    # Finalize Command
    #
    command_p = sub_cmd.add_parser('finalize', help='Finalize the bundle, preventing further changes')
    command_p.set_defaults(subcommand='finalize')

    #
    # Checkin Command
    #
    command_p = sub_cmd.add_parser('checkin', help='Commit the bundle to the remote store')
    command_p.set_defaults(subcommand='checkin')

    #
    # Update Command
    #
    command_p = sub_cmd.add_parser('update',
                                   help='Build the data bundle and partitions from an earlier version')
    command_p.set_defaults(subcommand='update')
    command_p.add_argument('-c', '--clean', default=False, action='store_true', help='Clean first')
    command_p.add_argument('-f', '--force', default=False, action='store_true',
                           help='Force build. ( --clean is usually preferred ) ')

    #
    # Install Command
    #
    command_p = sub_cmd.add_parser('install', help='Install bundles and partitions to the library')
    command_p.set_defaults(subcommand='install')
    command_p.add_argument('-c', '--clean', default=False, action='store_true', help='Clean first')
    command_p.add_argument('-l', '--library', help='Name of the library, defined in the config file')
    command_p.add_argument('-f' '--force', default=False, action='store_true', help='Force storing the file')

    #
    # run Command
    #

    command_p = sub_cmd.add_parser('run', help='Run a method on the bundle')
    command_p.set_defaults(subcommand='run')
    command_p.add_argument('-c', '--clean', default=False, action='store_true', help='Clean first')
    command_p.add_argument('-f', '--force', default=False, action='store_true',
                           help='Force running on a built or finalized bundle')
    command_p.add_argument('-s', '--sync', default=False, action='store_true',
                           help='Syncrhonize before and after')
    command_p.add_argument('method', metavar='Method', type=str, help='Name of the method to run')
    command_p.add_argument('args', nargs='*', type=str, help='additional arguments')

    #
    # Ampr
    #

    command_p = sub_cmd.add_parser('ampr', help='Run the ampr command on a source or partition')
    command_p.set_defaults(subcommand='ampr')
    from ambry_sources.cli import make_arg_parser
    make_arg_parser(command_p)



    #
    # repopulate
    #
    command_p = sub_cmd.add_parser('repopulate',
                                   help='Load data previously submitted to the library back into the build dir')
    command_p.set_defaults(subcommand='repopulate')

    #
    # edit
    #

    command_p = sub_cmd.add_parser('edit', help='Edit a bundle file')
    command_p.set_defaults(subcommand='edit')

    group = command_p.add_mutually_exclusive_group()
    group.add_argument('-b', '--bundle',  default=False, action='store_const',
                       const=File.BSFILE.BUILD, dest='file_const',
                       help='Edit the code file')
    group.add_argument('-m', '--meta', default=False, action='store_const',
                       const=File.BSFILE.META, dest='file_const',
                       help='Edit the metadata')
    group.add_argument('-c', '--colmap', default=False, action='store_const',
                       const=File.BSFILE.COLMAP, dest='file_const',
                       help='Edit the column map')
    group.add_argument('-r', '--sources', default=False, action='store_const',
                       const=File.BSFILE.SOURCES, dest='file_const',
                       help='Edit the sources')
    group.add_argument('-s', '--schema', default=False, action='store_const',
                       const=File.BSFILE.SCHEMA, dest='file_const',
                       help='Edit the schema')
    group.add_argument('-d', '--documentation', default=False, action='store_const',
                       const=File.BSFILE.DOC, dest='file_const',
                       help='Edit the documentation')
    command_p.add_argument('term', nargs='?', type=str, help='bundle reference')

    command_p = sub_cmd.add_parser('import', help='Import a source bundle. ')
    command_p.set_defaults(subcommand='import')
    command_p.add_argument('source', nargs='?', type=str, help='Bundle source directory or file')

    command_p = sub_cmd.add_parser('export', help='Export a source bundle. ')
    command_p.set_defaults(subcommand='export')
    command_p.add_argument('-a', '--append', default=False, action='store_true',
                           help='Append the source and bundle name to the path')
    command_p.add_argument('-d', '--defaults', default=False, action='store_true',
                           help='Write default files when there is no other content for file.')
    command_p.add_argument('source', nargs='?', type=str, help='Bundle source directory or file')

    command_p = sub_cmd.add_parser('extract', help='Extract data from a bundle')
    command_p.set_defaults(subcommand='extract')
    command_p.add_argument('-l', '--limit', type=int, default=None, help='Limit on number of rwos per file')
    command_p.add_argument('partition', nargs='?', metavar='partition',  type=str, help='Partition to export')
    command_p.add_argument('directory', nargs='?', metavar='directory', help='Output directory')

    command_p = sub_cmd.add_parser('cluster', help='Cluster sources by similar headers')
    command_p.set_defaults(subcommand='cluster')

    #
    # Colmap
    #

    command_p = sub_cmd.add_parser('colmap', help='Create or load a column map')
    command_p.set_defaults(subcommand='colmap')
    group = command_p.add_mutually_exclusive_group(required=True)
    group.add_argument('-c', '--create', default=False, action='store_true', help='Create the individual table maps')
    group.add_argument('-b', '--build', default=False, action='store_true',
                       help='Build the combined map from the table maps')
    group.add_argument('-l', '--load', default=False, action='store_true',
                       help='Load the combined map into the source tables')

    #
    # Test Command
    #
    command_p = sub_cmd.add_parser('test', help='Run the bundle test code')
    command_p.set_defaults(subcommand='test')
    command_p.add_argument('tests', nargs='*', type=str, help='Tests to run')

def bundle_info(args, l, rc):
    from ambry.util.datestimes import compress_years

    if args.which:
        ref, frm = get_bundle_ref(args, l)

        b = using_bundle(args, l, print_loc=False)

        if args.quiet:
            prt(ref)
        else:
            prt('Will use bundle ref {}, {}, referenced from {}'.format(ref, b.identity.vname, frm))
        return

    b = using_bundle(args, l, print_loc=False)

    b.set_last_access(Bundle.STATES.INFO)

    if args.source_dir:
        print(b.source_fs.getsyspath('/'))
        return
    elif args.build_dir:
        print(b.build_fs.getsyspath('/'))
        return

    def inf(column, k, v):
        info[column].append((k, v))

    def color(v):
        return "\033[1;34m{}\033[0m".format(v)

    def trunc(v):
        return v[:25] + (v[25:] and '..')

    def join(*sets):

        l = max(len(x) for x in sets)

        for i in range(l):
            row = []
            for set in sets:
                try:
                    row += [color(set[i][0]), set[i][1]]
                except IndexError:
                    row += [None, None]
            yield row

    info = [list()]
    inf(0, 'Title', b.metadata.about.title)
    inf(0, 'Summary', b.metadata.about.summary)
    print(tabulate(join(*info), tablefmt='plain'))

    info = [list(), list()]

    inf(0, 'VID', b.identity.vid)
    inf(0, 'VName', b.identity.vname)

    inf(1, 'Build State', b.dataset.config.build.state.current)
    try:
        inf(1, 'Geo cov', str(list(b.metadata.coverage.geo)))
        inf(1, 'Grain cov', str(list(b.metadata.coverage.grain)))
        inf(1, 'Time cov', compress_years(b.metadata.coverage.time))
    except KeyError:
        pass

    print(tabulate(join(*info), tablefmt='plain'))

    info = [list()]

    inf(0, 'Build  FS', str(b.build_fs))
    inf(0, 'Source FS', str(b.source_fs))

    print(tabulate(join(info[0]), tablefmt='plain'))

    # DIsplay info about a partition, if one was provided
    if args.ref:
        try:
            p = b.partition(args.ref)

            info = [list(), list()]

            inf(0, 'ID', p.identity.id_)
            inf(0, 'VID', p.identity.vid)
            inf(1, 'Name', p.identity.name)
            inf(1, 'VName', p.identity.vname)

            inf(0, 'Location', p.location)
            inf(1, 'State', p.state)

            print('\nPartition')
            print(tabulate(join(*info), tablefmt='plain'))

        except (NotFoundError, AttributeError):
            pass

    if args.stats:

        from textwrap import wrap
        from terminaltables import SingleTable
        from itertools import islice

        def cast_str(x):
            try:
                return text_type(x)
            except:
                return binary_type(x)

        for p in b.partitions:
            rows = ['Column LOM Count Uniques Values'.split()]
            d = p.stats_dict
            keys = [k for k, v in iteritems(d)]

            for c in p.table.columns:
                if c.name in keys:
                    k = c.name
                    v = d[c.name]

                    if v.lom == 'i':
                        values = v.text_hist
                    else:
                        values = '\n'.join(wrap(', '.join(islice(sorted(cast_str(x)
                                           for x in iterkeys(v.uvalues)), None, 10)), 50))

                    rows.append(
                        [cast_str(k), cast_str(v.lom), cast_str(v.count), cast_str(v.nuniques), values])

            # print tabulate(row, tablefmt='plain')
            print(SingleTable(rows, title='Stats for ' + str(p.identity.name)).table)

    elif args.partitions:

        rows = []
        for p in b.partitions:
            rows.append([p.vid, p.vname, p.table.name,
                         p.identity.time, p.identity.space, p.identity.grain,
                         "({}) ".format(len(p.time_coverage))+', '.join(str(e) for e in p.time_coverage[:5]),
                         "({}) ".format(len(p.space_coverage))+', '.join(p.space_coverage[:5]),
                         "({}) ".format(len(p.grain_coverage))+', '.join(p.grain_coverage[:5])])
        print('\nPartitions')
<<<<<<< HEAD
        print(tabulate(rows, headers="Vid Name Table Time Space Grain TimeCov GeoCov GeoGrain".split()))
=======
        print(tabulate(rows, headers='Vid Name Table Time Space Grain'.split()))
>>>>>>> 4b16c874


def check_built(b):
    """Exit if the bundle is built or finalized"""
    if b.is_built or b.is_finalized:
        fatal("Can't perform operation; state = '{}'. "
              "Call `bambry clean` explicity or build with -f option".format(b.state))


def bundle_duplicate(args, l, rc):

    b = using_bundle(args, l)

    if not b.is_finalized:
        fatal("Can't increment a bundle unless it is finalized")

    nb = l.duplicate(b)

    nb.set_last_access(Bundle.STATES.NEW)

    prt('New Bundle: {} '.format(nb.identity.vname))


def bundle_finalize(args, l, rc):
    b = using_bundle(args, l)
    b.finalize()
    b.set_last_access(Bundle.STATES.FINALIZED)


def bundle_clean(args, l, rc):

    b = using_bundle(args, l)

    if not args.force:
        check_built(b)

    if not any((args.source, args.files, args.tables, args.partitions, args.ingested)):
        args.all = True

    if args.source or args.all:
        prt('Clean sources')
        b.clean_sources()

    if args.files or args.all:
        prt('Clean files')
        b.clean_files()

    if args.tables or args.all:
        prt('Clean tables and partitions')
        b.dataset.delete_tables_partitions()

    if args.partitions or args.all:
        prt('Clean partitions')
        b.clean_partitions()

    if args.build or args.all:
        prt('Clean build')
        b.clean_build()

    if args.ingested or args.all:
        prt('Clean ingested')
        b.clean_ingested()

    if args.sync:
        b.sync_in()
        b.set_last_access(Bundle.STATES.SYNCED)
        b.state = Bundle.STATES.SYNCED
    else:
        b.set_last_access(Bundle.STATES.CLEANED)
        b.state = Bundle.STATES.CLEANED

    b.commit()


def bundle_download(args, l, rc):
    b = using_bundle(args, l).cast_to__subclass()
    b.download()
    b.set_last_access(Bundle.STATES.DOWNLOADED)


def bundle_sync(args, l, rc):
    from ambry.dbexceptions import BundleError

    b = using_bundle(args, l)

<<<<<<< HEAD
    sync_in = getattr(args,'in') or not any((getattr(args,'in'),args.code,  args.out))
=======
    sync_out = (not args.records and not args.files) or args.records
    sync_in = (not args.records and not args.files) or args.files

    try:
        b = b.cast_to_subclass()
    except BundleError as e:
        err('Failed to load bundle code file: {}'.format(e))
>>>>>>> 4b16c874

    if sync_in:
        prt('Sync in')
        b.sync_in()

<<<<<<< HEAD
    if args.code:
        prt("Sync code")
        b.sync_code()

    if args.out:
        prt("Sync out")
=======
    if sync_out:
        prt('Sync out')
>>>>>>> 4b16c874
        b.sync_out()

    b.set_last_access(Bundle.STATES.SYNCED)

    b.commit()

def bundle_ingest(args, l, rc):

    b = using_bundle(args, l).cast_to_subclass()

    # Get the bundle again, to handle the case when the sync updated bundle.py or meta.py
    b = using_bundle(args, l, print_loc=False).cast_to_subclass()

    if not args.force and not args.table and not args.source:
        check_built(b)

    if args.table:
        b.ingest(tables=args.table, force=args.force)
    elif args.source:
        b.ingest(sources=args.source, force=args.force)
    else:
        b.ingest(force=args.force)

    b.set_last_access(Bundle.STATES.INGESTED)

def bundle_schema(args, l, rc):

    b = using_bundle(args, l).cast_to_subclass()

    # Get the bundle again, to handle the case when the sync updated bundle.py or meta.py
    b = using_bundle(args, l, print_loc=False).cast_to_subclass()
    b.ingest(tables=args.table, force=args.force)

    if args.build:
        b.build_schema(sources=args.source, tables=args.table, clean=args.clean)
    else:
        b.schema(sources=args.source, tables=args.table, clean=args.clean)

    b.set_last_access(Bundle.STATES.SCHEMA)



def bundle_meta(args, l, rc):

    b = using_bundle(args, l).cast_to_subclass()

    if not args.force:
        check_built(b)

    b.clean()

    if args.clean:
        b.clean_source_files()

    if args.sync:
        b.sync_in()

    # Get the bundle again, to handle the case when the sync updated bundle.py or meta.py
    b = using_bundle(args, l, print_loc=False).cast_to_subclass()

    b.ingest()

    if args.build:
        b.build_schema()
    else:
        b.schema()

    b.set_last_access(Bundle.STATES.SCHEMA)

    if args.sync:
        b.sync_out()



def bundle_build(args, l, rc):

    b = using_bundle(args, l)

    args.force = True if args.quick else args.force

    if not args.force and not args.table and not args.source:
        check_built(b)

    if args.sync:
        b.sync_in()

    b = b.cast_to_subclass()

    b.run_stages(sources=args.source, tables=args.table, force=args.force)

    b.set_last_access(Bundle.STATES.BUILT)


<<<<<<< HEAD
=======
def bundle_phase(args, l, rc):

    b = using_bundle(args, l).cast_to_subclass()

    if not args.force:
        check_built(b)

    if args.clean:
        if not b.clean():
            b.error("Clean failed, not building")
            return False
        b.set_last_access(Bundle.STATES.META)
        b.commit()

    if args.sync:
        b.sync_in()
    else:
        b.sync_code()

    b.run_phase(args.phase, sources=args.sources)

    if args.sync:
        b.sync_out()

    b.set_last_access(Bundle.STATES.META)
    b.commit()


>>>>>>> 4b16c874
def bundle_install(args, l, rc):
    raise NotImplementedError()


def bundle_run(args, l, rc):

    b = using_bundle(args, l)

    if not args.force:
        check_built(b)

    if args.clean:
        b.clean()

    if args.sync:
        b.sync_in()
    else:
        b.sync_code()

    b = b.cast_to_subclass()

    b.load_requirements()

    # Run a method on the bundle. Can be used for testing and development.
    try:
        f = getattr(b, str(args.method))
    except AttributeError as e:
        b.error("Could not find method named '{}': {} ".format(args.method, e))
        b.error("Available methods : {} ".format(dir(b)))

        return

    if not six_callable(f):
        raise TypeError("Got object for name '{}', but it isn't a function".format(args.method))

    b.logger.info('Running: {}({})'.format(str(args.method), ','.join(args.args)))

    r = f(*args.args)

    if args.sync:
        b.sync_out()

    prt('RETURN: ', r)


def bundle_checkin(args, l, rc):

    ref, frm = get_bundle_ref(args, l)

    b = l.bundle(ref, True)

    remote, path = b.checkin()

    if path:
        b.log("Checked in to remote '{}' path '{}'".format(remote, path))


def bundle_set(args, l, rc):

    ref, frm = get_bundle_ref(args, l)

    b = l.bundle(ref, True)

    if args.state:
        prt('Setting state to {}'.format(args.state))
        b.state = args.state
        b.commit()


def bundle_dump(args, l, rc):
    import datetime

    ref, frm = get_bundle_ref(args, l)

    b = l.bundle(ref, True)

    prt('Dumping {} for {}\n'.format(args.table, b.identity.fqname))

    def trunc(v, l):
        return v[:l] + (v[l:] and '..')

    if args.table == 'configs' or not args.table:

        records = []
        headers = 'Id Type Group Parent Key Value Modified'.split()
        for row in b.dataset.configs:
            records.append((
                row.id,
                row.type,
                row.group,
                row.parent_id,
                row.key,
                trunc(str(row.value), 22),
                datetime.datetime.fromtimestamp(row.modified).isoformat(),)
            )

        records = sorted(records, key=lambda row: row[0])

    elif args.table == 'files':

        records = []
        headers = 'Path Major Minor State Size Modified'.split()
        for row in b.dataset.files:
            records.append((
                row.path,
                row.major_type,
                row.minor_type,
                row.state,
                row.size,
                datetime.datetime.fromtimestamp(float(row.modified)).isoformat() if row.modified else ''
                )
            )
        records = sorted(records, key=lambda row: (row[0], row[1], row[2]))

    elif args.table == 'partitions':

        records = []
        headers = 'Vid Name State Type'.split()
        for row in b.dataset.partitions:
            records.append((
                row.vid,
                row.name,
                row.state,
                row.type
            )
            )
        records = sorted(records, key=lambda row: (row[0]))

    elif args.table == 'datasources':

        records = []
        for i, row in enumerate(b.dataset.sources):
            if not records:
                records.append(list(row.dict.keys()))

            records.append(list(row.dict.values()))

        records = drop_empty(records)

        if records:
            headers, records = records[0], records[1:]
        else:
            headers, records = [], []

        records = sorted(records, key=lambda row: (row[0]))

    elif args.table == 'sourcetables':

        records = []
        for t in b.dataset.source_tables:
            for c in t.columns:
                if not records:
                    records.append(['vid'] + list(c.row.keys()))

                records.append([c.vid] + list(c.row.values()))

        # Transpose, remove empty columns, transpose back
        records = drop_empty(records)

        if records:
            headers, records = records[0], records[1:]
        else:
            headers = []

<<<<<<< HEAD
    elif args.table == 'columns':

=======
    elif args.table == 'tables':
        records = []
        headers = []
>>>>>>> 4b16c874
        for t in b.dataset.tables:

            print('---{}'.format(t.name))

            def record_gen():
                for i, row in enumerate([c.row for c in t.columns]):
                    if i == 0:
                        yield row.keys()
                    yield row.values()

            records = list(record_gen())

            records = drop_empty(records)

            print(tabulate(records[1:], headers=records[0]))

<<<<<<< HEAD
        return # Can't follow the normal process b/c we have to run each table seperately.
=======
        return  # Can't follow the normal process b/c we have to run each table seperately.
>>>>>>> 4b16c874

    elif args.table == 'tables':

        records = []

        for table in b.dataset.tables:
            row = table.row
            if not records:
                records.append(row.keys())
            records.append(row.values())

        records = drop_empty(records)

        if records:
            headers, records = records[0], records[1:]
        else:
            headers, records = [], []

        records = sorted(records, key=lambda row: (row[0]))

    elif args.table == 'pipes':
        terms = args.ref

        b.import_lib()

        if len(terms) == 2:
            phase, source = terms
        else:
            phase = terms
            source = None

        pl = b.pipeline(phase, source)

        print(pl)

        records = None

    elif args.table == 'ingested':
        from fs.errors import ResourceNotFoundError
        import zlib

        terms = args.ref

<<<<<<< HEAD
        headers = ('name','state','hdr','st', 'rows','path','first 3 headers')
=======
        headers = ('name', 'hdr', 'st', 'path', 'first 3 headers')
>>>>>>> 4b16c874
        records = []

        for s in b.sources:
<<<<<<< HEAD
            if s.is_downloadable:
                df = s.datafile

                try:
                    info = df.info
                except (ResourceNotFoundError, zlib.error, IOError):
                    continue

                records.append((s.name,
                                s.state,
                                info.get('header_rows'),
                                info.get('data_start_row'),
                                info.get('rows'),
                                df.syspath.replace(b.build_fs.getsyspath('/'), '.../'),
                                ','.join(df.headers[:3])

                                ))
=======
            records.append((s.name,
                            s.datafile.info['header_rows'],
                            s.datafile.info['data_start_row'],
                            s.datafile.syspath.replace(b.build_fs.getsyspath('/'), '.../'),
                            ','.join(s.datafile.headers[:3])
                            ))
>>>>>>> 4b16c874

        records = sorted(records, key=lambda r: (r[4], r[0]))

    elif args.table == 'metadata':
        import json

        for key, value in b.metadata.kv:
            print key, value

        return

    if records:
        print(tabulate(records, headers=headers))




def bundle_new(args, l, rc):
    """Clone one or more registered source packages ( via sync ) into the
    source directory."""

    from ambry.orm.exc import ConflictError

    d = dict(
        dataset=args.dataset,
        revision=args.revision,
        source=args.source,
        bspace=args.space,
        subset=args.subset,
        btime=args.time,
        variation=args.variation)

    try:
        ambry_account = rc.group('accounts').get('ambry', {})
    except:
        ambry_account = None

    if not ambry_account:
        fatal("Failed to get an accounts.ambry entry from the configuration. ( It's usually in {}. ) ".format(
              rc.USER_ACCOUNTS))

    if not ambry_account.get('name') or not ambry_account.get('email'):
        from ambry.run import RunConfig as rc

        fatal("Must set accounts.ambry.email and accounts.ambry.name, usually in {}".format(rc.USER_ACCOUNTS))

    if args.dryrun:
        from ..identity import Identity
        d['revision'] = 1
        d['id'] = 'dXXX'
        print(str(Identity.from_dict(d)))
        return

    try:
        b = l.new_bundle(assignment_class=args.key, **d)
        b.metadata.contacts.creator.email = 'eric@busboom.org'

    except ConflictError:
        fatal("Can't create dataset; one with a conflicting name already exists")

    print(b.identity.fqname)


def bundle_import(args, l, rc):

    if args.source:
        source_dir = args.source
    else:
        source_dir = os.getcwd()

    source_dir = os.path.abspath(source_dir)

    fs = fsopendir(source_dir)

    config = yaml.load(fs.getcontents('bundle.yaml'))

    if not config:
        fatal("Failed to get a valid bundle configuration from '{}'".format(source_dir))

    bid = config['identity']['id']

    try:
        b = l.bundle(bid, True)
    except NotFoundError:
        b = l.new_from_bundle_config(config)

    b.set_file_system(source_url=source_dir)

    b.sync()

    prt('Loaded bundle: {}'.format(b.identity.fqname))

    b.set_last_access(Bundle.STATES.SYNCED)
    b.commit()


def bundle_export(args, l, rc):

    b = using_bundle(args, l)

    if b.is_finalized:
        fatal("Can't export a finalized bundle: state =  {}".format(b.state))

    if args.source:
        source_dir = os.path.abspath(args.source)

        if args.append:
            source_dir = os.path.join(source_dir, b.identity.source_path)
            if not os.path.exists(source_dir):
                os.makedirs(source_dir)

        b.set_file_system(source_url=source_dir)

    b.sync(force='rtf', defaults=args.defaults)

<<<<<<< HEAD
    b.sync_out()
=======
    b.sync()  # FIXME The fist sync doesn't set the identity properly.
>>>>>>> 4b16c874

    prt('Exported bundle: {}'.format(b.source_fs))

file_const_map = dict(
    b=File.BSFILE.BUILD,
    d=File.BSFILE.DOC,
    m=File.BSFILE.META,
    s=File.BSFILE.SCHEMA,
    S=File.BSFILE.SOURCESCHEMA,
    r=File.BSFILE.SOURCES)


def bundle_edit(args, l, rc):
    """Runs a process that acesspt command key strokes and opens editoris for specific files. """
    import subprocess

    from ..util import getch
    from watchdog.observers import Observer
    from watchdog.events import FileSystemEventHandler
    import threading

    b = using_bundle(args, l)

    prt('Found bundle {}'.format(b.identity.fqname))

    EDITOR = os.environ.get('EDITOR', 'vim')  # that easy!

    b.sync()

    prt('Commands: q=quit, {}'.format(', '.join(k + '=' + v for k, v in list(file_const_map.items()))))

    def edit(const):

        bf = b.build_source_files.file(const)
        bf.prepare_to_edit()

        file_path = bf.path

        prt('Editing {}'.format(file_path))

        _, ext = os.path.splitext(file_path)

        if sys.platform.startswith('darwin'):
            subprocess.call(('open', file_path))
        elif os.name == 'nt':
            os.startfile(file_path)
        elif os.name == 'posix':
            subprocess.call(('xdg-open', file_path))

    if args.file_const:
        edit(args.file_const)

    queue = six_queue.Queue()

    class EditEventHandler(FileSystemEventHandler):
        def on_modified(self, event):
            queue.put(('change', event.src_path))

    observer = Observer()
    observer.schedule(EditEventHandler(), os.path.dirname(b.source_fs.getsyspath('/')))
    observer.start()

    # Thread to get commands from the user. Using a thread so that the char input can block on input
    # and the main thread can still process change events.
    def get_chars():
        while True:
            char = getch()

            if char == 'q' or ord(char) == 3:  # Crtl-c
                queue.put(('quit', None))
                break
            if char in ('p', 'B'):
                queue.put(('build', char))
            elif char in file_const_map:
                queue.put(('edit', file_const_map[char]))
            else:
                queue.put(('unknown', char))

    get_chars_t = threading.Thread(target=get_chars)
    get_chars_t.start()

    # Look, in this thread, that executed the commands.
    while True:
        try:
            command, arg = queue.get(True)

            # On OS X Terminal, the printing moves the cursor down a lone, but not to the start, so these
            # ANSI sequences fix the cursor positiing. No idea why ...
            print("\033[0G\033[1F")

            if command == 'quit':
                observer.stop()
                break

            elif command == 'edit':
                edit(arg)

            elif command == 'change':
                prt("Changed: {}".format(arg))
                if b.is_buildable:
                    b.sync()
                else:
                    err('Bundle is not in a buildable state; did not sync')

            elif command == 'build':
                bc = b.cast_to_subclass()
                if b.is_buildable:
                    if arg == 'B':
                        bc.clean()
                        bc.build()
                else:
                    err('Bundle is not in a buildable state; not building')

            elif command == 'unknown':
                warn('Unknown command char: {} '.format(arg))
        except Exception:
            import traceback
            print(traceback.format_exc())

    observer.join()
    get_chars_t.join()


def bundle_extract(args, l, rc):
    import unicodecsv as csv

    b = using_bundle(args, l)

    b.build_fs.makedir('extract', allow_recreate=True, recursive=True)
    bfs = b.build_fs.opendir('extract')

    limit = args.limit

    for p in b.partitions:
        b.logger.info('Extracting: {} '.format(p.name))
        with bfs.open(p.name + '.csv', 'wb') as f, p.datafile.reader as r:
            w = csv.writer(f)
            w.writerow(r.headers)
            if limit:
                from itertools import islice
                w.writerows(islice(r.rows, None, limit))
            else:
                w.writerows(r.rows)

    b.logger.info('Extracted to: {}'.format(bfs.getsyspath('/')))


def bundle_ampr(args, l, rc):
    from ambry_sources.cli import main

    b = using_bundle(args, l)

    arg = args.path[0]
    path = None
    if os.path.exists(arg):
        path = arg

    if not path:
        try:
            source = b.source(arg)
            path = source.datafile.syspath
        except:
            pass

    if not path:
        try:
            source = b.partition(arg)
            path = source.datafile.syspath
        except:
            pass

    if not path:
        try:
            partition = l.partition(arg)
            path = partition.datafile.syspath
        except:
            pass

    if not path:
        fatal("Didn't get a path to an MPR file, nor a reference to a soruce or partition")

    args.path = [path]
    main(args)


def bundle_cluster(args, l, rc):

    from ambry.etl import ClusterHeaders

    b = using_bundle(args, l)

    ch = ClusterHeaders()

    for t in b.dataset.source_tables:
        ch.add_header(t.name, sorted([c.source_header for c in t.columns]))

    print(yaml.safe_dump({'source_sets': ch.cluster()}, indent=4, default_flow_style=False))


def bundle_colmap(args, l, rc):
    """

    Generally, colmap editing has these steps:

    - Ingest, to setup the source tables
    - bambry colmap -c, to create the table colmaps
    - edit the table colmaps
    - bambry colmap -b, to create the combined column map
    - Review the combined column map
    - bambry colmap -l, to load the combined colman into the source schema.
    - bambry sync -r, to sync from the source schema records back out to files.

    """
    from itertools import groupby
    from operator import attrgetter
    from collections import OrderedDict
    import csv

    b = using_bundle(args, l)

    mapfile_name = 'colmap.csv'

    if args.create:
        # Create the colmap tables, one per destination table

        keyfunc = attrgetter('dest_table')
        for dest_table, sources in groupby(sorted(b.sources, key=keyfunc), keyfunc):

            sources = list(sources)

            n_sources = len(sources)

            columns = []

            for c in dest_table.columns:
                if c.name not in columns:
                    columns.append(c.name)

            for source in sources:
                for c in source.source_table.columns:
                    if c.name not in columns:
                        columns.append(c.name)

            columns = OrderedDict((c, [''] * n_sources) for c in columns)

            for i, source in enumerate(sources):
                source_cols = [c.name for c in source.source_table.columns]

                for c_name, row in columns.items():
                    if c_name in source_cols:
                        row[i] = c_name

            fn = 'colmap_{}.csv'.format(dest_table.name)

            with b.source_fs.open(fn, 'wb') as f:

                w = csv.writer(f)

                # FIXME This should not produce entries for non-table sources.
                w.writerow([dest_table.name] +
                           [s.source_table.name for s in sources if s.dest_table])

                for col_name, cols in columns.items():
                    w.writerow([col_name] + cols)

                prt('Wrote {}'.format(fn))

    elif args.build:
        # Coalesce the individual table maps into one colmap
        dest_tables = set([s.dest_table_name for s in b.sources
                           if s.dest_table])

        with b.source_fs.open(mapfile_name, 'wb') as cmf:

            w = csv.writer(cmf)

            w.writerow(('table', 'source', 'dest'))

            count = 0

            for dest_table_name in dest_tables:
                fn = 'colmap_{}.csv'.format(dest_table_name)

                if not b.source_fs.exists(fn):
                    continue

                with b.source_fs.open(fn, 'rb') as f:

                    r = csv.reader(f)

                    source_tables = next(r)
                    dtn = source_tables.pop(0)
                    assert dtn == dest_table_name

                    for row in r:
                        dest_col = row.pop(0)
                        for source, source_col in zip(source_tables, row):

                            if source_col and dest_col != source_col:
                                count += 1
                                w.writerow((source, source_col, dest_col))

            prt('Wrote {} mappings to {}'.format(count, mapfile_name))

    elif args.load:
        # Load the single colmap into the database.
        with b.source_fs.open(mapfile_name, 'rb') as cmf:
            r = csv.DictReader(cmf)

            for row in r:

                st = b.source_table(row['table'])

                c = st.column(row['source'])

                if c.dest_header != row['dest']:
                    prt('{}: {} -> {}'.format(st.name, c.dest_header, row['dest']))
                    c.dest_header = row['dest']

        b.build_source_files.file(File.BSFILE.SOURCESCHEMA).objects_to_record()
        b.sync_out()

        b.commit()

    else:
<<<<<<< HEAD
        fatal("No option given")


def bundle_test(args, l, rc):
    b = using_bundle(args, l).cast_to_subclass()

    b.run_tests(args.tests)
=======
        fatal('No option given')
>>>>>>> 4b16c874
<|MERGE_RESOLUTION|>--- conflicted
+++ resolved
@@ -605,11 +605,7 @@
                          "({}) ".format(len(p.space_coverage))+', '.join(p.space_coverage[:5]),
                          "({}) ".format(len(p.grain_coverage))+', '.join(p.grain_coverage[:5])])
         print('\nPartitions')
-<<<<<<< HEAD
         print(tabulate(rows, headers="Vid Name Table Time Space Grain TimeCov GeoCov GeoGrain".split()))
-=======
-        print(tabulate(rows, headers='Vid Name Table Time Space Grain'.split()))
->>>>>>> 4b16c874
 
 
 def check_built(b):
@@ -695,33 +691,18 @@
 
     b = using_bundle(args, l)
 
-<<<<<<< HEAD
     sync_in = getattr(args,'in') or not any((getattr(args,'in'),args.code,  args.out))
-=======
-    sync_out = (not args.records and not args.files) or args.records
-    sync_in = (not args.records and not args.files) or args.files
-
-    try:
-        b = b.cast_to_subclass()
-    except BundleError as e:
-        err('Failed to load bundle code file: {}'.format(e))
->>>>>>> 4b16c874
 
     if sync_in:
         prt('Sync in')
         b.sync_in()
 
-<<<<<<< HEAD
     if args.code:
         prt("Sync code")
         b.sync_code()
 
     if args.out:
         prt("Sync out")
-=======
-    if sync_out:
-        prt('Sync out')
->>>>>>> 4b16c874
         b.sync_out()
 
     b.set_last_access(Bundle.STATES.SYNCED)
@@ -795,7 +776,6 @@
         b.sync_out()
 
 
-
 def bundle_build(args, l, rc):
 
     b = using_bundle(args, l)
@@ -815,37 +795,6 @@
     b.set_last_access(Bundle.STATES.BUILT)
 
 
-<<<<<<< HEAD
-=======
-def bundle_phase(args, l, rc):
-
-    b = using_bundle(args, l).cast_to_subclass()
-
-    if not args.force:
-        check_built(b)
-
-    if args.clean:
-        if not b.clean():
-            b.error("Clean failed, not building")
-            return False
-        b.set_last_access(Bundle.STATES.META)
-        b.commit()
-
-    if args.sync:
-        b.sync_in()
-    else:
-        b.sync_code()
-
-    b.run_phase(args.phase, sources=args.sources)
-
-    if args.sync:
-        b.sync_out()
-
-    b.set_last_access(Bundle.STATES.META)
-    b.commit()
-
-
->>>>>>> 4b16c874
 def bundle_install(args, l, rc):
     raise NotImplementedError()
 
@@ -1010,14 +959,8 @@
         else:
             headers = []
 
-<<<<<<< HEAD
     elif args.table == 'columns':
 
-=======
-    elif args.table == 'tables':
-        records = []
-        headers = []
->>>>>>> 4b16c874
         for t in b.dataset.tables:
 
             print('---{}'.format(t.name))
@@ -1034,11 +977,7 @@
 
             print(tabulate(records[1:], headers=records[0]))
 
-<<<<<<< HEAD
         return # Can't follow the normal process b/c we have to run each table seperately.
-=======
-        return  # Can't follow the normal process b/c we have to run each table seperately.
->>>>>>> 4b16c874
 
     elif args.table == 'tables':
 
@@ -1082,15 +1021,10 @@
 
         terms = args.ref
 
-<<<<<<< HEAD
         headers = ('name','state','hdr','st', 'rows','path','first 3 headers')
-=======
-        headers = ('name', 'hdr', 'st', 'path', 'first 3 headers')
->>>>>>> 4b16c874
         records = []
 
         for s in b.sources:
-<<<<<<< HEAD
             if s.is_downloadable:
                 df = s.datafile
 
@@ -1108,16 +1042,8 @@
                                 ','.join(df.headers[:3])
 
                                 ))
-=======
-            records.append((s.name,
-                            s.datafile.info['header_rows'],
-                            s.datafile.info['data_start_row'],
-                            s.datafile.syspath.replace(b.build_fs.getsyspath('/'), '.../'),
-                            ','.join(s.datafile.headers[:3])
-                            ))
->>>>>>> 4b16c874
-
-        records = sorted(records, key=lambda r: (r[4], r[0]))
+
+        records = sorted(records, key=lambda r: (r[4], r[0]) )
 
     elif args.table == 'metadata':
         import json
@@ -1231,11 +1157,7 @@
 
     b.sync(force='rtf', defaults=args.defaults)
 
-<<<<<<< HEAD
     b.sync_out()
-=======
-    b.sync()  # FIXME The fist sync doesn't set the identity properly.
->>>>>>> 4b16c874
 
     prt('Exported bundle: {}'.format(b.source_fs))
 
@@ -1561,14 +1483,10 @@
         b.commit()
 
     else:
-<<<<<<< HEAD
         fatal("No option given")
 
 
 def bundle_test(args, l, rc):
     b = using_bundle(args, l).cast_to_subclass()
 
-    b.run_tests(args.tests)
-=======
-        fatal('No option given')
->>>>>>> 4b16c874
+    b.run_tests(args.tests)