# coding: utf-8
"""Copyright (c) 2013 Clarinova.

This file is licensed under the terms of the Revised BSD License,
included in this distribution as LICENSE.txt

"""


from ..cli import prt, fatal, warn, err


def bundle_command(args, rc):
    import os
    from ..run import import_file
    from ..dbexceptions import DependencyError
    from ..library import new_library
    from . import global_logger
    from ..identity import LocationRef

    l = new_library(rc.library(args.library_name))
    l.logger = global_logger

    if not args.bundle_dir:
        bundle_file = os.path.join(os.getcwd(), 'bundle.py')

    else:
        st = l.source
        ident = l.resolve(args.bundle_dir, location=LocationRef.LOCATION.SOURCE)

        if ident:
            bundle_file = os.path.join(ident.bundle_path, 'bundle.py')

            if not os.path.exists(bundle_file):
                # The bundle exists in the source repo, but is not local
                fatal(
                    "Ghost bundle {}; in library but not in source tree".format(
                        ident.vname))

        elif args.bundle_dir == '-':
            # Run run for each line of input
            import sys

            for line in sys.stdin.readlines():
                args.bundle_dir = line.strip()
                prt('====== {}', args.bundle_dir)
                bundle_command(args, rc)

            return

        elif args.bundle_dir[0] != '/':
            bundle_file = os.path.join(os.getcwd(), args.bundle_dir, 'bundle.py')

        else:
            bundle_file = os.path.join(args.bundle_dir, 'bundle.py')

    if not os.path.exists(bundle_file):
        fatal("Bundle code file does not exist: {}".format(bundle_file))

    bundle_dir = os.path.dirname(bundle_file)

    config_file = os.path.join(bundle_dir, 'bundle.yaml')

    if not os.path.exists(config_file):
        fatal("Bundle config file does not exist: {}".format(bundle_file))

    # Import the bundle file from the
    rp = os.path.realpath(bundle_file)
    mod = import_file(rp)

    dir_ = os.path.dirname(rp)
    b = mod.Bundle(dir_)

    # In case the bundle lock is hanging around from a previous run
    b.database.break_lock()

    b.set_args(args)

    b.library = l

    def getf(f):
        return globals()['bundle_' + f]

    ph = {
        'meta': ['clean'],
        'prepare': ['clean'],
        'build': ['clean', 'prepare'],
        'update': ['clean', 'prepare'],
        'install': ['clean', 'prepare', 'build']
    }

    phases = []

    if hasattr(args, 'clean') and args.clean:
        # If the clean arg is set, then we need to run  clean, and all of the
        # earlier build phases.

        phases += ph[args.subcommand]

    phases.append(args.subcommand)

    if args.debug:
        from ..util import debug
        warn('Entering debug mode. Send USR1 signal (kill -USR1 ) to break to interactive prompt')
        debug.listen()

    try:
        for phase in phases:
            getf(phase)(args, b, st, rc)
            b.close()

    except DependencyError as e:
        if b:
            st.set_bundle_state(b.identity, 'error:dependency')
        fatal("{}: Phase {} failed: {}", b.identity.name, phase, e.message)
    except Exception as e:

        l.close()
        if b:
            err("{}: Phase {} failed: {}", b.identity.name, phase, e)
            b.close()
            st.set_bundle_state(b.identity, 'error:' + phase)
        raise
    finally:
        import lockfile
        from sqlalchemy.exc import InvalidRequestError
        try:
            if b:
                try:
                    b.close()
                except InvalidRequestError:
                    pass

        except lockfile.NotMyLock as e:
            warn("Got logging error: {}".format(str(e)))


def bundle_parser(cmd):
    import multiprocessing

    parser = cmd.add_parser('bundle', help='Manage bundle files')
    parser.set_defaults(command='bundle')
    parser.add_argument('-d', '--bundle-dir', required=False, help='Path to the bundle .py file')
    parser.add_argument('-D', '--debug', required=False, default=False, action="store_true",
                        help='URS1 signal will break to interactive prompt')
    parser.add_argument('-t', '--test', default=False, action="store_true",
                        help='Enable bundle-specific test behaviour')
    parser.add_argument('-m', '--multi', type=int, nargs='?', default=1, const=multiprocessing.cpu_count(),
                        help='Run the build process on multiple processors, if the  method supports it')

    sub_cmd = parser.add_subparsers(title='commands', help='command help')

    command_p = sub_cmd.add_parser('config', help='Operations on the bundle configuration file')
    command_p.set_defaults(subcommand='config')

    asp = command_p.add_subparsers(title='Config subcommands', help='Subcommand for operations on a bundle file')

    sp = asp.add_parser('rewrite', help='Re-write the bundle file, updating the formatting')
    sp.set_defaults(subsubcommand='rewrite')

    #
    sp = asp.add_parser('dump', help='dump the configuration')
    sp.set_defaults(subsubcommand='dump')

    #
    sp = asp.add_parser('schema', help='Print the schema')
    sp.set_defaults(subsubcommand='schema')

    #
    sp = asp.add_parser('incver', help='Increment the version number')
    sp.set_defaults(subsubcommand='incver')
    sp.add_argument('-m', '--message', default=False, help="Message ")

    #
    sp = asp.add_parser('newnum', help='Get a new dataset number')
    sp.set_defaults(subsubcommand='newnum')
    sp.add_argument('-k', '--key', default=False, help="Set the number server key, or 'self' for self assignment ")

    #
    sp = asp.add_parser('s3urls', help='Add all of the URLS below an S3 prefix as sources. ')
    sp.set_defaults(subsubcommand='s3urls')
    sp.add_argument('term', type=str, nargs=1, help='S3url with buckets and prefix')

    #
    sp = asp.add_parser('scrape',
                        help='Scrape all of the links from the page references in external_documentation.download')
    sp.set_defaults(subsubcommand='scrape')
    sp.add_argument('-r', '--regex', default=False, help="Select entries where the UR matches the regular expression")

    # Info command
    command_p = sub_cmd.add_parser('info', help='Print information about the bundle')
    command_p.set_defaults(subcommand='info')
    command_p.set_defaults(subcommand='info')
    command_p.add_argument('-s', '--schema', default=False, action="store_true",
                           help='Dump the schema as a CSV. The bundle must have been prepared')
    command_p.add_argument('-d', '--dep', default=False, help='Report information about a dependency')
    command_p.add_argument('-S', '--stats', default=False, action="store_true",
                           help='Also report column stats for partitions')
    command_p.add_argument('-P', '--partitions', default=False, action="store_true",
                           help='Also report partition details')

    #
    # Clean Command
    #
    command_p = sub_cmd.add_parser('clean', help='Return bundle to state before build, prepare and extracts')
    command_p.set_defaults(subcommand='clean')

    #
    # Meta Command
    #
    command_p = sub_cmd.add_parser('meta', help='Build or install metadata')
    command_p.set_defaults(subcommand='meta')

    command_p.add_argument('-c', '--clean', default=False, action="store_true", help='Clean first')
    command_p.add_argument('-f', '--fast', default=False, action="store_true",
                           help='Load the schema faster by not checking for extant columns')

    #
    # Prepare Command
    #
    command_p = sub_cmd.add_parser('prepare', help='Prepare by creating the database and schemas')
    command_p.set_defaults(subcommand='prepare')

    command_p.add_argument('-c', '--clean', default=False, action="store_true", help='Clean first')
    command_p.add_argument('-r', '--rebuild', default=False, action="store_true",
                           help='Rebuild the schema, but dont delete built files')
    command_p.add_argument('-F', '--fast', default=False, action="store_true",
                           help='Load the schema faster by not checking for extant columns')
    command_p.add_argument('-f', '--force', default=False, action="store_true",
                           help='Force build. ( --clean is usually preferred ) ')
    #
    # Build Command
    #
    command_p = sub_cmd.add_parser('build', help='Build the data bundle and partitions')
    command_p.set_defaults(subcommand='build')
    command_p.add_argument('-c', '--clean', default=False, action="store_true", help='Clean first')
    command_p.add_argument('-f', '--force', default=False, action="store_true",
                           help='Force build. ( --clean is usually preferred ) ')
    command_p.add_argument('-i', '--install', default=False, action="store_true",
                           help='Install after building')
    command_p.add_argument('-o', '--opt', action='append', help='Set options for the build phase')

    #
    # Update Command
    #
    command_p = sub_cmd.add_parser('update', help='Build the data bundle and partitions from an earlier version')
    command_p.set_defaults(subcommand='update')
    command_p.add_argument('-c', '--clean', default=False, action="store_true", help='Clean first')
    command_p.add_argument('-f', '--force', default=False, action="store_true",
                           help='Force build. ( --clean is usually preferred ) ')

    #
    # Install Command
    #
    command_p = sub_cmd.add_parser('install', help='Install bundles and partitions to the library')
    command_p.set_defaults(subcommand='install')
    command_p.add_argument('-c', '--clean', default=False, action="store_true", help='Clean first')
    command_p.add_argument(
        '-l',
        '--library',
        help='Name of the library, defined in the config file')
    command_p.add_argument(
        '-f',
        '--force',
        default=False,
        action="store_true",
        help='Force storing the file')

    #
    # run Command
    #
    command_p = sub_cmd.add_parser('run', help='Run a method on the bundle')
    command_p.set_defaults(subcommand='run')
    command_p.add_argument('method', metavar='Method', type=str, help='Name of the method to run')
    command_p.add_argument('args', nargs='*', type=str, help='additional arguments')

    #
    # repopulate
    #
    command_p = sub_cmd.add_parser('repopulate',
                                   help='Load data previously submitted to the library back into the build dir')
    command_p.set_defaults(subcommand='repopulate')

    #
    # Source Commands
    #

    command_p = sub_cmd.add_parser('commit', help='Commit the source')
    command_p.set_defaults(subcommand='commit', command_group='source')
    command_p.add_argument('-m', '--message', default=None, help='Git commit message')

    command_p = sub_cmd.add_parser('push', help='Commit and push to the git origin')
    command_p.set_defaults(subcommand='push', command_group='source')
    command_p.add_argument('-m', '--message', default=None, help='Git commit message')

    command_p = sub_cmd.add_parser('pull', help='Pull from the git origin')
    command_p.set_defaults(subcommand='pull', command_group='source')


def bundle_info(args, b, st, rc):
    import textwrap
    from ..dbexceptions import DatabaseMissingError

    indent = "    "

    if args.dep:
        #
        # Get the dependency and then re-run to display it.
        #
        dep = b.library.dep(args.dep)
        if not dep:
            fatal("Didn't find dependency for {}".format(args.dep))

        ns = vars(args)
        ns['dep'] = None

        bundle_info(args.__class__(**ns), dep, st, rc)

    elif args.schema:
        b.schema.as_csv()
    else:
        from ambry.util.datestimes import compress_years

        b.log("----Info: ".format(b.identity.sname))
        b.log("VID  : " + b.identity.vid)
        b.log("Name : " + b.identity.sname)
        b.log("VName: " + b.identity.vname)
        b.log("DB   : " + b.database.path)

        b.log('Geo cov   : ' + str(list(b.metadata.coverage.geo)))
        b.log('Grain cov : ' + str(list(b.metadata.coverage.grain)))
        b.log('Time cov  : ' + compress_years(b.metadata.coverage.time))

        if b.database.exists():

            process = b.get_value_group('process')

            # Older bundles have the dbcreated values assigned to the root dataset vid ('a0/001')
            # instead of the bundles dataset vid
            from ambry.library.database import ROOT_CONFIG_NAME_V
            root_db_created = b.database.get_config_value(ROOT_CONFIG_NAME_V, 'process', 'dbcreated')

            b.log('Created   : ' + process.get('dbcreated', root_db_created.value))
            b.log('Prepared  : ' + process.get('prepared', ''))
            b.log('Built     : ' + process.get('built', ''))

            if process.get('buildtime', False):
                b.log('Build time: ' +
                      str(round(float(process['buildtime']), 2)) +
                      's')

            b.log("Parts: {}".format(b.partitions.count))

            b.log("---- Partitions ---")
            for i, partition in enumerate(b.partitions):
                b.log(indent + partition.identity.sname)

                if i > 10:
                    b.log("    ... and {} more".format(b.partitions.count - 10))
                    break

        if b.metadata.dependencies:
            # For source bundles
            deps = b.metadata.dependencies.items()
        else:
            # for built bundles
            try:
                deps = b.odep.items()
            except AttributeError:
                deps = None
            except DatabaseMissingError:
                deps = None

        if deps:
            b.log("---- Dependencies ---")
            for k, v in deps:
                b.log("{}: {}".format(k, v))

        if args.stats or args.partitions:
            for p in b.partitions.all:
                b.log("--- Partition {}: ".format(p.identity))
                if args.partitions:
                    p.record.data

                    def bl(k, v):
<<<<<<< HEAD
                        b.log(indent +"{:7s}: {}".format(k,
                                p.record.data.get(v,'')))


                    b.log(indent + "# Rows : {}".format(p.record.count))
=======
                        b.log(indent + "{:7s}: {}".format(k, p.record.data.get(v, '')))

                    b.log(indent + "Details: ".format(p.identity))
>>>>>>> 668ff30d
                    bl('g cov', 'geo_coverage')
                    bl('g grain', 'geo_grain')
                    bl('t cov', 'time_coverage')
                if args.stats:
                    wrapper = textwrap.TextWrapper()

                    b.log(indent + "Stats: ")
                    b.log(
                        indent +
                        "{:20.20s} {:>7s} {:>7s} {:>10s} {:70s}" .format(
                            "Col name",
                            "Count",
                            'Uniq',
                            'Mean',
                            'Sample Values'))
                    for col_name, s in p.stats.__dict__.items():

                        if s.uvalues:
                            vals = (u'\n' + u' ' * 84).join(wrapper.wrap(u','.join(s.uvalues.keys()[:5])))
                        elif 'values' in s.hist:

                            parts = u' ▁▂▃▄▅▆▇▉'

                            def sparks(nums):  # https://github.com/rory/ascii_sparks/blob/master/ascii_sparks.py
                                nums = list(nums)
                                fraction = max(nums) / float(len(parts) - 1)
                                if fraction:
                                    return ''.join(parts[int(round(x / fraction))] for x in nums)
                                else:
                                    return ''
                            vals = sparks(int(x[1]) for x in s.hist['values'])
                        else:
                            vals = ''

                        b.log(
                            indent + u"{:20.20s} {:7s} {:7s} {:10s} {:70s}". format(
                                col_name,
                                str(s.count) if s.count else '',
                                str(s.nuniques) if s.nuniques else '',
                                '{:10.2e}'.format(s.mean) if s.mean else '',
                                vals
                            ))


def bundle_clean(args, b, st, rc):
    b.log("---- Cleaning ---")
    # Only clean the meta phases when it is explicityly specified.
    # b.clean(clean_meta=('meta' in phases))
    b.database.enable_delete = True
    b.clean()


def bundle_meta(args, b, st, rc):

    # The meta phase does not require a database, and should write files
    # that only need to be done once.
    if b.pre_meta():
        b.log("---- Meta ----")
        if b.meta():
            b.post_meta()
            b.log("---- Done Meta ----")
        else:
            b.log("---- Meta exited with failure ----")
            return False
    else:
        b.log("---- Skipping Meta ---- ")


def bundle_prepare(args, b, st, rc):
    return b.do_prepare()


def bundle_build(args, b, st, rc):
    r = b.do_build()

    # Closing is generally important. In this case, if the bundle isn't closed, and the bundle is installed below,
    # the config table won't have metadata. No idea why.
    b.close()

    if args.install:
        bundle_install(args, b, st, rc)

    return r


def bundle_install(args, b, st, rc):

    force = args.force

    if b.pre_install():
        b.log("---- Install ---")
        if b.install(force=force):
            b.post_install()
            b.log("---- Done Installing ---")
        else:
            b.log("---- Install exited with failure ---")
            return False
    else:
        b.log("---- Skipping Install ---- ")

    return True


def bundle_run(args, b, st, rc):
    import sys

    #
    # Run a method on the bundle. Can be used for testing and development.
    try:
        f = getattr(b, str(args.method))
    except AttributeError as e:
        b.error("Could not find method named '{}': {} ".format(args.method, e))
        b.error("Available methods : {} ".format(dir(b)))

        return

    if not callable(f):
        raise TypeError(
            "Got object for name '{}', but it isn't a function".format(
                args.method))

    # Install the python directory for Ambry builds so we can use bundle
    # defined imports
    python_dir = b.config.python_dir()

    if python_dir and python_dir not in sys.path:
        sys.path.append(python_dir)

    r = f(*args.args)

    print "RETURN: ", r


def bundle_update(args, b, st, rc):

    if b.pre_update():
        b.log("---- Update ---")
        if b.update():
            b.post_update()
            b.log("---- Done Updating ---")
        else:
            b.log("---- Update exited with failure ---")
            return False
    else:
        b.log("---- Skipping Update ---- ")


def bundle_config(args, b, st, rc):

    if args.subsubcommand == 'rewrite':
        b.log("Rewriting the config file")
        with b.session:
            b.update_configuration()
    elif args.subsubcommand == 'dump':
        print b.config.dump()

    elif args.subsubcommand == 'schema':
        print b.schema.as_markdown()

    elif args.subsubcommand == 'incver':

<<<<<<< HEAD
        if args.message:
            description = args.message
        else:
            description = raw_input("Revision Description: ")
=======
        description = raw_input("Revision Description: ")
>>>>>>> 668ff30d

        identity = b.increment_revision(description)

        print identity.fqname

    elif args.subsubcommand == 's3urls':
        return bundle_config_s3urls(args, b, st, rc)

    elif args.subsubcommand == 'newnum':

        from ..identity import NumberServer
        from requests.exceptions import HTTPError
        from ..identity import DatasetNumber, Identity

        nsconfig = rc.service('numbers')

        if args.key:
            nsconfig['key'] = args.key

        ns = NumberServer(**nsconfig)

        d = b.identity.dict

        if args.key in ('rand', 'self'):
            d['id'] = str(DatasetNumber())

        else:
            try:
                d['id'] = str(ns.next())
                prt("Got number from number server: {}".format(d['id']))
            except HTTPError as e:
                warn("Failed to get number from number server. Config = {}: {}".format(nsconfig, e.message))
                warn("Using self-generated number. "
                     "There is no problem with this, but they are longer than centrally generated numbers.")
                d['id'] = str(DatasetNumber())

        ident = Identity.from_dict(d)

        b.metadata.identity = ident.ident_dict
        b.metadata.names = ident.names_dict
        b.metadata.write_to_dir(write_all=True)

        prt("New object number: {}".format(ident.id_))

    elif args.subsubcommand == 'scrape':
        return bundle_config_scrape(args, b, st, rc)

    else:
        err("Unknown subsubcommand for 'config' subcommand: {}".format(args))


def bundle_config_scrape(args, b, st, rc):

    from bs4 import BeautifulSoup
    import urllib2
    import urlparse
    import os

    page_url = b.metadata.external_documentation.download.url

    if not page_url:
        page_url = b.metadata.external_documentation.dataset.url

    if not page_url:
        fatal(
            "Didn't get URL in either the external_documentation.download nor external_documentation.dataset config ")

    parts = list(urlparse.urlsplit(page_url))

    parts[2] = ''
    root_url = urlparse.urlunsplit(parts)

    html_page = urllib2.urlopen(page_url)
    soup = BeautifulSoup(html_page)

    d = dict(external_documentation={}, sources={})

    for link in soup.findAll('a'):

        if not link:
            continue

        if link.string:
            text = str(link.string.encode('ascii', 'ignore'))
        else:
            text = 'None'

        url = link.get('href')

        if not url:
            continue

        if 'javascript' in url:
            continue

        if url.startswith('http'):
            pass
        elif url.startswith('/'):
            url = os.path.join(root_url, url)
        else:
            url = os.path.join(page_url, url)

        base = os.path.basename(url)

        if '#' in base:
            continue

        try:
            fn, ext = base.split('.', 1)
        except ValueError:
            fn = base
            ext = 'html'

        # xlsm is a bug that adss 'm' to the end of the url. No idea.
        if ext.lower() in ('zip', 'csv', 'xls', 'xlsx', 'xlsm', 'txt'):
            d['sources'][fn] = dict(
                url=url,
                description=text
            )
        elif ext.lower() in ('pdf', 'html'):
            d['external_documentation'][fn] = dict(
                url=url,
                description=text,
                title=text
            )
        else:

            pass

    import yaml
    print yaml.dump(d, default_flow_style=False)


def bundle_config_s3urls(args, b, st, rc):
    # TODO: Where is cache package?
    from ..cache import new_cache
    import urllib
    import os
    import binascii

    cache = new_cache(urllib.unquote_plus(args.term[0]), run_config=rc)

    def has_url(url):
        for k, v in b.metadata.sources.items():

            if v and v.url == url:
                return True

        else:
            return False

    for e, v in cache.list().items():

        url = cache.s3path(e)
        if not has_url(url):
            rand_name = binascii.b2a_hex(os.urandom(6))
            b.metadata.sources[rand_name].url = url
            prt("Adding: {}".format(url))

    b.metadata.write_to_dir()


def bundle_repopulate(args, b, st, rc):
    return b.repopulate()<|MERGE_RESOLUTION|>--- conflicted
+++ resolved
@@ -383,17 +383,10 @@
                     p.record.data
 
                     def bl(k, v):
-<<<<<<< HEAD
-                        b.log(indent +"{:7s}: {}".format(k,
-                                p.record.data.get(v,'')))
+                        b.log(indent + "{:7s}: {}".format(k, p.record.data.get(v, '')))
 
 
                     b.log(indent + "# Rows : {}".format(p.record.count))
-=======
-                        b.log(indent + "{:7s}: {}".format(k, p.record.data.get(v, '')))
-
-                    b.log(indent + "Details: ".format(p.identity))
->>>>>>> 668ff30d
                     bl('g cov', 'geo_coverage')
                     bl('g grain', 'geo_grain')
                     bl('t cov', 'time_coverage')
@@ -555,14 +548,7 @@
 
     elif args.subsubcommand == 'incver':
 
-<<<<<<< HEAD
-        if args.message:
-            description = args.message
-        else:
-            description = raw_input("Revision Description: ")
-=======
         description = raw_input("Revision Description: ")
->>>>>>> 668ff30d
 
         identity = b.increment_revision(description)
 
