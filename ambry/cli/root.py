"""Copyright (c) 2013 Clarinova.

This file is licensed under the terms of the Revised BSD License,
included in this distribution as LICENSE.txt

"""

from ..cli import warn, fatal
from ..identity import LocationRef

default_locations = [LocationRef.LOCATION.LIBRARY, LocationRef.LOCATION.REMOTE]


def root_parser(cmd):
    import argparse
    from ..identity import LocationRef

    lr = LocationRef.LOCATION

    sp = cmd.add_parser('list', help='List bundles and partitions')
    sp.set_defaults(command='root')
    sp.set_defaults(subcommand='list')
    sp.add_argument('-P', '--plain', default=False, action="store_true", help="Print only vids")
    sp.add_argument('-F', '--fields', type=str,
                    help="Specify fields to use. One of: 'locations', 'vid', 'status', 'vname', 'sname', 'fqname")
    sp.add_argument('-p', '--partitions', default=False, action="store_true", help="Show partitions")
    sp.add_argument('-t', '--tables', default=False, action="store_true", help="Show tables")
    sp.add_argument('-a', '--all', default=False, action="store_true", help='List everything')
    sp.add_argument('-l', '--library', default=False, action="store_const", const=lr.LIBRARY,
                    help='List only the library')
    sp.add_argument('-r', '--remote', default=False, action="store_const", const=lr.REMOTE, help='List only the remote')
    sp.add_argument('-s', '--source', default=False, action="store_const", const=lr.SOURCE, help='List only the source')
    sp.add_argument('-w', '--warehouse', default=False, action="store_const", const='warehouse', help='List warehouses')
    sp.add_argument('-c', '--collection', default=False, action="store_const", const='collection',
                    help='List collections')
    sp.add_argument('term', nargs='?', type=str, help='Name or ID of the bundle or partition')

    sp = cmd.add_parser('info', help='Information about a bundle or partition')
    sp.set_defaults(command='root')
    sp.set_defaults(subcommand='info')
    sp.add_argument('-l', '--library', default=False, action="store_const", const=lr.LIBRARY,
                    help='Search only the library')
    sp.add_argument('-r', '--remote', default=False, action="store_const", const=lr.REMOTE,
                    help='Search only the remote')
    sp.add_argument('-s', '--source', default=False, action="store_const", const=lr.SOURCE,
                    help='Search only the source')
    sp.add_argument('-p', '--partitions', default=False, action="store_true", help="Show partitions")
    sp.add_argument('term', type=str, nargs='?', help='Name or ID of the bundle or partition')

    sp = cmd.add_parser('meta', help='Dump the metadata for a bundle')
    sp.set_defaults(command='root')
    sp.set_defaults(subcommand='meta')
    sp.add_argument('term', type=str, nargs='?', help='Name or ID of the bundle or partition')
    sp.add_argument('-k', '--key', default=False, type=str, help='Return the value of a specific key')
    group = sp.add_mutually_exclusive_group()
    group.add_argument('-y', '--yaml', default=False, action='store_true', help='Output yaml')
    group.add_argument('-j', '--json', default=False, action='store_true', help='Output json')
    group.add_argument('-r', '--rows', default=False, action='store_true', help='Output key/value pair rows')
    sp.add_argument('terms', type=str, nargs=argparse.REMAINDER, help='Query commands to find packages with. ')

    sp = cmd.add_parser('doc', help='Start the documentation server')
    sp.set_defaults(command='root')
    sp.set_defaults(subcommand='doc')

    sp.add_argument('-c', '--clean', default=False, action="store_true",
                    help='When used with --reindex, delete the index and old files first. ')
    sp.add_argument('-d', '--debug', default=False, action="store_true", help='Debug mode ')
    sp.add_argument('-p', '--port', help='Run on a sepecific port, rather than pick a random one')

    sp = cmd.add_parser('search', help='Search the full-text index')
    sp.set_defaults(command='root')
    sp.set_defaults(subcommand='search')
    sp.add_argument('term', type=str, nargs=argparse.REMAINDER, help='Query term')
    sp.add_argument('-l', '--list', default=False, action="store_true", help='List documents instead of search')
    sp.add_argument('-i', '--identifiers', default=False, action="store_true", help='Search only the identifiers index')
    sp.add_argument('-R', '--reindex', default=False, action="store_true",
                    help='Generate documentation files and index the full-text search')
    sp.add_argument('-d', '--document', default=False, action="store_true",
                    help='Return the search document for an object id')
    sp.add_argument('-u', '--unparsed', default=False, action="store_true",
                    help='Pass the search term to the engine without parsing')

    sp = cmd.add_parser('sync', help='Sync with the remotes')
    sp.set_defaults(command='root')
    sp.set_defaults(subcommand='sync')


def root_command(args, rc):
    from ..library import new_library
    from . import global_logger
<<<<<<< HEAD
    from ..dbexceptions import ConfigurationError, DatabaseError
=======
>>>>>>> 668ff30d

    try:
        l = new_library(rc.library(args.library_name))
        l.logger = global_logger
    except DatabaseError as e:
        warn("No library: {}".format(e))
        l = None

    globals()['root_' + args.subcommand](args, l, rc)


def root_list(args, l, rc):
    from ..cli import _print_bundle_list
    from ambry.warehouse.manifest import Manifest
    ##
    # Listing warehouses and collections is different

    if args.collection:

        for f in l.manifests:

            try:
                m = Manifest(f.content)
                print "{:10s} {:25s}| {}".format(m.uid, m.title, m.summary['summary_text'])
            except Exception as e:
                warn("Failed to parse manifest {}: {}".format(f.ref, e))
                continue

        return

    if args.warehouse:

        if args.plain:
            fields = []
        else:
            fields = ['title', 'dsn', 'summary', 'url', 'cache']

        format = '{:5s}{:10s}{}'

        def _get(s, f):

            if f == 'dsn':
                f = 'path'

            try:
                return s.data[f] if f in s.data else getattr(s, f)
            except AttributeError:
                return ''

        for s in l.stores:
            print s.ref

            for f in fields:
                if _get(s, f):
                    print format.format('', f, _get(s, f))
        return
    ##
    # The remainder are for listing bundles and partitions.

    if args.tables:
        for table in l.tables:
            print table.name, table.vid, table.dataset.identity.fqname

        return

    if args.plain:
        fields = ['vid']

    elif args.fields:
        fields = args.fields.split(',')

    else:
        fields = ['locations', 'vid', 'vname']

        if args.source:
            fields += ['status']

    locations = filter(bool, [args.library, args.remote, args.source])

    key = lambda ident: ident.vname

    if 'pcount' in fields:
        with_partitions = True
    else:
        with_partitions = args.partitions

    idents = sorted(l.list(with_partitions=with_partitions).values(), key=key)

    if args.term:
        idents = [ident for ident in idents if args.term in ident.fqname]

    if locations:
        idents = [ident for ident in idents if ident.locations.has(locations)]

    _print_bundle_list(idents,
                       fields=fields,
                       show_partitions=args.partitions)


def root_info(args, l, rc):
    from ..cli import _print_info, err, fatal
    from ..dbexceptions import NotFoundError, ConfigurationError
    import ambry

    locations = filter(bool, [args.library, args.remote, args.source])

    if not locations:
        locations = default_locations

    if not args.term:
        print "Version:  {}, {}".format(ambry._meta.__version__, rc.environment.category)
        print "Root dir: {}".format(rc.filesystem('root')['dir'])

        try:
            if l.source:
                print "Source :  {}".format(l.source.base_dir)
        except (ConfigurationError, AttributeError):
            print "Source :  No source directory"

        print "Configs:  {}".format(rc.dict['loaded'])

        return

    if not l:
        fatal("No library, probably due to a configuration error")

    ident = l.resolve(args.term, location=locations)

    if not ident:
        fatal("Failed to find record for: {}", args.term)
        return

    try:
        b = l.get(ident.vid)

        if not ident.partition:
            for p in b.partitions.all:
                ident.add_partition(p.identity)

    except NotFoundError:
        # fatal("Could not find bundle file for '{}'".format(ident.path))
        pass


    # Always list partitions if there are 10 or fewer. If more, defer to the partitions flag
    list_partitions = args.partitions if len(ident.partitions) > 10 else True

    _print_info(l, ident, list_partitions=list_partitions)


def root_meta(args, l, rc):
    ident = l.resolve(args.term)

    if not ident:
        fatal("Failed to find record for: {}", args.term)
        return

    b = l.get(ident.vid)

    meta = b.metadata

    if not args.key:
        # Return all of the rows
        if args.yaml:
            print meta.yaml

        elif args.json:
            print meta.json

        elif args.key:
            for row in meta.rows:
                print '.'.join([e for e in row[0] if e]) + '=' + str(row[1] if row[1] else '')
        else:
            print meta.yaml

    else:

        v = None
        from ..util import AttrDict

        o = AttrDict()
        count = 0

        for row in meta.rows:
            k = '.'.join([e for e in row[0] if e])
            if k.startswith(args.key):
                v = row[1]
                o.unflatten_row(row[0], row[1])
                count += 1

        if count == 1:
            print v

        else:
            if args.yaml:
                print o.dump()

            elif args.json:
                print o.json()

            elif args.rows:
                for row in o.flatten():
                    print '.'.join([e for e in row[0] if e]) + '=' + str(row[1] if row[1] else '')

            else:
                print o.dump()


def root_sync(args, l, config):
    """Sync with the remote. For more options, use library sync
    """

    l.logger.info("==== Sync Remotes")
    l.sync_remotes()


def root_search(args, l, config):
    # This will fetch the data, but the return values aren't quite right
    from ambry.dbexceptions import NotFoundError

    term = ' '.join(args.term)

    if args.reindex:

        print 'Updating the identifier'

        def tick(message):
            """Writes a tick to the stdout, without a space or newline."""
            import sys

            sys.stdout.write("\033[K{}\r".format(message))
            sys.stdout.flush()

        records = []

        source = 'civicknowledge.com-terms-geoterms'

        p = l.get(source).partition

        for row in p.rows:
            records.append(dict(identifier=row['gvid'], type=row['type'], name=row['name']))

        l.search.index_identifiers(records)

        print "Reindexing docs"
        l.search.index_datasets(tick_f=tick)

        return

    if args.document:
        import json

        b = l.get(term)

        if b.partition:
            print json.dumps(l.search.partition_doc(b.partition), indent=4)
        else:
            print json.dumps(l.search.dataset_doc(b), indent=4)

        return

    elif args.identifiers:

        if args.list:
            for x in l.search.identifiers:
                print x

        else:
            for score, gvid, rtype, name in l.search.search_identifiers(term, limit=30):
                print "{:6.2f} {:9s} {} {}".format(score, gvid, rtype, name)

    else:

        if args.list:

            for x in l.search.datasets:
                print x
                ds = l.dataset(x)
                print x, ds.name, ds.data.get('title')

        else:
            if args.unparsed:
                parsed = term
            else:
                parsed = l.search.make_query_from_terms(term)

            print "search for ", parsed

<<<<<<< HEAD
            datasets =  l.search.search_datasets(parsed)

            for  result in sorted(datasets.values(), key=lambda e: e.score, reverse=True):
                try:
                    ds = l.dataset(result.vid)
                    print result.score, result.vid, ds.name, ds.data.get('title'), list(result.partitions)[:5]
                except NotFoundError:
                    print "ERROR: Failed to find {} in library".format(result.vid)





def root_doc(args, l, rc):

    from ambry.ui import app, app_config
    import ambry.ui.views as views
=======
            datasets = l.search.search_datasets(parsed)

            for result in sorted(datasets.values(), key=lambda e: e.score, reverse=True):
                ds = l.dataset(result.vid)
                print result.score, result.vid, ds.name, ds.data.get('title'), list(result.partitions)[:5]


def root_doc(args, l, rc):
    from ambry.ui import app, configure_application
>>>>>>> 668ff30d
    import os

    import logging
    from logging import FileHandler
    import webbrowser


    cache_dir = l._doc_cache.path('', missing_ok=True)

    app_config['port'] = args.port if args.port else 8085


    file_handler = FileHandler(os.path.join(cache_dir, "web.log"))
    file_handler.setLevel(logging.WARNING)
    app.logger.addHandler(file_handler)

    print 'Serving documentation for cache: ', cache_dir

    if not args.debug:
        # Don't open the browser on debugging, or it will re-open on every
        # application reload
        webbrowser.open("http://localhost:{}/".format(app_config['port']))

    app.run(host=app_config['host'], port=int(app_config['port']), debug=args.debug)
<|MERGE_RESOLUTION|>--- conflicted
+++ resolved
@@ -88,10 +88,6 @@
 def root_command(args, rc):
     from ..library import new_library
     from . import global_logger
-<<<<<<< HEAD
-    from ..dbexceptions import ConfigurationError, DatabaseError
-=======
->>>>>>> 668ff30d
 
     try:
         l = new_library(rc.library(args.library_name))
@@ -380,25 +376,6 @@
 
             print "search for ", parsed
 
-<<<<<<< HEAD
-            datasets =  l.search.search_datasets(parsed)
-
-            for  result in sorted(datasets.values(), key=lambda e: e.score, reverse=True):
-                try:
-                    ds = l.dataset(result.vid)
-                    print result.score, result.vid, ds.name, ds.data.get('title'), list(result.partitions)[:5]
-                except NotFoundError:
-                    print "ERROR: Failed to find {} in library".format(result.vid)
-
-
-
-
-
-def root_doc(args, l, rc):
-
-    from ambry.ui import app, app_config
-    import ambry.ui.views as views
-=======
             datasets = l.search.search_datasets(parsed)
 
             for result in sorted(datasets.values(), key=lambda e: e.score, reverse=True):
@@ -406,9 +383,10 @@
                 print result.score, result.vid, ds.name, ds.data.get('title'), list(result.partitions)[:5]
 
 
+
+
 def root_doc(args, l, rc):
     from ambry.ui import app, configure_application
->>>>>>> 668ff30d
     import os
 
     import logging
