"""Copyright (c) 2013 Clarinova.

This file is licensed under the terms of the Revised BSD License,
included in this distribution as LICENSE.txt

"""

from . import prt, _print_bundle_list

from ..dbexceptions import ConfigurationError


def warehouse_command(args, rc):
    from ambry.warehouse import new_warehouse
    from ..library import new_library
    from . import global_logger
    from ambry.warehouse import database_config

    l = new_library(rc.library(args.library_name))

    w = None

    l.logger = global_logger

    config = None

    #
    # Special case for installing manifests, can get the database DSN from the
    # manifest

    if not args.database and args.subcommand == 'install':
        from ..warehouse.manifest import Manifest

        m = Manifest(args.term)

        dsnt = "spatialite:///{}.db" if m.is_geo else "sqlite:///{}.db"

        name = args.name if args.name else m.uid

        dsn = dsnt.format(l.warehouse_cache.path(name, missing_ok=True))

        config = database_config(dsn)

        w = new_warehouse(config, l, logger=global_logger)

        if not w.exists():
            w.create()
        w.uid()

    elif args.database:
        # Check if the string is the uid of a database in the library.
        s = l.store(args.database)

        if not s:
            raise ConfigurationError("Could not identitfy warehouse for term '{}'".format(args.database))

        config = database_config(s.path)

    elif args.subcommand not in ['list', 'new', 'install', 'test', 'parse']:
        raise ConfigurationError(
            "Must set the id, path or dsn of the database, either on the command line or in a manifest. ")

    if not w and config:

        w = new_warehouse(config, l, logger=global_logger)

        if not w.exists() and args.subcommand not in ['clean', 'delete']:
            raise ConfigurationError("Database {} must be created first".format(w.database.dsn))

    if args.subcommand == 'new':
        globals()['warehouse_' + args.subcommand](args, l, rc)

    else:
        globals()['warehouse_' + args.subcommand](args, w, rc)


def warehouse_parser(cmd):

    whr_p = cmd.add_parser('warehouse', help='Manage a warehouse')
    whr_p.set_defaults(command='warehouse')
    whp = whr_p.add_subparsers(title='warehouse commands', help='command help')

    whr_p.add_argument('-d','--database',help='Uid, Path or connection url for a database. ')

    whsp = whp.add_parser('install',help='Install a bundle or partition to a warehouse')
    whsp.set_defaults(subcommand='install')
    whsp.add_argument('-n', '--name', help='Set the name of the database')
<<<<<<< HEAD
    whsp.add_argument('-c','--clean',default=False,action='store_true',help='Recreate the database before installation')
    whsp.add_argument('-D','--dir',default='',help='Set directory, instead of configured Warehouse filesystem dir, for relative paths')
=======
    whsp.add_argument(
        '-c',
        '--clean',
        default=False,
        action='store_true',
        help='Recreate the database before installation')

    # For extract, when called from install
    whsp.add_mutually_exclusive_group()

    whsp.add_argument(
        '-D',
        '--dir',
        default='',
        help='Set directory, instead of configured Warehouse filesystem dir, for relative paths')

>>>>>>> 668ff30d
    whsp.add_argument('term', type=str, help='Name of bundle or partition')

    whsp = whp.add_parser('extract',help='Extract files or documentation to a cache')
    whsp.set_defaults(subcommand='extract')
<<<<<<< HEAD
    whsp.add_argument('-f','--files-only',default=False,action='store_true',help='Only extract the extract files')
    whsp.add_argument('-d','--doc-only',default=False,action='store_true',help='Only extract the documentation files')
=======
    whsp.add_argument(
        '-f',
        '--files-only',
        default=False,
        action='store_true',
        help='Only extract the extract files')
    whsp.add_argument(
        '-d',
        '--doc-only',
        default=False,
        action='store_true',
        help='Only extract the documentation files')
    whsp.add_mutually_exclusive_group()
>>>>>>> 668ff30d

    whsp = whp.add_parser('parse',help='Parse a manifest')
    whsp.set_defaults(subcommand='parse')
    whsp.add_argument('term', type=str, help='Name of bundle or partition')

    whsp.add_argument('-F', '--force', default=False, action='store_true',              help='Force re-creation of files that already exist')
    whsp.add_argument('-D','--dir',default='',help='Set directory, instead of configured Warehouse filesystem dir, for relative paths')

    whsp = whp.add_parser('config', help='Configure varibles')
    whsp.set_defaults(subcommand='config')
    whsp.add_argument('term', type=str, nargs='?', help='Var=Value')

    whsp = whp.add_parser('remove',help='Remove a bundle or partition from a warehouse')
    whsp.set_defaults(subcommand='remove')
    whsp.add_argument('term',type=str,nargs='?',help='Name of bundle, partition, manifest or database')

    whsp = whp.add_parser('connect', help='Test connection to a warehouse')
    whsp.set_defaults(subcommand='connect')

    whsp = whp.add_parser('info', help='Configuration information')
    whsp.set_defaults(subcommand='info')

    whsp = whp.add_parser('clean',help='Remove all of the contents from the warehouse')
    whsp.set_defaults(subcommand='clean')

    whsp = whp.add_parser('delete',help='Remove all of the contents from the and delete it')
    whsp.set_defaults(subcommand='delete')

    whsp = whp.add_parser('new', help='Create a new warehouse')
    whsp.set_defaults(subcommand='new')
    whsp.add_argument('-t', '--title', help='Set the title for the database')
    whsp.add_argument('-s','--summary',help='Set the summary for the database')
    whsp.add_argument('-c', '--cache', help='Specify the cache')

    whsp.add_argument('term',type=str,nargs=1,help='The DSN of the database')

    whsp = whp.add_parser('users', help='Create and configure warehouse users')
    whsp.set_defaults(subcommand='users')
    group = whsp.add_mutually_exclusive_group()
    group.add_argument('-L','--list',dest='action',action='store_const',const='list')
    group.add_argument('-a', '--add')
    group.add_argument('-d', '--delete')
    whsp.add_argument('-p', '--password')

    whsp = whp.add_parser('list', help='List the datasets in the warehouse')
    whsp.set_defaults(subcommand='list')
    whsp.add_argument('term',type=str,nargs='?',help='Name of bundle, to list partitions')
    group = whsp.add_mutually_exclusive_group()
    group.add_argument('-m','--manifests',action='store_true',help='List manifests')
    group.add_argument('-d','--databases',action='store_true',help='List Databases')
    group.add_argument('-p','--partitions',action='store_true',help='List partitions')

    whsp = whp.add_parser('doc',help='Generate documentation and open an browser')
    whsp.set_defaults(subcommand='doc')
    whsp.add_argument('-c', '--clean')


def warehouse_info(args, w, config):

    prt("Warehouse Info")
    prt("UID:    {}", w.uid)
    prt("Title:    {}", w.title)
    prt("Summary:  {}", w.summary)
    prt("Class:    {}", w.__class__)
    prt("Database: {}", w.database.dsn)
    prt("WLibrary: {}", w.wlibrary.database.dsn)
    prt("ELibrary: {}", w.elibrary.database.dsn)
    prt("Cache:    {}", w.cache)


def warehouse_remove(args, w, config):

    # w.logger = Logger('Warehouse Remove',init_log_rate(prt,N=2000))

    w.remove(args.term)


def warehouse_delete(args, w, config):

    w.elibrary.remove_store(args.database)

    w.delete()


def warehouse_clean(args, w, config):

    w.clean()


def warehouse_new(args, l, config):

    from ambry.warehouse import database_config

    if isinstance(args, basestring):term = args
    else:
        term = args.term[0]

    try:
        dbc = database_config(term)
    except ValueError:  # Unknow schema, usually
        dbc = config.warehouse(term)

    data = {
        'title': args.title,
        'summary': args.summary,
        'cache': args.cache
    }

    dbc.update({k: v for k, v in data.items() if v})

    w = _warehouse_new_from_dbc(dbc, l)

    prt("{}: created".format(w.uid))

    return w


def _warehouse_new_from_dbc(dbc, l):
    from ambry.warehouse import new_warehouse
    from . import global_logger

    w = new_warehouse(dbc, l, logger=global_logger)

    w.create()

    for c in w.configurable:
        if c in dbc:
            w._meta_set(c, dbc[c])

    sf = l.sync_warehouse(w)

    w.uid = sf.ref

    return w


def warehouse_users(args, w, config):

    if args.action == 'list' or (not bool(args.delete) and not bool(args.add)):
        for name, values in w.users().items():
            prt("{} id={} super={}".format(
                name, values['id'], values['superuser']))
    elif bool(args.delete):
        w.drop_user(args.delete)
    elif bool(args.add):
        w.create_user(args.add, args.password)

    # w.configure_default_users()


def warehouse_list(args, w, config):

    # l = w.library

    if not args.term:
        _print_bundle_list(w.list(), fields=['vid', 'vname'], show_partitions=False)

    else:
        raise NotImplementedError()
        # d, p = l.get_ref(args.term)
        # _print_info(l, d, p, list_partitions=True)


def warehouse_install(args, w, config):
    from ambry.warehouse.manifest import Manifest

    m = Manifest(args.term, logger=w.logger)

    if args.clean:
        w.logger.info("Cleaning before installation")
        raise Exception()
        # w.clean()
        # w.create()

    w.logger.info("Installing to {}".format(w.database.dsn))

    w.install_manifest(m)

    w.logger.info("Installed to {}, {}".format(w.uid, w.database.dsn))

    w.elibrary.sync_warehouse(w)

    w.close()


def warehouse_extract(args, w, config):

    w.logger.info("Extracting to: {}".format(w.cache))

    extracts = w.extract(force=args.force)

    for extract in extracts:
        print extract


def warehouse_config(args, w, config):
    from ..dbexceptions import ConfigurationError

    if args.term:

        parts = args.term.split('=', 1)

        var = parts.pop(0)
        val = parts.pop(0) if parts else None

        if var not in w.configurable:
            raise ConfigurationError("Value {} is not configurable. Must be one of: {}".format(args.var,
                                                                                               w.configurable))

        if val:
            setattr(w, var, val)
        else:
            print getattr(w, var)

    else:
        for e in w.library.database.get_config_group('warehouse'):
            print e


def warehouse_parse(args, w, config):
    from ambry.warehouse.manifest import Manifest
    from . import global_logger

    m = Manifest(args.term, logger = global_logger)

    for line_no,section  in m.sorted_sections:
        print str(section)
        print

        if section.tag == 'partitions':
            partions = section.content['partitions']
            index = section.content.get('index',None)
            table = section.content.get('table', None)


def warehouse_test(args, w, config):

    print w.dsn
    print w.library.database.dsn

    b = w.bundle

    t = b.schema.add_table('test_table')
    t.add_column('test_column', datatype='integer')

    for t in b.schema.tables:
        print '----', t.name
        for c in t.columns:
            print '    ', c.name<|MERGE_RESOLUTION|>--- conflicted
+++ resolved
@@ -85,49 +85,17 @@
     whsp = whp.add_parser('install',help='Install a bundle or partition to a warehouse')
     whsp.set_defaults(subcommand='install')
     whsp.add_argument('-n', '--name', help='Set the name of the database')
-<<<<<<< HEAD
     whsp.add_argument('-c','--clean',default=False,action='store_true',help='Recreate the database before installation')
     whsp.add_argument('-D','--dir',default='',help='Set directory, instead of configured Warehouse filesystem dir, for relative paths')
-=======
-    whsp.add_argument(
-        '-c',
-        '--clean',
-        default=False,
-        action='store_true',
-        help='Recreate the database before installation')
-
-    # For extract, when called from install
-    whsp.add_mutually_exclusive_group()
-
-    whsp.add_argument(
-        '-D',
-        '--dir',
-        default='',
-        help='Set directory, instead of configured Warehouse filesystem dir, for relative paths')
-
->>>>>>> 668ff30d
+
     whsp.add_argument('term', type=str, help='Name of bundle or partition')
 
     whsp = whp.add_parser('extract',help='Extract files or documentation to a cache')
     whsp.set_defaults(subcommand='extract')
-<<<<<<< HEAD
+
     whsp.add_argument('-f','--files-only',default=False,action='store_true',help='Only extract the extract files')
     whsp.add_argument('-d','--doc-only',default=False,action='store_true',help='Only extract the documentation files')
-=======
-    whsp.add_argument(
-        '-f',
-        '--files-only',
-        default=False,
-        action='store_true',
-        help='Only extract the extract files')
-    whsp.add_argument(
-        '-d',
-        '--doc-only',
-        default=False,
-        action='store_true',
-        help='Only extract the documentation files')
-    whsp.add_mutually_exclusive_group()
->>>>>>> 668ff30d
+
 
     whsp = whp.add_parser('parse',help='Parse a manifest')
     whsp.set_defaults(subcommand='parse')
