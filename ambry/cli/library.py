"""Copyright (c) 2013 Clarinova.

This file is licensed under the terms of the Revised BSD License,
included in this distribution as LICENSE.txt

"""

import os
from ..cli import prt, err, fatal, warn, _print_info  # @UnresolvedImport
from ambry.util import Progressor

<<<<<<< HEAD
=======


>>>>>>> 524f0d8c

def library_parser(cmd):
    import argparse

    #
    # Library Command
    #
    lib_p = cmd.add_parser('library', help='Manage a library')
    lib_p.set_defaults(command='library')

    asp = lib_p.add_subparsers(title='library commands', help='command help')

    sp = asp.add_parser('push', help='Push new library files')
    sp.set_defaults(subcommand='push')
<<<<<<< HEAD
    sp.add_argument('-w', '--watch', default=False, action="store_true", help='Check periodically for new files.')
    sp.add_argument('-f', '--force', default=False, action="store_true", help='Push all files')
    sp.add_argument('-n', '--dry-run', default=False, action="store_true",
                    help="Dry run, don't actually send the files.")

    sp = asp.add_parser('files', help='Print out files in the library')
    sp.set_defaults(subcommand='files')
    sp.add_argument('-a', '--all', default='all', action="store_const", const='all', dest='file_state',
                    help='Print all files')
    sp.add_argument('-n', '--new', default=False, action="store_const", const='new', dest='file_state',
                    help='Print new files')
    sp.add_argument('-p', '--pushed', default=False, action="store_const", const='pushed', dest='file_state',
                    help='Print pushed files')
    sp.add_argument('-u', '--pulled', default=False, action="store_const", const='pulled', dest='file_state',
                    help='Print pulled files')
    sp.add_argument('-s', '--synced', default=False, action="store_const", const='synced', dest='file_state',
                    help='Print synced source packages')
=======
    sp.add_argument( '-w', '--watch', default=False, action="store_true", help='Check periodically for new files.')
    sp.add_argument( '-f', '--force', default=False, action="store_true", help='Push all files')
    sp.add_argument( '-n', '--dry-run', default=False, action="store_true", help="Dry run, don't actually send the files." )

    sp = asp.add_parser('files', help='Print out files in the library')
    sp.set_defaults(subcommand='files')
    sp.add_argument( '-a', '--all', default='all', action="store_const", const='all', dest='file_state', help='Print all files')
    sp.add_argument( '-n', '--new', default=False, action="store_const", const='new', dest='file_state', help='Print new files')
    sp.add_argument( '-p', '--pushed', default=False, action="store_const", const='pushed', dest='file_state', help='Print pushed files')
    sp.add_argument( '-u', '--pulled', default=False, action="store_const", const='pulled', dest='file_state', help='Print pulled files')
    sp.add_argument( '-s', '--synced', default=False, action="store_const", const='synced', dest='file_state', help='Print synced source packages')
>>>>>>> 524f0d8c

    sp = asp.add_parser('new', help='Create a new library')
    sp.set_defaults(subcommand='new')

    sp = asp.add_parser('drop', help='Delete all of the tables in the library')
    sp.set_defaults(subcommand='drop')

<<<<<<< HEAD
    sp = asp.add_parser('clean', help='Remove all entries from the library database')
    sp.set_defaults(subcommand='clean')

    sp = asp.add_parser('purge', help='Remove all entries from the library database and delete all files')
    sp.set_defaults(subcommand='purge')

    sp = asp.add_parser('sync', help='Synchronize the local directory, upstream and remote with the library')
    sp.set_defaults(subcommand='sync')
    sp.add_argument('-C', '--clean', default=False, action="store_true",
                    help='Clean before syncing. Will clean only the locations that are also synced')

    sp.add_argument('-a', '--all', default=False, action="store_true", help='Sync everything')
    sp.add_argument('-l', '--library', default=False, action="store_true", help='Sync the library')
    sp.add_argument('-r', '--remote', default=False, action="store_true", help='Sync the remote')
    sp.add_argument('-s', '--source', default=False, action="store_true", help='Sync the source')
    sp.add_argument('-j', '--json', default=False, action="store_true", help='Cache JSON versions of library objects')
    sp.add_argument('-w', '--warehouses', default=False, action="store_true", help='Re-synchronize warehouses')
    sp.add_argument('-F', '--bundle-list', help='File of bundle VIDs. Sync only VIDs listed in this file')
=======
    sp = asp.add_parser( 'clean', help='Remove all entries from the library database')
    sp.set_defaults(subcommand='clean')

    sp = asp.add_parser( 'purge', help='Remove all entries from the library database and delete all files')
    sp.set_defaults(subcommand='purge')

    sp = asp.add_parser( 'sync', help='Synchronize the local directory, upstream and remote with the library')
    sp.set_defaults(subcommand='sync')
    sp.add_argument( '-C', '--clean', default=False, action="store_true", help='Clean before syncing. Will clean only the locations that are also synced')

    sp.add_argument('-a','--all',default=False,  action="store_true", help='Sync everything')
    sp.add_argument( '-l', '--library', default=False, action="store_true", help='Sync the library')
    sp.add_argument( '-r', '--remote', default=False, action="store_true", help='Sync the remote')
    sp.add_argument( '-s', '--source', default=False, action="store_true", help='Sync the source')
    sp.add_argument( '-j', '--json', default=False, action="store_true", help='Cache JSON versions of library objects')
    sp.add_argument( '-w', '--warehouses', default=False, action="store_true", help='Re-synchronize warehouses')
    sp.add_argument( '-F', '--bundle-list', help='File of bundle VIDs. Sync only VIDs listed in this file')
>>>>>>> 524f0d8c

    sp = asp.add_parser('info', help='Display information about the library')
    sp.set_defaults(subcommand='info')

<<<<<<< HEAD
    sp = asp.add_parser('get', help='Search for the argument as a bundle or partition name or id. '
                                    'Possible download the file from the remote library')
    sp.set_defaults(subcommand='get')
    sp.add_argument('term', type=str, help='Query term')
    sp.add_argument('-p', '--partitions', default=False, action="store_true", help='Also get all of the partitions. ')
    sp.add_argument('-f', '--force', default=False, action="store_true", help='Force retrieving from the remote')

    sp = asp.add_parser('open', help='Open a bundle or partition file with sqlite3')
    sp.set_defaults(subcommand='open')
    sp.add_argument('term', type=str, help='Query term')
    sp.add_argument('-f', '--force', default=False, action="store_true", help='Force retrieving from the remote')

    sp = asp.add_parser('remove', help='Delete a file from all local caches and the local library')
    sp.set_defaults(subcommand='remove')
    sp.add_argument('-a', '--all', default=False, action="store_true", help='Remove all records')
    sp.add_argument('-b', '--bundle', default=False, action="store_true",
                    help='Remove the dataset and partition records')
    sp.add_argument('-l', '--library', default=False, action="store_true",
                    help='Remove the library file record and library files')
    sp.add_argument('-r', '--remote', default=False, action="store_true", help='Remove the remote record')
    sp.add_argument('-s', '--source', default=False, action="store_true", help='Remove the source record')
    sp.add_argument('terms', type=str, nargs=argparse.REMAINDER, help='Name or ID of the bundle or partition to remove')
=======
    sp = asp.add_parser( 'get', help='Search for the argument as a bundle or partition name or id. Possible download the file from the remote library')
    sp.set_defaults(subcommand='get')
    sp.add_argument('term', type=str, help='Query term')
    sp.add_argument( '-p', '--partitions', default=False, action="store_true", help='Also get all of the partitions. ')
    sp.add_argument( '-f', '--force', default=False, action="store_true", help='Force retrieving from the remote')

    sp = asp.add_parser('open',                 help='Open a bundle or partition file with sqlite3')
    sp.set_defaults(subcommand='open')
    sp.add_argument('term', type=str, help='Query term')
    sp.add_argument( '-f', '--force', default=False, action="store_true", help='Force retrieving from the remote')

    sp = asp.add_parser( 'remove', help='Delete a file from all local caches and the local library')
    sp.set_defaults(subcommand='remove')
    sp.add_argument('-a','--all',default=False, action="store_true",help='Remove all records')
    sp.add_argument('-b','--bundle',default=False,action="store_true",  help='Remove the dataset and partition records')
    sp.add_argument( '-l', '--library', default=False, action="store_true", help='Remove the library file record and library files')
    sp.add_argument( '-r', '--remote', default=False, action="store_true", help='Remove the remote record')
    sp.add_argument( '-s', '--source', default=False, action="store_true", help='Remove the source record')
    sp.add_argument( 'terms', type=str, nargs=argparse.REMAINDER, help='Name or ID of the bundle or partition to remove')
>>>>>>> 524f0d8c

    sp = asp.add_parser('schema', help='Dump the schema for a bundle')
    sp.set_defaults(subcommand='schema')
    sp.add_argument('term', type=str, help='Query term')
<<<<<<< HEAD
    sp.add_argument('-p', '--pretty', default=False, action="store_true", help='pretty, formatted output')
    group = sp.add_mutually_exclusive_group()
    group.add_argument('-y', '--yaml', default='csv', dest='format', action='store_const', const='yaml')
    group.add_argument('-j', '--json', default='csv', dest='format', action='store_const', const='json')
    group.add_argument('-c', '--csv', default='csv', dest='format', action='store_const', const='csv')
=======
    sp.add_argument('-p','--pretty',default=False,action="store_true",help='pretty, formatted output')
    group = sp.add_mutually_exclusive_group()
    group.add_argument('-y', '--yaml', default='csv', dest='format', action='store_const', const='yaml')
    group.add_argument( '-j', '--json', default='csv', dest='format', action='store_const', const='json')
    group.add_argument( '-c', '--csv', default='csv', dest='format', action='store_const', const='csv')
>>>>>>> 524f0d8c

    whsp = asp.add_parser('config', help='Configure varibles')
    whsp.set_defaults(subcommand='config')
    whsp.add_argument('term', type=str, nargs='?', help='Var=Value')

<<<<<<< HEAD
=======

>>>>>>> 524f0d8c

def library_command(args, rc):
    from ..library import new_library
    from . import global_logger

    l = new_library(rc.library(args.library_name))

    l.logger = global_logger

    globals()['library_' + args.subcommand](args, l, rc)


def library_init(args, l, config):
    l.database.create()


def library_backup(args, l, config):
    import tempfile

    if args.file:
        backup_file = args.file
        is_temp = False
    else:
        tfn = tempfile.NamedTemporaryFile(delete=False)
        tfn.close()

        backup_file = tfn.name + ".db"
        is_temp = True

    if args.date:
        from datetime import datetime

        date = datetime.now().strftime('%Y%m%dT%H%M')
        parts = backup_file.split('.')
        if len(parts) >= 2:
            backup_file = '.'.join(parts[:-1] + [date] + parts[-1:])
        else:
            backup_file = backup_file + '.' + date

    prt('{}: Starting backup', backup_file)

    l.database.dump(backup_file)

    if args.cache:
        dest_dir = l.cache.put(
            backup_file, '_/{}'.format(os.path.basename(backup_file)))
        is_temp = True
    else:
        dest_dir = backup_file

    if is_temp:
        os.remove(backup_file)

    prt("{}: Backup complete", dest_dir)


def library_drop(args, l, config):
    prt("Drop tables")
    l.database.enable_delete = True
    l.database.drop()


def library_clean(args, l, config):
    prt("Clean tables")
    l.database.clean()


def library_purge(args, l, config):
    prt("Purge library")
    l.purge()


def library_remove(args, l, config):
    from ..dbexceptions import NotFoundError

    cache_keys = set()
    refs = set()

    def remove_by_ident(ident):

        try:

            if ident.partition:
                cache_keys.add(ident.partition.cache_key)
                refs.add(ident.partition.vid)

            # The reference is to a bundle, so we have to delete everything
            else:
                cache_keys.add(ident.cache_key)
                refs.add(ident.vid)

                b = l.get(ident.vid)

                if b:
                    for p in b.partitions:
                        cache_keys.add(p.cache_key)
                        refs.add(p.vid)

        except NotFoundError:
            pass

    for name in args.terms:

        ident = l.resolve(name, location=None)

        if ident:
            remove_by_ident(ident)
            continue

        if name.startswith('s'):
            l.remove_store(name)

        elif name.startswith('m'):
            l.remove_manifest(name)

        else:
            warn("Found no references to term {}".format(name))

    if args.library or args.all:
        for ck in cache_keys:
            l.cache.remove(ck, propagate=True)
            prt("Remove file {}".format(ck))

    for ref in refs:

        if args.bundle or args.all:
            prt("Remove bundle record {}".format(ref))
            if ref.startswith('d'):
                l.database.remove_dataset(ref)
            if ref.startswith('p'):
                l.database.remove_partition_record(ref)

            # We also need to delete everything in this case; no point in having
            # a file record if there there is no bundle or partition.
            l.files.query.ref(ref).delete()

        if args.library or args.all:
            prt("Remove library record {}".format(ref))
            if ref.startswith('d'):
                l.files.query.ref(ref).type(l.files.TYPE.BUNDLE).delete()
            if ref.startswith('p'):
                l.files.query.ref(ref).type(l.files.TYPE.PARTITION).delete()

        if args.remote or args.all:
            prt("Remove remote record {}".format(ref))
            l.files.query.ref(ref).type(l.files.TYPE.REMOTE).delete()
            l.files.query.ref(ref).type(l.files.TYPE.REMOTEPARTITION).delete()

        if (args.source or args.all) and ref.startswith('d'):
            prt("Remove source record {}".format(ref))
            l.files.query.ref(ref).type(l.files.TYPE.SOURCE).delete()

        l.database.commit()


def library_info(args, l, config, list_all=False):
    prt("Library Info")
    prt("Name:      {}", args.library_name)
    prt("Database:  {}", l.database.dsn)
    prt("Cache:     {}", l.cache)
    prt("Doc Cache: {}", l.doc_cache.cache)
    prt("Whs Cache: {}", l.warehouse_cache)
    prt("Remotes:   {}", ', '.join([str(r)
                                    for r in l.remotes]) if l.remotes else '')


def library_push(args, l, config):
    from ..orm import Dataset
    import time
    from functools import partial
    from boto.exception import S3ResponseError
    from collections import defaultdict

    if args.force:
        files = [(f.ref, f.type_) for f in l.files.query.installed.all]
    else:

        files = [(f.ref, f.type_)
                 for f in l.files.query.installed.state('new').all]

    remote_errors = defaultdict(int)

    def push_cb(rate, note, md, t):
        if note == 'Has':
            prt("{} {}", note, md['fqname'])
        elif note == 'Pushing':
            prt("{} {}  {} KB/s ", note, md['fqname'], rate)
        elif note == 'Pushed':
            pass
        else:
            prt("{} {}", note, md['fqname'])

    if len(files):

        total_time = 0.0
        total_size = 0.0
        rate = 0

        start = time.clock()
        for ref, t in files:

            if t not in (Dataset.LOCATION.LIBRARY, Dataset.LOCATION.PARTITION):
                continue

            bp = l.resolve(ref)

            b = l.bundle(bp.vid)

            remote_name = b.metadata.about.access

            if remote_name not in l.remotes:
<<<<<<< HEAD
                err("Can't push {} (bundle: '{}' ); no remote named '{}' ".format(ref, bp.vname, remote_name))
                continue

            if remote_errors[remote_name] > 4:
                err("Too many errors on remote '{}', skipping ".format(remote_name))
=======
                err("Can't push {} (bundle: '{}' ); no remote named '{}' ".format(ref, bp.vname, remote_name) )
                continue

            if remote_errors[remote_name] > 4:
                err("Too many errors on remote '{}', skipping ".format( remote_name))
>>>>>>> 524f0d8c
                continue

            remote = l.remotes[remote_name]

            try:
<<<<<<< HEAD
                what, start, end, size = l.push(remote, ref, cb=partial(push_cb, rate), dry_run=args.dry_run)
=======
                what, start, end, size = l.push(remote, ref, cb=partial(push_cb, rate), dry_run = args.dry_run)
>>>>>>> 524f0d8c
            except S3ResponseError:
                err("Failed to push to remote '{}' ".format(remote_name))
                remote_errors[remote_name] += 1
                continue

            except Exception as e:
                prt("Failed: {}", e)
                raise


            if what == 'pushed':
                total_time += end - start
                total_size += size

                if total_time > 0:
                    rate = int(float(total_size) / float(total_time) / 1024.0)
                else:
                    rate = 0

    # Update the list file. This file is required for use with HTTP access, since you can't get
    # a list otherwise.
    for remote_name, remote in l.remotes.items():
        prt("  {}".format(remote.repo_id))

        if not args.dry_run:
            remote.store_list()
<<<<<<< HEAD

=======
>>>>>>> 524f0d8c

def library_files(args, l, config):
    from ..identity import LocationRef

    if args.file_state == 'all':
        files_ = l.files.query.all
    else:
        files_ = (l.files.query.state(args.file_state)
                  .type((LocationRef.LOCATION.LIBRARY, LocationRef.LOCATION.PARTITION))).all

    if len(files_):
        prt("-- Display {} files", args.file_state)
        for f in files_:
            prt("{0:14s} {1:4s} {2:6s} {3:20s} {4}",
                f.ref,
                f.state,
                f.type_,
                f.group,
                f.path)

def library_schema(args, l, config):
    from ambry.bundle import DbBundle

    # This will fetch the data, but the return values aren't quite right
    r = l.get(args.term, cb=Progressor().progress)

    abs_path = os.path.join(l.cache.cache_dir, r.identity.cache_key)
    b = DbBundle(abs_path)

    if args.format == 'csv':
        b.schema.as_csv()
    elif args.format == 'json':
        import json

        s = b.schema.as_struct()
        if args.pretty:
            print(json.dumps(s, sort_keys=True, indent=4, separators=(',', ': ')))
        else:
            print(json.dumps(s))
    elif args.format == 'yaml':
        import yaml

        s = b.schema.as_struct()
        if args.pretty:
            print(yaml.dump(s, indent=4, default_flow_style=False))
        else:
            print(yaml.dump(s))
    else:
        raise Exception("Unknown format")


def library_get(args, l, config):
    ident = l.resolve(args.term)

    if not ident:
        fatal("Could not resolve term {} ", args.term)

    # This will fetch the data, but the return values aren't quite right
    prt("get: {}".format(ident.vname))
    b = l.get(
        args.term,
        force=args.force,
        cb=Progressor(
            'Download {}'.format(
                args.term)).progress)

    if not b:
        fatal("Download failed: {}", args.term)

    ident = b.identity

    if b.partition:
        ident.add_partition(b.partition.identity)

    elif b.partitions:
        for p in b.partitions:
            prt("get: {}".format(p.identity.vname))
            bp = l.get(p.identity.vid)

        b.partition = None

    _print_info(l, ident)

    return b


def library_open(args, l, config):
    # This will fetch the data, but the return values aren't quite right

    r = library_get(args, l, config)

    if r:
        if r.partition:
            abs_path = os.path.join(
                l.cache.cache_dir,
                r.partition.identity.cache_key)
        else:
            abs_path = os.path.join(l.cache.cache_dir, r.identity.cache_key)

        os.execlp('sqlite3', 'sqlite3', abs_path)


def library_sync(args, l, config):
    """Synchronize the remotes and the upstream to a local library database."""

    all = args.all or not (
        args.library or args.remote or args.source or args.json or args.warehouses)

    vids = None

    if args.bundle_list:
        with open(args.bundle_list) as f:
            vids = set()
            for line in f:
                if line[0] != '#':
                    vid, _ = line.split(None, 1)
                    vids.add(vid)

    if args.library or all:
        l.logger.info("==== Sync Library")
        l.sync_library(clean=args.clean)

    if args.remote or all:
        l.logger.info("==== Sync Remotes")
        l.sync_remotes(clean=args.clean, vids=vids)

    if (args.source or all) and l.source:
        l.logger.info("==== Sync Source")
        l.sync_source(clean=args.clean)

    if args.json or all:
        l.logger.info("==== Sync Cached JSON")
        l.sync_doc_json(clean=args.clean)

    if args.warehouses:
        l.logger.info("==== Sync warehouses")
        l.sync_warehouses()


def library_config(args, l, config):
    from ..dbexceptions import ConfigurationError

    if args.term:

        parts = args.term.split('=', 1)

        var = parts.pop(0)
        val = parts.pop(0) if parts else None

        if var not in l.configurable:
            raise ConfigurationError(
                "Value {} is not configurable. Must be one of: {}".format(
                    args.var,
                    l.configurable))

        if val:
            setattr(l, var, val)
        elif not val and '=' in args.term:
            setattr(l, var, None)
        else:
            print getattr(l, var)

    else:
        for e in l.database.get_config_group('library'):
            print e


def library_unknown(args, l, config):
    fatal("Unknown subcommand")
    fatal(args)


def library_test(args, l, config):
    term = 'Alabama city New Hope'

    for t in range(len(term)):

        for i, (score, gvid, name) in enumerate(l.search.search_identifiers(term[:t])):

            if i == 0:
                print chr(27) + "[2J" + chr(27) + "[H"

            print score, gvid, name<|MERGE_RESOLUTION|>--- conflicted
+++ resolved
@@ -9,11 +9,6 @@
 from ..cli import prt, err, fatal, warn, _print_info  # @UnresolvedImport
 from ambry.util import Progressor
 
-<<<<<<< HEAD
-=======
-
-
->>>>>>> 524f0d8c
 
 def library_parser(cmd):
     import argparse
@@ -28,7 +23,6 @@
 
     sp = asp.add_parser('push', help='Push new library files')
     sp.set_defaults(subcommand='push')
-<<<<<<< HEAD
     sp.add_argument('-w', '--watch', default=False, action="store_true", help='Check periodically for new files.')
     sp.add_argument('-f', '--force', default=False, action="store_true", help='Push all files')
     sp.add_argument('-n', '--dry-run', default=False, action="store_true",
@@ -46,19 +40,6 @@
                     help='Print pulled files')
     sp.add_argument('-s', '--synced', default=False, action="store_const", const='synced', dest='file_state',
                     help='Print synced source packages')
-=======
-    sp.add_argument( '-w', '--watch', default=False, action="store_true", help='Check periodically for new files.')
-    sp.add_argument( '-f', '--force', default=False, action="store_true", help='Push all files')
-    sp.add_argument( '-n', '--dry-run', default=False, action="store_true", help="Dry run, don't actually send the files." )
-
-    sp = asp.add_parser('files', help='Print out files in the library')
-    sp.set_defaults(subcommand='files')
-    sp.add_argument( '-a', '--all', default='all', action="store_const", const='all', dest='file_state', help='Print all files')
-    sp.add_argument( '-n', '--new', default=False, action="store_const", const='new', dest='file_state', help='Print new files')
-    sp.add_argument( '-p', '--pushed', default=False, action="store_const", const='pushed', dest='file_state', help='Print pushed files')
-    sp.add_argument( '-u', '--pulled', default=False, action="store_const", const='pulled', dest='file_state', help='Print pulled files')
-    sp.add_argument( '-s', '--synced', default=False, action="store_const", const='synced', dest='file_state', help='Print synced source packages')
->>>>>>> 524f0d8c
 
     sp = asp.add_parser('new', help='Create a new library')
     sp.set_defaults(subcommand='new')
@@ -66,7 +47,6 @@
     sp = asp.add_parser('drop', help='Delete all of the tables in the library')
     sp.set_defaults(subcommand='drop')
 
-<<<<<<< HEAD
     sp = asp.add_parser('clean', help='Remove all entries from the library database')
     sp.set_defaults(subcommand='clean')
 
@@ -85,30 +65,10 @@
     sp.add_argument('-j', '--json', default=False, action="store_true", help='Cache JSON versions of library objects')
     sp.add_argument('-w', '--warehouses', default=False, action="store_true", help='Re-synchronize warehouses')
     sp.add_argument('-F', '--bundle-list', help='File of bundle VIDs. Sync only VIDs listed in this file')
-=======
-    sp = asp.add_parser( 'clean', help='Remove all entries from the library database')
-    sp.set_defaults(subcommand='clean')
-
-    sp = asp.add_parser( 'purge', help='Remove all entries from the library database and delete all files')
-    sp.set_defaults(subcommand='purge')
-
-    sp = asp.add_parser( 'sync', help='Synchronize the local directory, upstream and remote with the library')
-    sp.set_defaults(subcommand='sync')
-    sp.add_argument( '-C', '--clean', default=False, action="store_true", help='Clean before syncing. Will clean only the locations that are also synced')
-
-    sp.add_argument('-a','--all',default=False,  action="store_true", help='Sync everything')
-    sp.add_argument( '-l', '--library', default=False, action="store_true", help='Sync the library')
-    sp.add_argument( '-r', '--remote', default=False, action="store_true", help='Sync the remote')
-    sp.add_argument( '-s', '--source', default=False, action="store_true", help='Sync the source')
-    sp.add_argument( '-j', '--json', default=False, action="store_true", help='Cache JSON versions of library objects')
-    sp.add_argument( '-w', '--warehouses', default=False, action="store_true", help='Re-synchronize warehouses')
-    sp.add_argument( '-F', '--bundle-list', help='File of bundle VIDs. Sync only VIDs listed in this file')
->>>>>>> 524f0d8c
 
     sp = asp.add_parser('info', help='Display information about the library')
     sp.set_defaults(subcommand='info')
 
-<<<<<<< HEAD
     sp = asp.add_parser('get', help='Search for the argument as a bundle or partition name or id. '
                                     'Possible download the file from the remote library')
     sp.set_defaults(subcommand='get')
@@ -131,53 +91,20 @@
     sp.add_argument('-r', '--remote', default=False, action="store_true", help='Remove the remote record')
     sp.add_argument('-s', '--source', default=False, action="store_true", help='Remove the source record')
     sp.add_argument('terms', type=str, nargs=argparse.REMAINDER, help='Name or ID of the bundle or partition to remove')
-=======
-    sp = asp.add_parser( 'get', help='Search for the argument as a bundle or partition name or id. Possible download the file from the remote library')
-    sp.set_defaults(subcommand='get')
-    sp.add_argument('term', type=str, help='Query term')
-    sp.add_argument( '-p', '--partitions', default=False, action="store_true", help='Also get all of the partitions. ')
-    sp.add_argument( '-f', '--force', default=False, action="store_true", help='Force retrieving from the remote')
-
-    sp = asp.add_parser('open',                 help='Open a bundle or partition file with sqlite3')
-    sp.set_defaults(subcommand='open')
-    sp.add_argument('term', type=str, help='Query term')
-    sp.add_argument( '-f', '--force', default=False, action="store_true", help='Force retrieving from the remote')
-
-    sp = asp.add_parser( 'remove', help='Delete a file from all local caches and the local library')
-    sp.set_defaults(subcommand='remove')
-    sp.add_argument('-a','--all',default=False, action="store_true",help='Remove all records')
-    sp.add_argument('-b','--bundle',default=False,action="store_true",  help='Remove the dataset and partition records')
-    sp.add_argument( '-l', '--library', default=False, action="store_true", help='Remove the library file record and library files')
-    sp.add_argument( '-r', '--remote', default=False, action="store_true", help='Remove the remote record')
-    sp.add_argument( '-s', '--source', default=False, action="store_true", help='Remove the source record')
-    sp.add_argument( 'terms', type=str, nargs=argparse.REMAINDER, help='Name or ID of the bundle or partition to remove')
->>>>>>> 524f0d8c
 
     sp = asp.add_parser('schema', help='Dump the schema for a bundle')
     sp.set_defaults(subcommand='schema')
     sp.add_argument('term', type=str, help='Query term')
-<<<<<<< HEAD
     sp.add_argument('-p', '--pretty', default=False, action="store_true", help='pretty, formatted output')
     group = sp.add_mutually_exclusive_group()
     group.add_argument('-y', '--yaml', default='csv', dest='format', action='store_const', const='yaml')
     group.add_argument('-j', '--json', default='csv', dest='format', action='store_const', const='json')
     group.add_argument('-c', '--csv', default='csv', dest='format', action='store_const', const='csv')
-=======
-    sp.add_argument('-p','--pretty',default=False,action="store_true",help='pretty, formatted output')
-    group = sp.add_mutually_exclusive_group()
-    group.add_argument('-y', '--yaml', default='csv', dest='format', action='store_const', const='yaml')
-    group.add_argument( '-j', '--json', default='csv', dest='format', action='store_const', const='json')
-    group.add_argument( '-c', '--csv', default='csv', dest='format', action='store_const', const='csv')
->>>>>>> 524f0d8c
 
     whsp = asp.add_parser('config', help='Configure varibles')
     whsp.set_defaults(subcommand='config')
     whsp.add_argument('term', type=str, nargs='?', help='Var=Value')
 
-<<<<<<< HEAD
-=======
-
->>>>>>> 524f0d8c
 
 def library_command(args, rc):
     from ..library import new_library
@@ -389,29 +316,17 @@
             remote_name = b.metadata.about.access
 
             if remote_name not in l.remotes:
-<<<<<<< HEAD
                 err("Can't push {} (bundle: '{}' ); no remote named '{}' ".format(ref, bp.vname, remote_name))
                 continue
 
             if remote_errors[remote_name] > 4:
                 err("Too many errors on remote '{}', skipping ".format(remote_name))
-=======
-                err("Can't push {} (bundle: '{}' ); no remote named '{}' ".format(ref, bp.vname, remote_name) )
                 continue
 
-            if remote_errors[remote_name] > 4:
-                err("Too many errors on remote '{}', skipping ".format( remote_name))
->>>>>>> 524f0d8c
-                continue
-
             remote = l.remotes[remote_name]
 
             try:
-<<<<<<< HEAD
                 what, start, end, size = l.push(remote, ref, cb=partial(push_cb, rate), dry_run=args.dry_run)
-=======
-                what, start, end, size = l.push(remote, ref, cb=partial(push_cb, rate), dry_run = args.dry_run)
->>>>>>> 524f0d8c
             except S3ResponseError:
                 err("Failed to push to remote '{}' ".format(remote_name))
                 remote_errors[remote_name] += 1
@@ -438,10 +353,6 @@
 
         if not args.dry_run:
             remote.store_list()
-<<<<<<< HEAD
-
-=======
->>>>>>> 524f0d8c
 
 def library_files(args, l, config):
     from ..identity import LocationRef
