"""Copyright (c) 2013 Clarinova.

This file is licensed under the terms of the Revised BSD License,
included in this distribution as LICENSE.txt

"""

import os
from ..cli import prt, err, fatal, warn, _print_info  # @UnresolvedImport
from ambry.util import Progressor


def library_parser(cmd):
    import argparse

    #
    # Library Command
    #
    lib_p = cmd.add_parser('library', help='Manage a library')
    lib_p.set_defaults(command='library')

    asp = lib_p.add_subparsers(title='library commands', help='command help')

    sp = asp.add_parser('push', help='Push new library files')
    sp.set_defaults(subcommand='push')
    sp.add_argument('-w', '--watch', default=False, action="store_true", help='Check periodically for new files.')
    sp.add_argument('-f', '--force', default=False, action="store_true", help='Push all files')
    sp.add_argument('-n', '--dry-run', default=False, action="store_true",
                    help="Dry run, don't actually send the files.")

    sp = asp.add_parser('files', help='Print out files in the library')
    sp.set_defaults(subcommand='files')
    sp.add_argument('-a', '--all', default='all', action="store_const", const='all', dest='file_state',
                    help='Print all files')
    sp.add_argument('-n', '--new', default=False, action="store_const", const='new', dest='file_state',
                    help='Print new files')
    sp.add_argument('-p', '--pushed', default=False, action="store_const", const='pushed', dest='file_state',
                    help='Print pushed files')
    sp.add_argument('-u', '--pulled', default=False, action="store_const", const='pulled', dest='file_state',
                    help='Print pulled files')
    sp.add_argument('-s', '--synced', default=False, action="store_const", const='synced', dest='file_state',
                    help='Print synced source packages')

    sp = asp.add_parser('new', help='Create a new library')
    sp.set_defaults(subcommand='new')

    sp = asp.add_parser('drop', help='Delete all of the tables in the library')
    sp.set_defaults(subcommand='drop')

    sp = asp.add_parser('clean', help='Remove all entries from the library database')
    sp.set_defaults(subcommand='clean')

    sp = asp.add_parser('purge', help='Remove all entries from the library database and delete all files')
    sp.set_defaults(subcommand='purge')

    sp = asp.add_parser('sync', help='Synchronize the local directory, upstream and remote with the library')
    sp.set_defaults(subcommand='sync')
    sp.add_argument('-C', '--clean', default=False, action="store_true",
                    help='Clean before syncing. Will clean only the locations that are also synced')

    sp.add_argument('-a', '--all', default=False, action="store_true", help='Sync everything')
    sp.add_argument('-l', '--library', default=False, action="store_true", help='Sync the library')
    sp.add_argument('-r', '--remote', default=False, action="store_true", help='Sync the remote')
    sp.add_argument('-s', '--source', default=False, action="store_true", help='Sync the source')
    sp.add_argument('-j', '--json', default=False, action="store_true", help='Cache JSON versions of library objects')
    sp.add_argument('-w', '--warehouses', default=False, action="store_true", help='Re-synchronize warehouses')
    sp.add_argument('-F', '--bundle-list', help='File of bundle VIDs. Sync only VIDs listed in this file')


    sp = asp.add_parser('get', help='Search for the argument as a bundle or partition name or id. '
                                    'Possible download the file from the remote library')
    sp.set_defaults(subcommand='get')
    sp.add_argument('term', type=str, help='Query term')
    sp.add_argument('-p', '--partitions', default=False, action="store_true", help='Also get all of the partitions. ')
    sp.add_argument('-f', '--force', default=False, action="store_true", help='Force retrieving from the remote')

    sp = asp.add_parser('open', help='Open a bundle or partition file with sqlite3')
    sp.set_defaults(subcommand='open')
    sp.add_argument('term', type=str, help='Query term')
    sp.add_argument('-f', '--force', default=False, action="store_true", help='Force retrieving from the remote')

    sp = asp.add_parser('remove', help='Delete a file from all local caches and the local library')
    sp.set_defaults(subcommand='remove')
    sp.add_argument('-a', '--all', default=False, action="store_true", help='Remove all records')
    sp.add_argument('-b', '--bundle', default=False, action="store_true",
                    help='Remove the dataset and partition records')
    sp.add_argument('-l', '--library', default=False, action="store_true",
                    help='Remove the library file record and library files')
    sp.add_argument('-r', '--remote', default=False, action="store_true", help='Remove the remote record')
    sp.add_argument('-s', '--source', default=False, action="store_true", help='Remove the source record')
    sp.add_argument('terms', type=str, nargs=argparse.REMAINDER, help='Name or ID of the bundle or partition to remove')

    sp = asp.add_parser('schema', help='Dump the schema for a bundle')
    sp.set_defaults(subcommand='schema')
    sp.add_argument('term', type=str, help='Query term')
    sp.add_argument('-p', '--pretty', default=False, action="store_true", help='pretty, formatted output')
    group = sp.add_mutually_exclusive_group()
    group.add_argument('-y', '--yaml', default='csv', dest='format', action='store_const', const='yaml')
    group.add_argument('-j', '--json', default='csv', dest='format', action='store_const', const='json')
    group.add_argument('-c', '--csv', default='csv', dest='format', action='store_const', const='csv')

    whsp = asp.add_parser('config', help='Configure varibles')
    whsp.set_defaults(subcommand='config')
    whsp.add_argument('term', type=str, nargs='?', help='Var=Value')


def library_command(args, rc):
    from ..library import new_library
    from . import global_logger

    l = new_library(rc.library(args.library_name))

    l.logger = global_logger

    globals()['library_' + args.subcommand](args, l, rc)


def library_init(args, l, config):
    l.database.create()


def library_backup(args, l, config):
    import tempfile

    if args.file:
        backup_file = args.file
        is_temp = False
    else:
        tfn = tempfile.NamedTemporaryFile(delete=False)
        tfn.close()

        backup_file = tfn.name + ".db"
        is_temp = True

    if args.date:
        from datetime import datetime

        date = datetime.now().strftime('%Y%m%dT%H%M')
        parts = backup_file.split('.')
        if len(parts) >= 2:
            backup_file = '.'.join(parts[:-1] + [date] + parts[-1:])
        else:
            backup_file = backup_file + '.' + date

    prt('{}: Starting backup', backup_file)

    l.database.dump(backup_file)

    if args.cache:
        dest_dir = l.cache.put(
            backup_file, '_/{}'.format(os.path.basename(backup_file)))
        is_temp = True
    else:
        dest_dir = backup_file

    if is_temp:
        os.remove(backup_file)

    prt("{}: Backup complete", dest_dir)


def library_drop(args, l, config):
    prt("Drop tables")
    l.database.enable_delete = True
    l.database.drop()
    warn("Drop tables for %s" % l.database.dbname)


def library_clean(args, l, config):
    prt("Clean tables")
    l.database.clean()


def library_purge(args, l, config):
    prt("Purge library")
    l.purge()


def library_remove(args, l, config):
    from ..dbexceptions import NotFoundError

    cache_keys = set()
    refs = set()

    def remove_by_ident(ident):

        try:

            if ident.partition:
                cache_keys.add(ident.partition.cache_key)
                refs.add(ident.partition.vid)

            # The reference is to a bundle, so we have to delete everything
            else:
                cache_keys.add(ident.cache_key)
                refs.add(ident.vid)

                b = l.get(ident.vid)

                if b:
                    for p in b.partitions:
                        cache_keys.add(p.cache_key)
                        refs.add(p.vid)

        except NotFoundError:
            pass

    for name in args.terms:

        ident = l.resolve(name, location=None)

        if ident:
            remove_by_ident(ident)
            continue

        if name.startswith('s'):
            l.remove_store(name)

        elif name.startswith('m'):
            l.remove_manifest(name)

        else:
            warn("Found no references to term {}".format(name))

    if args.library or args.all:
        for ck in cache_keys:
            l.cache.remove(ck, propagate=True)
            prt("Remove file {}".format(ck))

    for ref in refs:

        if args.bundle or args.all:
            prt("Remove bundle record {}".format(ref))
            if ref.startswith('d'):
                l.database.remove_dataset(ref)
            if ref.startswith('p'):
                l.database.remove_partition_record(ref)

            # We also need to delete everything in this case; no point in having
            # a file record if there there is no bundle or partition.
            l.files.query.ref(ref).delete()

        if args.library or args.all:
            prt("Remove library record {}".format(ref))
            if ref.startswith('d'):
                l.files.query.ref(ref).type(l.files.TYPE.BUNDLE).delete()
            if ref.startswith('p'):
                l.files.query.ref(ref).type(l.files.TYPE.PARTITION).delete()

        if args.remote or args.all:
            prt("Remove remote record {}".format(ref))
            l.files.query.ref(ref).type(l.files.TYPE.REMOTE).delete()
            l.files.query.ref(ref).type(l.files.TYPE.REMOTEPARTITION).delete()

        if (args.source or args.all) and ref.startswith('d'):
            prt("Remove source record {}".format(ref))
            l.files.query.ref(ref).type(l.files.TYPE.SOURCE).delete()

        l.database.commit()


<<<<<<< HEAD
=======
def library_info(args, l, config, list_all=False):
    prt("Library Info")
    prt("Name:      {}", args.library_name)
    prt("Database:  {}", l.database.dsn)
    prt("Cache:     {}", l.cache)
    prt("Doc Cache: {}", l._doc_cache)
    prt("Whs Cache: {}", l.warehouse_cache)
    prt("Remotes:   {}", ', '.join([str(r) for r in l.remotes]) if l.remotes else '')

>>>>>>> 38f8b800

def library_push(args, l, config):
    from ..orm import Dataset
    import time
    from functools import partial
    from boto.exception import S3ResponseError
    from collections import defaultdict

    if args.force:
        files = [(f.ref, f.type_) for f in l.files.query.installed.all]
    else:

        files = [(f.ref, f.type_) for f in l.files.query.installed.state('new').all]

    remote_errors = defaultdict(int)

    def push_cb(rate, note, md, t):
        if note == 'Has':
            prt("{} {}", note, md['fqname'])
        elif note == 'Pushing':
            prt("{} {}  {} KB/s ", note, md['fqname'], rate)
        elif note == 'Pushed':
            pass
        else:
            prt("{} {}", note, md['fqname'])

    if len(files):

        total_time = 0.0
        total_size = 0.0
        rate = 0

        # start = time.clock()
        for ref, t in files:

            if t not in (Dataset.LOCATION.LIBRARY, Dataset.LOCATION.PARTITION):
                continue

            bp = l.resolve(ref)

            if not bp:
                err("Failed to resolve file ref to bundle {} ".format(ref))
                continue

            b = l.bundle(bp.vid)

            remote_name = b.metadata.about.access

            if remote_name not in l.remotes:
                err("Can't push {} (bundle: '{}' ); no remote named '{}' ".format(ref, bp.vname, remote_name))
                continue

            if remote_errors[remote_name] > 4:
                err("Too many errors on remote '{}', skipping ".format(remote_name))
                continue

            remote = l.remotes[remote_name]

            try:
                what, start, end, size = l.push(remote, ref, cb=partial(push_cb, rate), dry_run=args.dry_run)
            except S3ResponseError:
                err("Failed to push to remote '{}' ".format(remote_name))
                remote_errors[remote_name] += 1
                continue

            except Exception as e:
                prt("Failed: {}", e)
                raise

            if what == 'pushed':
                total_time += end - start
                total_size += size

                if total_time > 0:
                    rate = int(float(total_size) / float(total_time) / 1024.0)
                else:
                    rate = 0

    # Update the list file. This file is required for use with HTTP access, since you can't get
    # a list otherwise.
    for remote_name, remote in l.remotes.items():
        prt("  {}".format(remote.repo_id))

        if not args.dry_run:
            remote.store_list()


def library_files(args, l, config):
    from ..identity import LocationRef

    if args.file_state == 'all':
        files_ = l.files.query.all
    else:
        files_ = (l.files.query.state(args.file_state)
                  .type((LocationRef.LOCATION.LIBRARY, LocationRef.LOCATION.PARTITION))).all

    if len(files_):
        prt("-- Display {} files", args.file_state)
        for f in files_:
            prt("{0:14s} {1:4s} {2:6s} {3}",f.ref,f.state,f.type_, f.path)


def library_schema(args, l, config):
    from ambry.bundle import DbBundle

    # This will fetch the data, but the return values aren't quite right
    r = l.get(args.term, cb=Progressor().progress)

    abs_path = os.path.join(l.cache.cache_dir, r.identity.cache_key)
    b = DbBundle(abs_path)

    if args.format == 'csv':
        b.schema.as_csv()
    elif args.format == 'json':
        import json

        s = b.schema.as_struct()
        if args.pretty:
            print(json.dumps(s, sort_keys=True, indent=4, separators=(',', ': ')))
        else:
            print(json.dumps(s))
    elif args.format == 'yaml':
        import yaml

        s = b.schema.as_struct()
        if args.pretty:
            print(yaml.dump(s, indent=4, default_flow_style=False))
        else:
            print(yaml.dump(s))
    else:
        raise Exception("Unknown format")


def library_get(args, l, config):
    ident = l.resolve(args.term)

    if not ident:
        fatal("Could not resolve term {} ", args.term)

    # This will fetch the data, but the return values aren't quite right
    prt("get: {}".format(ident.vname))
    b = l.get(
        args.term,
        force=args.force,
        cb=Progressor(
            'Download {}'.format(
                args.term)).progress)

    if not b:
        fatal("Download failed: {}", args.term)

    ident = b.identity

    if b.partition:
        ident.add_partition(b.partition.identity)

    elif b.partitions:
        for p in b.partitions:
            prt("get: {}".format(p.identity.vname))
            l.get(p.identity.vid)

        b.partition = None

    _print_info(l, ident)

    return b


def library_open(args, l, config):
    # This will fetch the data, but the return values aren't quite right

    r = library_get(args, l, config)

    if r:
        if r.partition:
            abs_path = os.path.join(
                l.cache.cache_dir,
                r.partition.identity.cache_key)
        else:
            abs_path = os.path.join(l.cache.cache_dir, r.identity.cache_key)

        os.execlp('sqlite3', 'sqlite3', abs_path)


def library_sync(args, l, config):
    """Synchronize the remotes and the upstream to a local library database."""
    l.logger.info('args: %s' % args)

    all = args.all or not (args.library or args.remote or args.source or args.json or args.warehouses)

    vids = None

    if args.bundle_list:
        with open(args.bundle_list) as f:
            vids = set()
            for line in f:
                if line[0] != '#':
                    vid, _ = line.split(None, 1)
                    vids.add(vid)

    if args.library or all:
        l.logger.info("==== Sync Library")
        l.sync_library(clean=args.clean)

    if args.remote or all:
        l.logger.info("==== Sync Remotes")
        l.sync_remotes(clean=args.clean, vids=vids)

    if (args.source or all) and l.source:
        l.logger.info("==== Sync Source")
        l.sync_source(clean=args.clean)

    if args.json or all:
        l.logger.info("==== Sync Cached JSON")
        l.sync_doc_json(clean=args.clean)

    if args.warehouses:
        l.logger.info("==== Sync warehouses")
        l.sync_warehouses()


def library_config(args, l, config):
    from ..dbexceptions import ConfigurationError

    if args.term:

        parts = args.term.split('=', 1)

        var = parts.pop(0)
        val = parts.pop(0) if parts else None

        if var not in l.configurable:
            raise ConfigurationError(
                "Value {} is not configurable. Must be one of: {}".format(
                    args.var,
                    l.configurable))

        if val:
            setattr(l, var, val)
        elif not val and '=' in args.term:
            setattr(l, var, None)
        else:
            print getattr(l, var)

    else:
        for e in l.database.get_config_group('library'):
            print e


def library_unknown(args, l, config):
    fatal("Unknown subcommand")
    fatal(args)


def library_test(args, l, config):
    term = 'Alabama city New Hope'

    for t in range(len(term)):

        for i, (score, gvid, name) in enumerate(l.search.search_identifiers(term[:t])):

            if i == 0:
                print chr(27) + "[2J" + chr(27) + "[H"

            print score, gvid, name<|MERGE_RESOLUTION|>--- conflicted
+++ resolved
@@ -259,18 +259,6 @@
         l.database.commit()
 
 
-<<<<<<< HEAD
-=======
-def library_info(args, l, config, list_all=False):
-    prt("Library Info")
-    prt("Name:      {}", args.library_name)
-    prt("Database:  {}", l.database.dsn)
-    prt("Cache:     {}", l.cache)
-    prt("Doc Cache: {}", l._doc_cache)
-    prt("Whs Cache: {}", l.warehouse_cache)
-    prt("Remotes:   {}", ', '.join([str(r) for r in l.remotes]) if l.remotes else '')
-
->>>>>>> 38f8b800
 
 def library_push(args, l, config):
     from ..orm import Dataset
