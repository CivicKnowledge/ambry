--- conflicted
+++ resolved
@@ -10,11 +10,7 @@
 from ..cli import prt, fatal, warn
 from ..cli import load_bundle, _print_bundle_list
 import os
-<<<<<<< HEAD
-
-=======
-import shutil
->>>>>>> 524f0d8c
+
 
 def source_command(args, rc):
     from ..library import new_library
@@ -33,18 +29,13 @@
 
     src_p = cmd.add_parser('source', help='Manage bundle source files')
     src_p.set_defaults(command='source')
-<<<<<<< HEAD
     src_p.add_argument('-n', '--name', default='default',
                        help='Select the name for the repository. Defaults to "default" ')
-=======
-    src_p.add_argument('-n','--name',default='default',help='Select the name for the repository. Defaults to "default" ')
->>>>>>> 524f0d8c
     asp = src_p.add_subparsers(title='source commands', help='command help')
 
     sp = asp.add_parser('new', help='Create a new bundle')
     sp.set_defaults(subcommand='new')
     sp.set_defaults(revision=1)  # Needed in Identity.name_parts
-<<<<<<< HEAD
     sp.add_argument('-s', '--source', required=True, help='Source, usually a domain name')
     sp.add_argument('-d', '--dataset', required=True, help='Name of the dataset')
     sp.add_argument('-b', '--subset', default=None, help='Name of the subset')
@@ -76,34 +67,6 @@
                     help='Name or ID of the bundle or partition as the root of the dependency tree')
 
     sp = asp.add_parser('init', help='Intialize the local and remote git repositories')
-=======
-    sp.add_argument('-s','--source',required=True,help='Source, usually a domain name')
-    sp.add_argument('-d','--dataset',required=True,help='Name of the dataset')
-    sp.add_argument('-b', '--subset', default=None, help='Name of the subset')
-    sp.add_argument('-t','--time',default=None,help='Time period. Use ISO Time intervals where possible. ')
-    sp.add_argument('-p', '--space', default=None, help='Spatial extent name')
-    sp.add_argument('-v','--variation',default=None,help='Name of the variation')
-    sp.add_argument('-c','--creator',required=False,help='Id of the creator')
-    sp.add_argument('-n','--dryrun',action="store_true",default=False,help='Dry run')
-    sp.add_argument('-k','--key',help='Number server key. Use \'self\' for a random, self-generated key.')
-    sp.add_argument('args', nargs=argparse.REMAINDER)  # Get everything else.
-
-    sp = asp.add_parser('info',help='Information about the source configuration')
-    sp.set_defaults(subcommand='info')
-    sp.add_argument('terms',type=str,nargs=argparse.REMAINDER,help='Name or ID of the bundle or partition to print information for')
-
-    sp = asp.add_parser('deps',help='Print the depenencies for all source bundles')
-    sp.set_defaults(subcommand='deps')
-    #sp.add_argument('ref', type=str,nargs='?',help='Name or id of a bundle to generate a sorted dependency list for.')
-    sp.add_argument('-d','--detail',default=False,action="store_true",help='Display details of locations for each bundle')
-    sp.add_argument('-F', '--fields', type=str, help="Specify fields to use")
-    group = sp.add_mutually_exclusive_group()
-    #group.add_argument('-f', '--forward',  default='f', dest='direction',   action='store_const', const='f', help='Display bundles that this one depends on')
-    #group.add_argument('-r', '--reverse',  default='f', dest='direction',   action='store_const', const='r', help='Display bundles that depend on this one')
-    sp.add_argument('terms',type=str,nargs=argparse.REMAINDER,help='Name or ID of the bundle or partition as the root of the dependency tree')
-
-    sp = asp.add_parser('init',help='Intialize the local and remote git repositories')
->>>>>>> 524f0d8c
     sp.set_defaults(subcommand='init')
     sp.add_argument('dir', type=str, nargs='?', help='Directory')
 
@@ -111,18 +74,13 @@
     sp.set_defaults(subcommand='list')
     sp.add_argument('-F', '--fields', type=str, help="Specify fields to use")
 
-<<<<<<< HEAD
     sp = asp.add_parser('buildable', help='List source bundles that can be built')
-=======
-    sp = asp.add_parser('buildable',help='List source bundles that can be built')
->>>>>>> 524f0d8c
     sp.set_defaults(subcommand='buildable')
     sp.add_argument('-F', '--fields', type=str, help="Specify fields to use")
 
     sp = asp.add_parser('build', help='Build sources')
     sp.set_defaults(subcommand='build')
 
-<<<<<<< HEAD
     sp.add_argument('-f', '--force', default=False, action="store_true", help='Build even if built or in library')
     sp.add_argument('-c', '--clean', default=False, action="store_true", help='Clean first')
     sp.add_argument('-i', '--install', default=False, action="store_true", help='Install after build')
@@ -156,37 +114,6 @@
     sp.add_argument('-s', '--set',
                     help='Set the number in the bundle in the specified directory')
 
-=======
-    sp.add_argument('-f','--force',default=False,action="store_true",help='Build even if built or in library')
-    sp.add_argument('-c','--clean',default=False,action="store_true",help='Clean first')
-    sp.add_argument('-i','--install',default=False,action="store_true",help='Install after build')
-    sp.add_argument('-n','--dryrun',default=False,action="store_true",help='Only display what would be built')
-
-    sp.add_argument('dir',type=str,nargs='?',help='Directory to start search for sources in. ')
-
-    sp = asp.add_parser('edit',help='Run the editor defined in the EDITOR env var on the bundle directory')
-    sp.set_defaults(subcommand='edit')
-    sp.add_argument('term',type=str,help='Name or ID of the bundle or partition to print information for')
-
-    sp = asp.add_parser('run',help='Run a shell command in source directories passed in on stdin')
-    sp.set_defaults(subcommand='run')
-
-    sp.add_argument('-P','--python',default=None,help='Path to a python class file to run. Loads as module and calls run(). The ' +'run() function can have any combination of arguments of these names: bundle_dir,' +' bundle, repo')
-    sp.add_argument('-m','--message',nargs='+',default='.',help='Directory to start recursing from ')
-    sp.add_argument('terms',nargs=argparse.REMAINDER,type=str,help='Bundle refs to run command on')
-
-    group = sp.add_mutually_exclusive_group()
-    group.add_argument('-i','--install',default=False,dest='repo_command',action='store_const',const='install',
-                       help='Install the bundle')
-    group.add_argument('-s','--shell',default=False,dest='repo_command',action='store_const',const='shell',
-                       help='Run a shell command')
-
-    sp = asp.add_parser('number',help='Return the next dataset number from the number server')
-    sp.set_defaults(subcommand='number')
-    sp.add_argument('-k', '--key', help='Number server key')
-    sp.add_argument('-s','--set',
-        help='Set the number in the bundle in the specified directory')
->>>>>>> 524f0d8c
 
 def source_info(args, l, st, rc):
     from . import _print_bundle_info
@@ -195,11 +122,7 @@
         prt("Source dir: {}", st.base_dir)
         return
 
-<<<<<<< HEAD
     if args.terms[0] == '-':  # Read terms from stdin, one per line.
-=======
-    if args.terms[0] == '-':# Read terms from stdin, one per line.
->>>>>>> 524f0d8c
         import sys
 
         for line in sys.stdin.readlines():
@@ -286,7 +209,6 @@
 
     if args.set:
         from ..bundle.config import BundleFileConfig
-
         d = args.set
         if os.path.isfile(d):
             d = os.path.dirname(d)
@@ -598,11 +520,7 @@
                 mod = import_file(f)
             except ImportError:
                 raise
-<<<<<<< HEAD
                 # fatal("Could not get python file neither '{}', nor '{}'".format( args.python,f))
-=======
-                fatal("Could not get python file neither '{}', nor '{}'".format( args.python,f))
->>>>>>> 524f0d8c
 
         run_args = inspect.getargspec(mod.run)
 
