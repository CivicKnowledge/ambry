"""Copyright (c) 2013 Clarinova.

This file is licensed under the terms of the Revised BSD License,
included in this distribution as LICENSE.txt

"""

import shutil

from ..cli import prt, fatal, warn
from ..cli import load_bundle, _print_bundle_list
import os


def source_command(args, rc):
    from ..library import new_library
    from . import global_logger

    l = new_library(rc.library(args.name))
    l.logger = global_logger

    st = l.source

    globals()['source_' + args.subcommand](args, l, st, rc)


def source_parser(cmd):
    import argparse

    src_p = cmd.add_parser('source', help='Manage bundle source files')
    src_p.set_defaults(command='source')
    src_p.add_argument('-n', '--name', default='default',
                       help='Select the name for the repository. Defaults to "default" ')
    asp = src_p.add_subparsers(title='source commands', help='command help')

    sp = asp.add_parser('new', help='Create a new bundle')
    sp.set_defaults(subcommand='new')
    sp.set_defaults(revision=1)  # Needed in Identity.name_parts
    sp.add_argument('-s', '--source', required=True, help='Source, usually a domain name')
    sp.add_argument('-d', '--dataset', required=True, help='Name of the dataset')
    sp.add_argument('-b', '--subset', default=None, help='Name of the subset')
    sp.add_argument('-t', '--time', default=None, help='Time period. Use ISO Time intervals where possible. ')
    sp.add_argument('-p', '--space', default=None, help='Spatial extent name')
    sp.add_argument('-v', '--variation', default=None, help='Name of the variation')
    sp.add_argument('-c', '--creator', required=False, help='Id of the creator')
    sp.add_argument('-n', '--dryrun', action="store_true", default=False, help='Dry run')
    sp.add_argument('-k', '--key', help='Number server key. Use \'self\' for a random, self-generated key.')
    sp.add_argument('args', nargs=argparse.REMAINDER)  # Get everything else.

    sp = asp.add_parser('info', help='Information about the source configuration')
    sp.set_defaults(subcommand='info')
    sp.add_argument('terms', type=str, nargs=argparse.REMAINDER,
                    help='Name or ID of the bundle or partition to print information for')

    sp = asp.add_parser('deps', help='Print the depenencies for all source bundles')
    sp.set_defaults(subcommand='deps')
    # sp.add_argument('ref', type=str,nargs='?',help='Name or id of a bundle to generate a sorted dependency list for.')
    sp.add_argument('-d', '--detail', default=False, action="store_true",
                    help='Display details of locations for each bundle')
    sp.add_argument('-F', '--fields', type=str, help="Specify fields to use")
    # group = sp.add_mutually_exclusive_group()
    # group.add_argument('-f', '--forward',  default='f', dest='direction',
    # action='store_const', const='f', help='Display bundles that this one depends on')
    # group.add_argument('-r', '--reverse',  default='f', dest='direction',
    # action='store_const', const='r', help='Display bundles that depend on this one')
    sp.add_argument('terms', type=str, nargs=argparse.REMAINDER,
                    help='Name or ID of the bundle or partition as the root of the dependency tree')

    sp = asp.add_parser('init', help='Intialize the local and remote git repositories')
    sp.set_defaults(subcommand='init')
    sp.add_argument('dir', type=str, nargs='?', help='Directory')

    sp = asp.add_parser('list', help='List the source dirctories')
    sp.set_defaults(subcommand='list')
    sp.add_argument('-F', '--fields', type=str, help="Specify fields to use")

    sp = asp.add_parser('buildable', help='List source bundles that can be built')
    sp.set_defaults(subcommand='buildable')
    sp.add_argument('-F', '--fields', type=str, help="Specify fields to use")

    sp = asp.add_parser('build', help='Build sources')
    sp.set_defaults(subcommand='build')

    sp.add_argument('-f', '--force', default=False, action="store_true", help='Build even if built or in library')
    sp.add_argument('-c', '--clean', default=False, action="store_true", help='Clean first')
    sp.add_argument('-i', '--install', default=False, action="store_true", help='Install after build')
    sp.add_argument('-n', '--dryrun', default=False, action="store_true", help='Only display what would be built')

    sp.add_argument('dir', type=str, nargs='?', help='Directory to start search for sources in. ')

    sp = asp.add_parser('edit', help='Run the editor defined in the EDITOR env var on the bundle directory')
    sp.set_defaults(subcommand='edit')
    sp.add_argument('term', type=str, help='Name or ID of the bundle or partition to print information for')

    sp = asp.add_parser('run', help='Run a shell command in source directories passed in on stdin')
    sp.set_defaults(subcommand='run')

    sp.add_argument('-P', '--python', default=None,
                    help='Path to a python class file to run. Loads as module and calls run(). '
                         'The run() function can have any combination of arguments of these names: '
                         'bundle_dir, bundle, repo')
    sp.add_argument('-m', '--message', nargs='+', default='.', help='Directory to start recursing from ')
    sp.add_argument('terms', nargs=argparse.REMAINDER, type=str, help='Bundle refs to run command on')

    group = sp.add_mutually_exclusive_group()
    group.add_argument('-i', '--install', default=False, dest='repo_command', action='store_const', const='install',
                       help='Install the bundle')
    group.add_argument('-s', '--shell', default=False, dest='repo_command', action='store_const', const='shell',
                       help='Run a shell command')

    sp = asp.add_parser('number', help='Return the next dataset number from the number server')
    sp.set_defaults(subcommand='number')
    sp.add_argument('-k', '--key', help='Number server key')
    sp.add_argument('-s', '--set',
                    help='Set the number in the bundle in the specified directory')


def source_info(args, l, st, rc):
    from . import _print_bundle_info

    if not args.terms:
        prt("Source dir: {}", st.base_dir)
        return

    if args.terms[0] == '-':  # Read terms from stdin, one per line.
        import sys

        for line in sys.stdin.readlines():
            args.terms = [line.strip()]
            source_info(args, st, rc)

    else:
        from ..identity import Identity

        term = args.terms.pop(0)

        ident = l.resolve(term, location=None)

        if not ident:
            fatal(
                "Didn't find source for term '{}'. (Maybe need to run 'source sync')",
                term)

        try:
            bundle = st.resolve_bundle(ident.id_)
            _print_bundle_info(bundle=bundle)
        except ImportError:
            ident = l.resolve(term)
            _print_bundle_info(ident=ident)


def source_list(args, l, st, rc, names=None):
    """List all of the source packages."""

    if args.fields:
        fields = args.fields.split(',')
    else:
        fields = ['locations', 'vid', 'vname']

    s_lst = st.list()

    _print_bundle_list(s_lst.values(), fields=fields, sort=False)


def source_get(args, l, st, rc):
    """Clone one or more registered source packages ( via sync ) into the
    source directory."""
    from ..orm import Dataset

    for term in args.terms:
        from ..dbexceptions import ConflictError

        if term.startswith('http'):
            prt("Loading bundle from {}".format(term))
            try:
                bundle = st.clone(term)
                if bundle:
                    prt("Loaded {} into {}".format(
                        bundle.identity.sname, bundle.bundle_dir))
            except ConflictError as e:
                fatal(e.message)

        else:
            ident = l.resolve(term, location=Dataset.LOCATION.SREPO)

            if not ident:
                fatal("Could not find bundle for term: {} ".format(term))

            f = l.files.query.type(Dataset.LOCATION.SREPO).ref(ident.vid).one

            if not f.source_url:
                fatal("Didn't get a git URL for reference: {} ".format(term))

            args.terms = [f.source_url]
            return source_get(args, l, st, rc)


def source_number(args, l, st, rc):
    from ..identity import NumberServer

    nsconfig = rc.group('numbers')

    if args.key:
        nsconfig['key'] = args.key

    ns = NumberServer(**nsconfig)

    n = str(ns.next())

    if args.set:
        # TODO: Where is ambry.bundle.config?
        from ..bundle.config import BundleFileConfig
        d = args.set
        if os.path.isfile(d):
            d = os.path.dirname(d)

        c = BundleFileConfig(d, n)
        c.rewrite()
        prt("Stored number {} into bundle at {}", n, d)
    else:
        print n


def source_new(args, l, st, rc):
    """Clone one or more registered source packages ( via sync ) into the
    source directory."""
    from ..identity import DatasetNumber, Identity
    from ..identity import NumberServer
    from requests.exceptions import HTTPError
    from ..bundle.bundle import BuildBundle
    from ambry.bundle.meta import Top
    from ..dbexceptions import ConflictError

    d = vars(args)
    d['revision'] = 1

    d['btime'] = d.get('time', None)
    d['bspace'] = d.get('space', None)

    if args.dryrun or args.key in ('rand', 'self'):

        prt("Using self-generated id")

        d['id'] = str(DatasetNumber())

    else:
        try:

            nsconfig = rc.service('numbers')
            if args.key:
                nsconfig['key'] = args.key

            ns = NumberServer(**nsconfig)

            d['id'] = str(ns.next())
            prt("Got number from number server: {}".format(d['id']))
        except HTTPError as e:
            warn(
                "Failed to get number from number server. Config = {}: {}".format(
                    nsconfig,
                    e.message))
            warn("Using self-generated number. "
                 "There is no problem with this, but they are longer than centrally generated numbers.")
            d['id'] = str(DatasetNumber())

    try:
        ambry_account = rc.group('accounts').get('ambry', {})
    except:
        ambry_account = None

    if not ambry_account:
        fatal("Failed to get an accounts.ambry entry from the configuration. ( It's usually in {}. ) ".format(
                rc.USER_ACCOUNTS))

    if not ambry_account.get('name') or not ambry_account.get('email'):
        from ambry.run import RunConfig as rc
<<<<<<< HEAD
        fatal("Must set accounts.ambry.email and accounts.ambry.name, usually in {}".format(
=======

        fatal(
            "Must set accounts.ambry.email and accounts.ambry.name, usually in {}".format(
>>>>>>> 668ff30d
                rc.USER_ACCOUNTS))

    ident = Identity.from_dict(d)

    bundle_dir = os.path.join(os.getcwd(), ident.source_path)

    if args.dryrun:
        prt("Creating  {}".format(ident.fqname))
        prt("Directory {}".format(bundle_dir))

        return

    if not os.path.exists(bundle_dir):
        os.makedirs(bundle_dir)

    elif os.path.isdir(bundle_dir):
        fatal("Directory already exists: " + bundle_dir)

    metadata = Top(path=bundle_dir)

    metadata.identity = ident.ident_dict
    metadata.names = ident.names_dict
    metadata.write_to_dir(write_all=True)

    # Now that the bundle has an identity, we can load the config through the
    # bundle.

    b = BuildBundle(bundle_dir)

    b.metadata.contact_bundle.creator.email = ambry_account.get('email')
    b.metadata.contact_bundle.creator.name = ambry_account.get('name')
    b.metadata.contact_bundle.creator.url = ambry_account.get('url', '')
    b.metadata.contact_bundle.creator.org = ambry_account.get('org', '')

    b.metadata.sources.example = {
        'url': 'http://example.com',
        'description': 'description'}

    b.metadata.external_documentation.download = {
        'url': 'http://example.com',
        'title': "Download Page",
        'description': 'Web page that links to the source files.'
    }

    b.metadata.external_documentation.dataset = {
        'url': 'http://example.com',
        'title': "Dataset Page",
        'description': 'Main webpage for the dataset.'
    }

    b.metadata.external_documentation.documentation = {
        'url': 'http://example.com',
        'title': "Main Documentation",
        'description': 'The primary documentation file'
    }

    b.update_configuration()

    p = lambda x: os.path.join(os.path.dirname(__file__), '..', 'support', x)
    shutil.copy(p('bundle.py'), bundle_dir)
    # shutil.copy(p('README.md'),bundle_dir)
    shutil.copy(p('schema.csv'), os.path.join(bundle_dir, 'meta'))
    shutil.copy(p('documentation.md'), os.path.join(bundle_dir, 'meta'))
    shutil.copy(p('README.md.template'), os.path.join(bundle_dir, 'meta'))

    try:
        l.sync_source_dir(b.identity, bundle_dir)

    except ConflictError as e:

        from ..util import rm_rf

        rm_rf(bundle_dir)
        fatal("Failed to sync bundle at {}  ; {}. Bundle deleted".format(bundle_dir, e.message))
    else:
        prt("CREATED: {}, {}", ident.fqname, bundle_dir)


def source_build(args, l, st, rc):
    """Build a single bundle, or a set of bundles in a directory.

    The build process will build all dependencies for each bundle before
    buildng the bundle.

    """

    from ambry.identity import Identity
    from ..source.repository import new_repository

    repo = new_repository(rc.sourcerepo(args.name))

    dir_ = None
    name = None

    if args.dir:
        if os.path.exists(args.dir):
            dir_ = args.dir
            name = None
        else:
            name = args.dir
            try:
                Identity.parse_name(name)
            except:
                fatal("Argument '{}' must be either a bundle name or a directory".format(name))
                return

    if not dir_:
        dir_ = rc.sourcerepo.dir

    def build(bundle_dir):
        from ambry.library import new_library

        # Import the bundle file from the directory

        bundle_class = load_bundle(bundle_dir)
        bundle = bundle_class(bundle_dir)

        l = new_library(rc.library(args.library_name))

        if l.get(bundle.identity.vid) and not args.force:
            prt("{} Bundle is already in library", bundle.identity.name)
            return
        elif bundle.is_built and not args.force and not args.clean:
            prt("{} Bundle is already built", bundle.identity.name)
            return
        else:

            if args.dryrun:
                prt("{} Would build but in dry run ", bundle.identity.name)
                return

            repo.bundle = bundle

            if args.clean:
                bundle.clean()

            # Re-create after cleaning is important for something ...

            bundle = bundle_class(bundle_dir)

            prt("{} Building ", bundle.identity.name)

            if not bundle.run_prepare():
                fatal("{} Prepare failed", bundle.identity.name)

            if not bundle.run_build():
                fatal("{} Build failed", bundle.identity.name)

        if args.install and not args.dryrun:
            if not bundle.run_install(force=True):
                fatal('{} Install failed', bundle.identity.name)

    build_dirs = {}

    # Find all of the dependencies for the named bundle, and make those first.
    for root, _, files in os.walk(rc.sourcerepo.dir):
        if 'bundle.yaml' in files:
            bundle_class = load_bundle(root)
            bundle = bundle_class(root)
            build_dirs[bundle.identity.name] = root

    if name:
        deps = repo.bundle_deps(name)
        deps.append(name)

    else:

        deps = []

        # Walk the subdirectory for the files to build, and
        # add all of their dependencies
        for root, _, files in os.walk(dir_):
            if 'bundle.yaml' in files:

                bundle_class = load_bundle(root)
                bundle = bundle_class(root)

                for dep in repo.bundle_deps(bundle.identity.name):
                    if dep not in deps:
                        deps.append(dep)

                deps.append(bundle.identity.name)

    for n in deps:
        try:
            dir_ = build_dirs[n]
        except KeyError:
            fatal("Failed to find directory for bundle {}".format(n))

        prt('')
        prt("{} Building in {}".format(n, dir_))
        build(dir_)


def source_run(args, l, st, rc):
    from ..orm import Dataset

    import sys

    if args.terms and args.repo_command != 'shell':
        def yield_term():
            for t in args.terms:
                yield t
    else:
        def yield_term():
            for line in sys.stdin.readlines():
                yield line.strip()

    for term in yield_term():

        ident = l.resolve(term, Dataset.LOCATION.SOURCE)

        if not ident:
            warn(
                "Didn't get source bundle for term '{}'; skipping ".format(term))
            continue

        do_source_run(ident, args, l, st, rc)


def do_source_run(ident, args, l, st, rc):
    from ambry.run import import_file
    # from ambry.source.repository.git import GitRepository

    root = ident.bundle_path

    if args.python:

        import inspect

        try:
            mod = import_file(args.python)
        except ImportError:
            import ambry.cli.source_run as sr

            f = os.path.join(os.path.dirname(sr.__file__), args.python + ".py")
            try:
                mod = import_file(f)
            except ImportError:
                raise
                # fatal("Could not get python file neither '{}', nor '{}'".format( args.python,f))

        run_args = inspect.getargspec(mod.run)

        a = {}

        if 'bundle_dir' in run_args.args:
            a['bundle_dir'] = root

        if 'args' in run_args.args:
            a['args'] = args.terms

        if 'bundle' in run_args.args:
            rp = os.path.join(root, 'bundle.py')
            bundle_mod = import_file(rp)
            dir_ = os.path.dirname(rp)
            try:
                a['bundle'] = bundle_mod.Bundle(dir_)
            except Exception as e:
                warn("Failed to load bundle from dir: {}: {}", dir_, str(e))
                raise

        mod.run(**a)

    elif args.repo_command == 'install':
        prt("--- {} {}", args.repo_command, root)
        bundle_class = load_bundle(root)
        bundle = bundle_class(root)

        bundle.run_install()

    elif args.repo_command == 'shell':

        cmd = ' '.join(args.terms)

        saved_path = os.getcwd()
        os.chdir(root)
        prt('----- {}', root)
        prt('----- {}', cmd)

        os.system(cmd)
        prt('')
        os.chdir(saved_path)


def source_init(args, l, st, rc):
    from ..source.repository import new_repository

    dir_ = args.dir

    if not dir_:
        dir_ = os.getcwd()

    repo = new_repository(rc.sourcerepo(args.name))
    repo.bundle_dir = dir_

    repo.delete_remote()
    import time

    time.sleep(3)
    repo.init_descriptor()
    repo.init_remote()

    repo.push()

    st.sync_bundle(dir_)


def source_deps(args, l, st, rc):
    """Produce a list of dependencies for all of the source bundles."""

    # if args.fields:
    #     fields = args.fields.split(',')
    # else:
    #     fields = ['locations', 'vid', 'vname', 'order']

    # term = args.terms[0] if args.terms else None

    from collections import defaultdict

    deps = defaultdict(set)
    for e in st.list():
        b = st.resolve_bundle(e)
        for d in b.metadata.dependencies.values():

            db = l.resolve(d, location=None)

            if db:
                deps[b.identity.vid].add(db.vid)
            else:
                print "F", d

        b.close()

    for k, d in deps.items():
        kr = l.resolve(k, location=None)
        print kr
        for e in d:
            er = l.resolve(e, location=None)
            print '   ', er

    return

    # try:
    # graph, errors = st.dependencies(term)
    # except NotFoundError:
    #     fatal("Didn't find source bundle for term: {}".format(term))

    # if errors and not args.fields:
    #     print "----ERRORS"
    #     for name, errors in errors.items():
    #         print '=', name
    #         for e in errors:
    #             print '    ', e
    #     print "----"

    # identities = []

    # return

    # for i, level in enumerate(graph):
    #     for j, name in enumerate(level):
    #         if not name:
    #             continue
    #
    #         ident = l.resolve(name, location=Dataset.LOCATION.SOURCE)
    #         if ident:
    #             ident.data['order'] = dict(major=i, minor=j)
    #             identities.append(ident)
    #
    # _print_bundle_list(identities, fields=fields, sort=False)


def source_watch(args, l, st, rc):
    st.watch()


def source_edit(args, l, st, rc):
    from ambry.orm import Dataset
    from os import environ
    from subprocess import Popen

    if not args.term:
        fatal("Must supply a bundle term")

    term = args.term

    editor = environ['EDITOR']

    try:
        ident = l.resolve(term, Dataset.LOCATION.SOURCE)
    except ValueError:
        ident = None

    if not ident:
        fatal("Didn't find a source bundle for term: {} ".format(term))

    root = ident.bundle_path

    prt("Running: {} {}".format(editor, root))
    prt("Build with: ambry bundle -d {} build".format(ident.sname))
    prt("Directory : {}".format(ident.bundle_path))
    Popen(['env', editor, root])


def source_buildable(args, l, st, rc):
    from ambry.dbexceptions import DependencyError

    if args.fields:
        fields = args.fields.split(',')
    else:
        fields = ['locations', 'vid', 'vname']

    s_lst = st.list()

    buildable = []

    for vid, v in s_lst.items():

        try:
            bundle = st.resolve_bundle(vid)
            bundle.library.check_dependencies(download=False)

            if not bundle.is_built and not bundle.is_installed:
                buildable.append(v)

        except DependencyError:
            pass
        finally:
            bundle.close()

    if not buildable:
        import sys

        sys.exit(1)

    _print_bundle_list(buildable, fields=fields, sort=False)


def source_test(args, l, st, rc):
    """Development text code."""

    from sqlalchemy.orm.attributes import InstrumentedAttribute
    import inspect

    for e in l.list():
        b = l.get(e)

        print b

        d = b.get_dataset()

        for k, v in inspect.getmembers(d.__class__, lambda x: isinstance(x, InstrumentedAttribute)):
            print k, type(v)

        break<|MERGE_RESOLUTION|>--- conflicted
+++ resolved
@@ -274,14 +274,8 @@
 
     if not ambry_account.get('name') or not ambry_account.get('email'):
         from ambry.run import RunConfig as rc
-<<<<<<< HEAD
-        fatal("Must set accounts.ambry.email and accounts.ambry.name, usually in {}".format(
-=======
-
-        fatal(
-            "Must set accounts.ambry.email and accounts.ambry.name, usually in {}".format(
->>>>>>> 668ff30d
-                rc.USER_ACCOUNTS))
+
+        fatal("Must set accounts.ambry.email and accounts.ambry.name, usually in {}".format(rc.USER_ACCOUNTS))
 
     ident = Identity.from_dict(d)
 
