--- conflicted
+++ resolved
@@ -366,13 +366,8 @@
                                      "development, production, testing, staging")
 
         if not rc.environment.get('category', False):
-<<<<<<< HEAD
-            raise ConfigurationError("Must set a config value for environment.category, one of: "
-                                      "development, production, testing, staging")
-=======
             raise ConfigurationError("Must set a config value for environment.class, one of: "
                                      "development, production, testing, staging")
->>>>>>> 668ff30d
 
     if f is None:
         fatal("Error: No command: " + args.command)
