--- conflicted
+++ resolved
@@ -22,14 +22,8 @@
 
 # debug logging
 #
-<<<<<<< HEAD
 import logging
 module_logger = get_logger(__name__, level=logging.ERROR, propagate=False)
-=======
-# import logging
-# logger = get_logger(__name__, level=logging.DEBUG, propagate=False)
-
->>>>>>> 95053008
 
 class Warehouse(object):
     """ Provides SQL access to datasets in the library, allowing users to issue SQL queries, either as SQL
@@ -64,18 +58,10 @@
                 self._backend = PostgreSQLBackend(library, dsn)
             except ImportError as e:
                 from ambry.mprlib.backends.sqlite import SQLiteBackend
-<<<<<<< HEAD
                 from ambry.util import set_url_part, select_from_url
                 dsn = "sqlite:///{}/{}".format(self._library.filesystem.build('warehouses'),
                                                select_from_url(dsn,'path').strip('/')+".db")
                 self._logger.error("Failed to import required modules ({})for Postgres warehouse. Using Sqlite dsn={}"
-=======
-                from ambry.util import select_from_url
-                dsn = 'sqlite:///{}/{}'.format(self._library.filesystem.build('warehouses'),
-                                               select_from_url(dsn, 'path').strip('/') + '.db')
-                logging.error('Failed to import required modules ({})for Postgres warehouse.'
-                              'Using Sqlite dsn={}'
->>>>>>> 95053008
                               .format(e, dsn))
                 self._backend = SQLiteBackend(library, dsn)
 
@@ -196,34 +182,14 @@
         :return:
         """
         import sqlparse
-<<<<<<< HEAD
         from ambry.mprlib.exceptions import BadSQLError
         from ambry.bundle.asql_parser import process_sql
         from ambry.orm.exc import NotFoundError
-=======
-        from ambry.bundle.asql_parser import find_indexable_materializable
->>>>>>> 95053008
 
         if not logger:
             logger = self._library.logger
 
-<<<<<<< HEAD
         rec = process_sql(asql, self._library)
-=======
-        statements = sqlparse.parse(sqlparse.format(asql, strip_comments=True))
-
-        processed_statements = []
-
-        for parsed_statement in statements:
-            try:
-                processed_statements.append(find_indexable_materializable(parsed_statement, self._library))
-            except Exception as e:
-                logger.error('Failed to process statement: {}'.format(parsed_statement))
-                raise
-
-        # Drop the views in reverse order
-        for _, drop, _, _, _, _ in reversed(processed_statements):
->>>>>>> 95053008
 
         for drop in reversed(rec.drop):
             if drop:
@@ -235,13 +201,9 @@
             logger.debug('Materialize {}'.format(vid))
             self.materialize(vid)
 
-<<<<<<< HEAD
         for vid in rec.install:
             logger.debug('Install {}'.format(vid))
             self.install(vid)
-=======
-            logger.info('Process statement: {}'.format(statement[:40]))
->>>>>>> 95053008
 
         for vid, columns in rec.indexes:
             logger.debug('Index {}'.format(vid))
@@ -281,7 +243,6 @@
 
         return closable_iterable()
 
-<<<<<<< HEAD
     def dataframe(self,asql, logger = None):
         """Like query(), but returns a Pandas dataframe"""
         import pandas as pd
@@ -404,8 +365,6 @@
                 for patch in yield_patches(row)]
 
 
-=======
->>>>>>> 95053008
     def close(self):
         """ Closes warehouse database. """
         self._backend.close()