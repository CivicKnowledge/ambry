--- conflicted
+++ resolved
@@ -291,12 +291,8 @@
                     datasets[bvid].partitions.add(vid)
 
 
-<<<<<<< HEAD
         return datasets
 
-
-=======
->>>>>>> 668ff30d
     def make_query_from_terms(self, terms):
         """ Create a Whoosh query from decomposed search terms
         """
