""""""

from whoosh.fields import SchemaClass, TEXT, KEYWORD, ID, STORED, DATETIME, \
    NGRAMWORDS, NGRAM
import os
from ambry.util import memoize


class DatasetSchema(SchemaClass):

    vid = ID(stored=True, unique=True)  # Object id
    bvid = ID(stored=True) # bundle vid
    type = ID(stored=True)

    title = NGRAMWORDS()

    keywords = KEYWORD  # Lists of coverage identifiers, ISO time values and GVIDs, source names, source abbrev
    doc = TEXT  # Generated document for the core of the topic search

class IdentifierSchema(SchemaClass):

    """Schema that maps well-known names to ID values, such as county names,
    summary level names, etc. """

    identifier = ID(stored=True)  # Partition versioned id
    type = ID(stored=True)
    name = NGRAM(phrase=True, stored=True, minsize=2, maxsize=8)

class SearchResult(object):

    def __init__(self):
        self.vid = None
        self.b_score = 0
        self.p_score = 0
        self.bundle_found = False
        self.partitions = set()

    @property
    def score(self):
        """Compute a total score using the log of the partition score, to reduce the include of bundles
        with a lot of partitions """

        from math import log
        return self.b_score + ( log(self.p_score) if self.p_score else 0)


class Search(object):

    def __init__(self, library):

        self.library = library

        self.cache = self.library._doc_cache

        self.d_index_dir = self.cache.path('search/dataset', propagate=False, missing_ok=True)
        self.i_index_dir = self.cache.path( 'search/identifiers', propagate=False, missing_ok=True)
        self._dataset_index = None
        self._dataset_writer = None
        self._identifier_index = None

    def reset(self):
        from shutil import rmtree

        if os.path.exists(self.d_index_dir):
            rmtree(self.d_index_dir)

        self._dataset_index = None


        self._dataset_index = None

    def get_or_new_index(self, schema, dir):

        from whoosh.index import create_in, open_dir

        if not os.path.exists(dir):
            os.makedirs(dir)
            index = create_in(dir, schema)

        else:
            index = open_dir(dir)

        return index

    def commit(self):

        if self._dataset_writer:
            self._dataset_writer.commit()
            self._dataset_writer = None



    @property
    def dataset_index(self):
        from whoosh.index import create_in, open_dir

        if not self._dataset_index:
            self._dataset_index = self.get_or_new_index(DatasetSchema,self.d_index_dir)

        return self._dataset_index

    @property
    def dataset_writer(self):
        if not self._dataset_writer:
            self._dataset_writer = self.dataset_index.writer()
        return self._dataset_writer

    @property
    @memoize
    def all_datasets(self):
        return set([x for x in self.datasets])

    def dataset_doc(self, bundle):
        from geoid.civick import GVid

        e = bundle.database.session.execute

        q = """SELECT t_name, c_name, c_description FROM columns
<<<<<<< HEAD
        JOIN tables ON c_t_vid = t_vid WHERE t_d_vid = '{}' """.format(
            str(bundle.identity.vid))
=======
                JOIN tables ON c_t_vid = t_vid WHERE t_d_vid = '{}' """.format(str(bundle.identity.vid))
>>>>>>> 524f0d8c

        doc = u'\n'.join([unicode(x) for x in [bundle.metadata.about.title,
                                               bundle.metadata.about.summary,
                                               bundle.identity.id_,
                                               bundle.identity.vid,
                                               bundle.identity.source,
                                               bundle.identity.name,
                                               bundle.identity.vname,
                                               bundle.metadata.documentation.main,
                                               '\n'.join([' '.join(list(t)) for t in e(q)])]])

        # From the source, make a varity of combinations for keywords:
        # foo.bar.com -> "foo foo.bar foo.bar.com bar.com"
        p = unicode(bundle.identity.source).split('.')
        sources = ( ['.'.join(g) for g in [p[-i:] for i in range(2, len(p) + 1)]]
                    + ['.'.join(g) for g in [p[:i] for i in range(0, len(p))]])

        # Re-calculate the summarization of grains, since the geoid 0.0.7 package had a bug where state level
        # summaries had the same value as state-level allvals
        def resum(g):
            try:
                return str(GVid.parse(g).summarize())
            except KeyError:
                return g


        keywords =  (
            list(bundle.metadata.about.groups) + list(bundle.metadata.about.tags)+
            [resum(g) for g in bundle.metadata.coverage.grain] +
            list(bundle.metadata.coverage.geo) +
            list(bundle.metadata.coverage.time) +
            sources)

        d = dict(
            type=u'b',
            vid=unicode(bundle.identity.vid),
            bvid=unicode(bundle.identity.vid),
            title=unicode(bundle.identity.name) + u' ' + unicode(bundle.metadata.about.title),
            doc=unicode(doc),
            keywords=u' '.join(unicode(x) for x in keywords)
        )

        return d

    def index_dataset(self, bundle, force=False):

        if bundle.identity.vid in self.all_datasets and not force:
            return

        d = self.dataset_doc(bundle)

        if force:
            self.dataset_writer.delete_by_term(
                'vid', unicode(
                    bundle.identity.vid))

        self.dataset_writer.add_document(**d)

        self.all_datasets.add(bundle.identity.vid)

    def partition_doc(self, p):
        from geoid.civick import GVid

        schema = ' '.join(
            "{} {} {} {} {}".format(
                c.id_,
                c.vid,
                c.name,
                c.altname,
                c.description) for c in p.table.columns)

        values = ''

        for col_name, stats in p.stats.items():
            if stats.uvalues:
                values += ' '.join(stats.uvalues) + '\n'

        # Re-calculate the summarization of grains, since the geoid 0.0.7 package had a bug where state level
        # summaries had the same value as state-level allvals
        def resum(g):
            try:
                return str(GVid.parse(g).summarize())
            except KeyError:
                return g

        keywords = (
            ' '.join(p.data.get('geo_coverage', [])) + ' ' +
            ' '.join([resum(g) for g in p.data.get('geo_grain', [])]) + ' ' +
            ' '.join(str(x) for x in p.data.get('time_coverage', []))
        )

        d = dict(type=u'p',
                 vid=unicode(p.identity.vid),
                 bvid=unicode(p.identity.as_dataset().vid),
                 title=unicode(p.table.description),
                 keywords=unicode(keywords),
                 doc=unicode(values + ' ' + schema + ' '
                              u' '.join([unicode(p.identity.vid), unicode(p.identity.id_),
                              unicode(p.identity.name), unicode(p.identity.vname)]))
        )

        return d


    def index_partition(self, p, force=False):

        if p.identity.vid in self.all_partitions and not force:
            return

        self.dataset_writer.add_document(**self.partition_doc(p))

        self.all_partitions.add(p.identity.vid)

    def index_datasets(self, tick_f = None):

        ds_vids = [ds.vid for ds in self.library.datasets()]

        dataset_n = 0
        partition_n = 0

        def tick(d,p):
            if tick_f:
                tick_f("datasets: {} partitions: {}".format(d,p))

        for vid in ds_vids:

            if vid in self.all_datasets:
                continue

            dataset_n += 1
            tick(dataset_n, partition_n)

            bundle = self.library.bundle(vid)

            self.index_dataset(bundle)

            for p in bundle.partitions:
                self.index_partition(p)
                partition_n += 1
                tick(dataset_n, partition_n)

            bundle.close()

        self.commit()

    @property
    def datasets(self):

        for x in self.dataset_index.searcher().documents():
            if x['type'] == 'b':
                yield x['vid']

    def search_datasets(self, search_phrase, limit=None):
        """Search for just the datasets."""
        from collections import defaultdict

        from whoosh.qparser import QueryParser

        parser = QueryParser("doc", schema=self.dataset_index.schema)

        query = parser.parse(search_phrase)

        datasets = defaultdict(SearchResult)

        with self.dataset_index.searcher() as searcher:

            results = searcher.search(query, limit=limit)

            for hit in results:

                vid = hit.get('vid')
                bvid = hit.get('bvid')
                type = hit.get('type')


                datasets[bvid].vid = bvid
                if type == 'b':
                    datasets[bvid].bundle_found = True
                    datasets[bvid].b_score += hit.score
                else:
                    datasets[bvid].p_score += hit.score
                    datasets[bvid].partitions.add(vid)

        return datasets



    def make_query_from_terms(self, terms):
        """ Create a Whoosh query from decomposed search terms
        """

        if not isinstance(terms, dict):
            stp = SearchTermParser()
            terms = stp.parse(terms)

        b_keywords = list()
        p_keywords = list()
        b_doc = list()
        p_doc = list()

        source = None

        # The top level ( title, names, keywords, doc ) will get ANDed together

        if terms.get('about', False):
            b_doc.append(terms['about'])
            p_doc.append(terms['about'])

        if terms.get('with', False):
            p_doc.append(terms['with'])

        if terms.get('in', False):
            place_vids = self.expand_place_ids(terms['in'])
            p_keywords.append(place_vids)

        if terms.get('by', False):
            p_keywords.append(terms['by'])

        if terms.get('source', False):
            source = terms['source']

        frm_to = self.from_to_as_term(terms.get('from', None), terms.get('to', None))

        if frm_to:
            p_keywords.append(frm_to)

        def or_join(terms):

            if isinstance(terms, (tuple, list)):
                if len(terms) > 1:
                    return '(' +' OR '.join(terms) + ')'
                else:
                    return terms[0]
            else:
                return terms

        def and_join(terms):
            if len(terms) > 1:
                return ' AND '.join([ or_join(t) for t in terms])
            else:
                return or_join(terms[0])

        def kwd_term(keyword, terms):
            if terms:
                return keyword+":("+and_join(terms) +')'
            else:
                return None

        def per_type_terms(ttype, *terms):

            terms = [ x for x in terms if bool(x)]

            if not terms:
                return ''

            return "( type:{} AND {} )".format(ttype, ' AND '.join(terms))

        def bp_terms(*terms):
            return ' OR '.join([x for x in terms if bool(x)])

        cterms = bp_terms(
                 per_type_terms('b',kwd_term("keywords",b_keywords), kwd_term("doc",b_doc)),
                 per_type_terms('p',kwd_term("keywords",p_keywords), kwd_term("doc",p_doc))
                )

        # If the source is specified, it qualifies the whole query, if we don't pull it out, partitions
        # that aren't from the source will get through, because the source is not applied to the partitions.
        # However, this could probalby be handled mroe simply by adding the source to
        # the partitions.
        if source:
            cterms = " (type:b AND keywords:{} ) AND {}".format(source, cterms)

        return cterms

    @property
    def partitions(self):

        for x in self.dataset_index.searcher().documents():
            if x['type'] == 'p':
                yield x['vid']

    @property
    @memoize
    def all_partitions(self):
        return set([x for x in self.partitions])

    def search_partitions(self, search_phrase, limit=None):
        from whoosh.qparser import QueryParser

        from whoosh.qparser import QueryParser

        parser = QueryParser("doc", schema=self.dataset_index.schema)

        query = parser.parse(search_phrase)

        with self.dataset_index.searcher() as searcher:

            results = searcher.search(query, limit=limit)

            for hit in results:
                vid = hit.get('vid', False)
                if vid:
                    yield vid

    @property
    def identifier_index(self):
        from whoosh.index import create_in, open_dir

        if not self._identifier_index:
            self._identifier_index = self.get_or_new_index(
                IdentifierSchema,
                self.i_index_dir)

        return self._identifier_index

    def index_identifiers(self, identifiers):

        index = self.identifier_index

        writer = index.writer()

        all_names = set([x['name'] for x in index.searcher().documents()])

        for i in identifiers:

            # Could use **i, but expanding it provides a  check on contents of
            # i
            if i['name'] not in all_names:

                writer.add_document(
                    identifier=unicode(i['identifier']),
                    type=unicode(i['type']),
                    name=unicode(i['name']),
                )

        writer.commit()

    def search_identifiers(self, search_phrase, limit=10):

        from whoosh.qparser import QueryParser
        from whoosh import scoring

        parser = QueryParser("name", schema=self.identifier_index.schema)

        query = parser.parse(search_phrase)

        class PosSizeWeighting(scoring.WeightingModel):

            def __init__(self):
                pass

            def scorer(self, searcher, fieldname, text, qf=1):
                return self.PosSizeScorer(searcher, fieldname, text, qf=qf)

            class PosSizeScorer(scoring.BaseScorer):

                def __init__(self, searcher, fieldname, text, qf=1):

                    self.searcher = searcher
                    self.fieldname = fieldname
                    self.text = text
                    self.qf = qf
                    self.bmf25 = scoring.BM25F()

                def max_quality(self):
                    return 40

                def score(self, matcher):
                    poses = matcher.value_as("positions")
                    return (2.0 /(poses[0] +1) + 1.0 / (len(self.text) / 4 + 1) +
                            self.bmf25.scorer(searcher, self.fieldname, self.text).score(matcher))

        with self.identifier_index.searcher(weighting=PosSizeWeighting()) as searcher:

            results = searcher.search(query, limit=limit)

            for hit in results:
                vid = hit.get('identifier', False)
                name = hit.get('name', False)
                t = hit.get('type', False)
                if vid:
                    yield hit.score, vid, t, name

    def expand_place_ids(self,terms):
        """ Lookup all of the place identifiers to get gvids

        :param terms:
        :return:
        """
        from geoid.civick import GVid
        from geoid.util import iallval
        import itertools

        place_vids = []
        first_type = None

        for score, vid, t, name in self.search_identifiers(terms):

            if not first_type: first_type = t

            if t != first_type: # Ignore ones that aren't the same type as the best match
                continue

            place_vids.append(vid)

        if place_vids:
            # Add the 'all region' gvids for the higher level



            all_set = set( itertools.chain.from_iterable( iallval(GVid.parse(x)) for x in place_vids))

            place_vids += list( str(x) for x in all_set)

            return place_vids

        else:
            return terms


    @property
    def identifiers(self):
        for x in self.identifier_index.searcher().documents():
            yield x

    @property
    @memoize
    def all_identifiers(self):
        return {x['identifier']: x['name'] for x in self.identifiers}

    @property
    @memoize
    def identifier_map(self):
        m = {}
        for x in self.identifiers:
            if len(x['name']) > 2:  # Exclude state abbreviations
                m[x['identifier']] = x['name']

        return m

    def from_to_as_term(self, frm, to):
        """ Turn from and to into the query format.
        :param frm:
        :param to:
        :return:
        """

        # The wackiness with the convesion to int and str, and adding ' ', is because there
        # can't be a space between the 'TO' and the brackets in the time range
        # when one end is open

        if frm:
            try:
                from_year = str(int(frm)) + ' '
            except ValueError:
                pass
        else:
            from_year = ''

        if to:
            try:
                to_year = ' ' + str(int(to))
            except ValueError:
                pass
        else:
            to_year = ''

        if bool(from_year) or bool(to_year):
            return "[{}TO{}]".format(from_year, to_year)
        else:
            return None



class SearchTermParser(object):
    """Decompose a search term in to conceptual parts, according to the Ambry search model."""
    TERM = 0
    QUOTEDTERM = 1
    LOGIC = 2
    MARKER = 3
    YEAR = 4

    types = {
        TERM: 'TERM',
        QUOTEDTERM: 'TERM',
        LOGIC: 'LOGIC',
        MARKER: 'MARKER',
        YEAR: 'YEAR'
    }

    marker_terms = {
        'about': 'about' ,
        'in': ('coverage', 'grain'),
        'by': ('grain'),
        'with': 'with',
        'from': ('year', 'source'),
        'to': ('year'),
        'source': ('source')}

    by_terms = 'state county zip zcta tract block blockgroup place city cbsa msa'.split()

    @staticmethod
    def s_quotedterm(scanner, token):
        return (SearchTermParser.QUOTEDTERM, token.lower().strip())

    @staticmethod
    def s_term(scanner, token):
        return (SearchTermParser.TERM, token.lower().strip())

    @staticmethod
    def s_domainname(scanner, token):
        return (SearchTermParser.TERM, token.lower().strip())

    @staticmethod
    def s_markerterm(scanner, token):
        return (SearchTermParser.MARKER, token.lower().strip())

    @staticmethod
    def s_year(scanner, token):
        return (SearchTermParser.YEAR, int(token.lower().strip()))

    def __init__(self):
        # I have no idea which one to pick
        from nltk.stem.lancaster import LancasterStemmer
        import re

        mt = '|'.join(
            [r"\b" + x.upper() + r"\b" for x in self.marker_terms.keys()])

        self.scanner = re.Scanner([
            (r"\s+", None),
            (r"['\"](.*?)['\"]", self.s_quotedterm),
            (mt.lower(), self.s_markerterm),
            (mt, self.s_markerterm),
            (r"19[789]\d|20[012]\d", self.s_year),  # From 1970 to 2029
            (r"(?:[\w\-\.?])+", self.s_domainname),
            (r".+?\b", self.s_term),
        ])

        self.stemmer = LancasterStemmer()

        self.by_terms = [self.stem(x) for x in self.by_terms]

    def scan(self, s):
        s = ' '.join(s.splitlines())  # make a single line
        # Returns one item per line, but we only have one line
        return self.scanner.scan(s)[0]

    def stem(self, w):
        return self.stemmer.stem(w)

    def parse(self, s):

        toks = self.scan(s)

        # Assume the first term is ABOUT, if it is not marked with a marker.
        if toks[0][0] == self.TERM or toks[0][0] == self.QUOTEDTERM:
            toks = [(self.MARKER, 'about')] + toks

        # Group the terms by their marker.
        last_marker = None
        bymarker = []
        for t in toks:
            if t[0] == self.MARKER:

                bymarker.append((t[1], []))
            else:
                bymarker[-1][1].append(t)

        # Convert some of the markers based on their contents
        comps = []
        for t in bymarker:
            t = list(t)
            if t[0] == 'in' and len(t[1]) == 1 and isinstance(t[1][0][1], basestring) and self.stem(t[1][0][1]) in self.by_terms:
                t[0] = 'by'

            # If the from term isn't an integer, then it is really a source.
            if t[0] == 'from' and len(t[1]) == 1 and t[1][0][0] != self.YEAR:
                t[0] = 'source'

            comps.append(t)

        # Join all of the terms into single marker groups
        groups = {marker: [] for marker, _ in comps}

        for marker, terms in comps:
            groups[marker] += [term for marker, term in terms]

        for marker, terms in groups.items():

            if len(terms) > 1:
                if marker in ('in'):
                    groups[marker] = ' '.join(terms)
                else:
                    groups[marker] = '(' + ' OR '.join(terms) + ')'
            elif len(terms) == 1:
                groups[marker] = terms[0]
            else:
                pass

        return groups<|MERGE_RESOLUTION|>--- conflicted
+++ resolved
@@ -1,7 +1,6 @@
 """"""
 
-from whoosh.fields import SchemaClass, TEXT, KEYWORD, ID, STORED, DATETIME, \
-    NGRAMWORDS, NGRAM
+from whoosh.fields import SchemaClass, TEXT, KEYWORD, ID, STORED, DATETIME, NGRAMWORDS, NGRAM
 import os
 from ambry.util import memoize
 
@@ -9,7 +8,7 @@
 class DatasetSchema(SchemaClass):
 
     vid = ID(stored=True, unique=True)  # Object id
-    bvid = ID(stored=True) # bundle vid
+    bvid = ID(stored=True)  # bundle vid
     type = ID(stored=True)
 
     title = NGRAMWORDS()
@@ -17,17 +16,16 @@
     keywords = KEYWORD  # Lists of coverage identifiers, ISO time values and GVIDs, source names, source abbrev
     doc = TEXT  # Generated document for the core of the topic search
 
+
 class IdentifierSchema(SchemaClass):
-
-    """Schema that maps well-known names to ID values, such as county names,
-    summary level names, etc. """
+    """Schema that maps well-known names to ID values, such as county names, summary level names, etc. """
 
     identifier = ID(stored=True)  # Partition versioned id
     type = ID(stored=True)
     name = NGRAM(phrase=True, stored=True, minsize=2, maxsize=8)
 
+
 class SearchResult(object):
-
     def __init__(self):
         self.vid = None
         self.b_score = 0
@@ -45,7 +43,6 @@
 
 
 class Search(object):
-
     def __init__(self, library):
 
         self.library = library
@@ -53,7 +50,7 @@
         self.cache = self.library._doc_cache
 
         self.d_index_dir = self.cache.path('search/dataset', propagate=False, missing_ok=True)
-        self.i_index_dir = self.cache.path( 'search/identifiers', propagate=False, missing_ok=True)
+        self.i_index_dir = self.cache.path('search/identifiers', propagate=False, missing_ok=True)
         self._dataset_index = None
         self._dataset_writer = None
         self._identifier_index = None
@@ -66,9 +63,6 @@
 
         self._dataset_index = None
 
-
-        self._dataset_index = None
-
     def get_or_new_index(self, schema, dir):
 
         from whoosh.index import create_in, open_dir
@@ -87,8 +81,6 @@
         if self._dataset_writer:
             self._dataset_writer.commit()
             self._dataset_writer = None
-
-
 
     @property
     def dataset_index(self):
@@ -116,12 +108,7 @@
         e = bundle.database.session.execute
 
         q = """SELECT t_name, c_name, c_description FROM columns
-<<<<<<< HEAD
-        JOIN tables ON c_t_vid = t_vid WHERE t_d_vid = '{}' """.format(
-            str(bundle.identity.vid))
-=======
                 JOIN tables ON c_t_vid = t_vid WHERE t_d_vid = '{}' """.format(str(bundle.identity.vid))
->>>>>>> 524f0d8c
 
         doc = u'\n'.join([unicode(x) for x in [bundle.metadata.about.title,
                                                bundle.metadata.about.summary,
