--- conflicted
+++ resolved
@@ -16,8 +16,7 @@
 from ambry.util import temp_file_name
 from ambry.bundle import DbBundle
 from ..identity import LocationRef, Identity
-from ambry.orm import Column, Partition, Table, Dataset, Config, File, Base, \
-    Code, ColumnStat
+from ambry.orm import Column, Partition, Table, Dataset, Config, File, Base, Code, ColumnStat
 
 from collections import namedtuple
 from sqlalchemy.exc import IntegrityError, ProgrammingError, OperationalError
@@ -36,22 +35,14 @@
     Dbci = namedtuple('Dbc', 'dsn_template sql')
 
     DBCI = {
-        'postgis': Dbci(
-            dsn_template='postgresql+psycopg2://'
-                         '{user}:{password}@{server}{colon_port}/{name}',
-            sql='support/configuration-pg.sql'),
-        'postgres': Dbci(
-            dsn_template='postgresql+psycopg2://'
-                         '{user}:{password}@{server}{colon_port}/{name}',
-            sql='support/configuration-pg.sql'),  # Stored in the ambry module.
-        'sqlite': Dbci(dsn_template='sqlite:///{name}',
-                       sql='support/configuration-sqlite.sql'),
-        'spatialite': Dbci(dsn_template='sqlite:///{name}',
-                           sql='support/configuration-sqlite.sql'),
-        'mysql': Dbci(
-            dsn_template='mysql://'
-                         '{user}:{password}@{server}{colon_port}/{name}',
-            sql='support/configuration-sqlite.sql')
+        'postgis': Dbci(dsn_template='postgresql+psycopg2://{user}:{password}@{server}{colon_port}/{name}', 
+                        sql='support/configuration-pg.sql'),
+        'postgres': Dbci(dsn_template='postgresql+psycopg2://{user}:{password}@{server}{colon_port}/{name}', 
+                         sql='support/configuration-pg.sql'),  # Stored in the ambry module.
+        'sqlite': Dbci(dsn_template='sqlite:///{name}', sql='support/configuration-sqlite.sql'),
+        'spatialite': Dbci(dsn_template='sqlite:///{name}', sql='support/configuration-sqlite.sql'),
+        'mysql': Dbci(dsn_template='mysql://{user}:{password}@{server}{colon_port}/{name}', 
+                      sql='support/configuration-sqlite.sql')
     }
 
     def __init__(self, driver=None, server=None, dbname=None,
@@ -107,18 +98,9 @@
 
         if not self._engine:
 
-<<<<<<< HEAD
-            # print "Create Engine",os.getpid(), self.dsn
-
-            # There appears to be a problem related to connection pooling on
-            # Linux + Postgres, where multiprocess runs will throw exceptions
-            # when the Datasets table record can't be found. It looks like
-            # connections are losing the setting for the search path to the
-=======
             # There appears to be a problem related to connection pooling on Linux + Postgres, where
             # multiprocess runs will throw exceptions when the Datasets table record can't be
             # found. It looks like connections are losing the setting for the search path to the
->>>>>>> 524f0d8c
             # library schema.
             # Disabling connection pooling solves the problem.
             self._engine = create_engine(self.dsn, poolclass=NullPool,
@@ -1364,7 +1346,6 @@
     """ISSUE some Sqlite pragmas when the connection is created."""
 
     # dbapi_con.execute('PRAGMA foreign_keys = ON;')
-    # dbapi_con.execute('PRAGMA foreign_keys = ON;')
     # Not clear that there is a performance improvement.
 
     dbapi_con.execute('PRAGMA journal_mode = WAL')
