--- conflicted
+++ resolved
@@ -504,12 +504,7 @@
             imp.find_module(module_name)
             return  # self.log("Required package already installed: {}->{}".format(module_name, pip_name))
         except ImportError:
-<<<<<<< HEAD
-            self.logger.info("Installing required package: {}->{}".format(module_name, pip_name))
-            install(python_dir, module_name, pip_name)
-
-
-=======
             self.logger.info('Installing required package: {}->{}'.format(module_name, pip_name))
             install(python_dir, module_name, pip_name)
->>>>>>> 180fdfe3
+
+
