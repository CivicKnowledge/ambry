# -*- coding: utf-8 -*-

from sqlalchemy.sql.elements import TextClause
from sqlalchemy.sql.expression import text

from ambry.library.search_backends.base import BaseDatasetIndex, BasePartitionIndex,\
    BaseIdentifierIndex, BaseSearchBackend, IdentifierSearchResult,\
    DatasetSearchResult, PartitionSearchResult

from ambry.util import get_logger

logger = get_logger(__name__)

# debug logging
# import logging
# logger.setLevel(logging.DEBUG)


class PostgresExecMixin(object):

    def execute(self,*args, **kwargs):

        self.backend.library.database.set_connection_search_path()

        return self.backend.library.database.connection.execute(*args, **kwargs)


    def has_table(self, table_name):
        from sqlalchemy.engine.reflection import Inspector

        self.backend.library.database.set_connection_search_path()

        inspector = Inspector.from_engine(self.backend.library.database.engine)

        table_names = inspector.get_table_names(self.backend.library.database._schema)

        return table_name in table_names

class PostgreSQLSearchBackend(BaseSearchBackend):


    def _get_dataset_index(self):
        """ Returns initialized dataset index. """
        return DatasetPostgreSQLIndex(backend=self)

    def _get_partition_index(self):
        """ Returns partition index. """
        return PartitionPostgreSQLIndex(backend=self)

    def _get_identifier_index(self):
        """ Returns identifier index. """
        return IdentifierPostgreSQLIndex(backend=self)

    def _or_join(self, terms):
        """ Joins terms using OR operator.

        Args:
            terms (list): terms to join

        Examples:
            self._or_join(['term1', 'term2']) -> 'term1 | term2'

        Returns:
            str
        """

        if isinstance(terms, (tuple, list)):
            if len(terms) > 1:
                return ' | '.join(terms)
            else:
                return terms[0]
        else:
            return terms

    def _and_join(self, terms):
        """ AND join of the terms.

        Args:
            terms (list):

        Examples:
            self._and_join(['term1', 'term2']) -> 'term1 & term2'

        Returns:
            str
        """
        if len(terms) > 1:
            return ' & '.join([self._or_join(t) for t in terms])
        else:
            return self._or_join(terms[0])

    def _join_keywords(self, keywords):
        if isinstance(keywords, (list, tuple)):
            return '(' + self._and_join(keywords) + ')'
        return keywords


class DatasetPostgreSQLIndex(BaseDatasetIndex,PostgresExecMixin):

    def __init__(self, backend=None):
        assert backend is not None, 'backend argument can not be None.'
        super(self.__class__, self).__init__(backend=backend)

        self.create()

    def search(self, search_phrase, limit=None):
        """ Finds datasets by search phrase.

        Args:
            search_phrase (str or unicode):
            limit (int, optional): how many results to return. None means without limit.

        Returns:
            list of DatasetSearchResult instances.

        """
        query, query_params = self._make_query_from_terms(search_phrase, limit=limit)
<<<<<<< HEAD
        results = self.execute(query, **query_params)
=======
        assert isinstance(query, TextClause)
        results = self.backend.library.database.connection.execute(query, **query_params)
>>>>>>> 4496e8ae
        datasets = {}

        def make_result(vid=None, b_score=0, p_score=0):
            res = DatasetSearchResult()
            res.b_score = b_score
            res.p_score = p_score
            res.partitions = set()
            res.vid = vid
            return res

        for result in results:
            vid, dataset_score = result

            datasets[vid] = make_result(vid, b_score=dataset_score)

        logger.debug('Extending datasets with partitions.')

        for partition in self.backend.partition_index.search(search_phrase):

            if partition.dataset_vid not in datasets:
                datasets[partition.dataset_vid] = make_result(partition.dataset_vid)

            datasets[partition.dataset_vid].p_score += partition.score
            datasets[partition.dataset_vid].partitions.add(partition.vid)

        return list(datasets.values())

    def create(self):
        # create table for dataset documents. Create special table for search to make it easy to replace one
        # FTS engine with another.

        if self.has_table('dataset_index'):
            return

        logger.debug('Creating dataset FTS table and index.')

        query = """\
            CREATE TABLE dataset_index (
                vid VARCHAR(256) NOT NULL,
                title TEXT,
                keywords VARCHAR(256)[],
                doc tsvector
            );
        """

        self.execute(query)

        # create FTS index on doc field.
        query = """\
            CREATE INDEX dataset_index_doc_idx ON dataset_index USING gin(doc);
        """
        self.execute(query)

        # Create index on keyword field
        query = """\
            CREATE INDEX dataset_index_keywords_idx on dataset_index USING gin(keywords);
        """
        self.execute(query)

    def reset(self):
        """ Drops index table. """
        query = """
            DROP TABLE dataset_index;
        """
        self.execute(query)

    def is_indexed(self, dataset):
        """ Returns True if dataset is already indexed. Otherwise returns False.

        Args:
            dataset (orm.Dataset):

        Returns:
            bool: True if dataset is indexed, False otherwise.
        """
        query = text("""
            SELECT vid
            FROM dataset_index
            WHERE vid = :vid;
        """)
        result = self.execute(query, vid=dataset.vid)

        return bool(result.fetchall())

    def all(self):
        """ Returns list with all indexed datasets. """
        datasets = []

        query = text("""
            SELECT vid
            FROM dataset_index;""")

        for result in self.execute(query):
            res = DatasetSearchResult()
            res.vid = result[0]
            res.b_score = 1
            datasets.append(res)
        return datasets

    def _index_document(self, document, force=False):
        """ Adds dataset document to the index. """
        query = text("""
            INSERT INTO dataset_index(vid, title, keywords, doc)
            VALUES(:vid, :title, string_to_array(:keywords, ' '), to_tsvector('english', :doc));
        """)
        self.execute(query, **document)

    def _make_query_from_terms(self, terms, limit=None):
        """ Creates a query for dataset from decomposed search terms.

        Args:
            terms (dict or unicode or string):

        Returns:
            tuple of (TextClause, dict): First element is FTS query, second is parameters
                of the query. Element of the execution of the query is pair: (vid, score).

        """

        expanded_terms = self._expand_terms(terms)

        if expanded_terms['doc']:
            # create query with real score.
            query_parts = ['SELECT vid, ts_rank_cd(doc, to_tsquery(:doc)) as score']
        else:
            # create query with score = 1 because query will not touch doc field.
            query_parts = ['SELECT vid, 1 as score']

        query_parts.append('FROM dataset_index')
        query_params = {}
        where_counter = 0

        if expanded_terms['doc']:
            where_counter += 1
            query_parts.append('WHERE doc @@ to_tsquery(:doc)')
            query_params['doc'] = self.backend._and_join(expanded_terms['doc'])

        if expanded_terms['keywords']:
            query_params['keywords'] = self.backend._and_join(expanded_terms['keywords'])
            if where_counter:
                query_parts.append('AND keywords::text[] @> string_to_array(:keywords, \' \')')
            else:
                query_parts.append('WHERE keywords::text[] @> string_to_array(:keywords, \' \')')

        query_parts.append('ORDER BY score DESC')
        if limit:
            query_parts.append('LIMIT :limit')
            query_params['limit'] = limit

        query_parts.append(';')
        deb_msg = 'Dataset terms conversion: `{}` terms converted to `{}` with `{}` params query.'\
            .format(terms, query_parts, query_params)
        logger.debug(deb_msg)
        q = text('\n'.join(query_parts)), query_params
        logger.debug('Dataset search query: {}'.format(q))
        return q

    def _delete(self, vid=None):
        """ Deletes given dataset from index.

        Args:
            vid (str): dataset vid.

        """
        assert vid is not None
        query = text("""
            DELETE FROM dataset_index
            WHERE vid = :vid;
        """)
        self.execute(query, vid=vid)


class IdentifierPostgreSQLIndex(BaseIdentifierIndex,PostgresExecMixin):

    def __init__(self, backend=None):
        assert backend is not None, 'backend argument can not be None.'
        super(self.__class__, self).__init__(backend=backend)

        self.create()

    def search(self, search_phrase, limit=None):
        """ Finds identifiers by search phrase.

        Args:
            search_phrase (str or unicode):
            limit (int, optional): how many results to return. None means without limit.

        Returns:
            list of IdentifierSearchResult instances.

        """
        query_parts = [
            'SELECT identifier, type, name, similarity(name, :word) AS sml',
            'FROM identifier_index',
            'WHERE name % :word',
            'ORDER BY sml DESC, name']
        query_params = {
            'word': search_phrase}

        if limit:
            query_parts.append('LIMIT :limit')
            query_params['limit'] = limit

        query_parts.append(';')

        query = text('\n'.join(query_parts))

        self.backend.library.database.set_connection_search_path()

        results = self.execute(query, **query_params).fetchall()
        for result in results:
            vid, type, name, score = result
            yield IdentifierSearchResult(
                score=score, vid=vid,
                type=type, name=name)

    def _index_document(self, identifier, force=False):
        """ Adds identifier document to the index. """

        query = text("""
            INSERT INTO identifier_index(identifier, type, name)
            VALUES(:identifier, :type, :name);
        """)
        self.execute(query, **identifier)

    def create(self):

        if self.has_table('identifier_index'):
            return

        logger.debug('Creating identifier FTS table.')

        query = """
            CREATE TABLE identifier_index (
                identifier VARCHAR(256) NOT NULL,
                type VARCHAR(256) NOT NULL,
                name TEXT);
        """
        self.execute(query)

        # create index for name.
        query = """
            CREATE INDEX identifier_index_name_idx ON identifier_index USING gist (name gist_trgm_ops);
        """
        self.execute(query)

    def reset(self):
        """ Drops identifier index table. """
        query = """
            DROP TABLE identifier_index;
        """
        self.execute(query)

    def _delete(self, identifier=None):
        """ Deletes given identifier from index.

        Args:
            identifier (str): identifier of the document to delete.

        """
        query = text("""
            DELETE FROM identifier_index
            WHERE identifier = :identifier;
        """)
        self.execute(query, identifier=identifier)

    def is_indexed(self, identifier):
        """ Returns True if identifier is already indexed. Otherwise returns False. """
        query = text("""
            SELECT identifier
            FROM identifier_index
            WHERE identifier = :identifier;
        """)
        result = self.execute(query, identifier=identifier['identifier'])
        return bool(result.fetchall())

    def all(self):
        """ Returns list with all indexed identifiers. """
        identifiers = []

        query = text("""
            SELECT identifier, type, name
            FROM identifier_index;""")

        for result in self.execute(query):
            vid, type_, name = result
            res = IdentifierSearchResult(
                score=1, vid=vid, type=type_, name=name)
            identifiers.append(res)
        return identifiers


class PartitionPostgreSQLIndex(BasePartitionIndex,PostgresExecMixin):

    def __init__(self, backend=None):
        assert backend is not None, 'backend argument can not be None.'
        super(self.__class__, self).__init__(backend=backend)

        self.create()

    def _make_query_from_terms(self, terms, limit=None):
        """ Creates a query for partition from decomposed search terms.

        Args:
            terms (dict or unicode or string):

        Returns:
            tuple of (TextClause, dict): First element is FTS query, second is
            parameters of the query. Element of the execution of the query is
            tuple of three elements: (vid, dataset_vid, score).

        """
        expanded_terms = self._expand_terms(terms)
        terms_used = 0

        if expanded_terms['doc']:
            # create query with real score.
            query_parts = ['SELECT vid, dataset_vid, ts_rank_cd(doc, to_tsquery(:doc)) as score']
            terms_used += 1
        else:
            # create query with score = 1 because query will not touch doc field.
            query_parts = ['SELECT vid, dataset_vid, 1 as score']

        query_parts.append('FROM partition_index')
        query_params = {}
        where_count = 0

        if expanded_terms['doc']:
            query_parts.append('WHERE doc @@ to_tsquery(:doc)')
            query_params['doc'] = self.backend._and_join(expanded_terms['doc'])
            where_count += 1
            terms_used += 1

        if expanded_terms['keywords']:
            query_params['keywords'] = ' '.join(expanded_terms['keywords'])
            if where_count:
                query_parts.append('AND keywords::text[] @> string_to_array(:keywords, \' \')')
            else:
                query_parts.append('WHERE keywords::text[] @> string_to_array(:keywords, \' \')')
            where_count += 1
            terms_used += 1

        if expanded_terms['from']:
            if where_count:
                # at least one WHERE exists
                query_parts.append('AND from_year >= :from_year')
            else:
                query_parts.append('WHERE from_year >= :from_year')
            query_params['from_year'] = expanded_terms['from']
            where_count += 1
            terms_used += 1

        if expanded_terms['to']:
            if where_count:
                # at least one WHERE exists
                query_parts.append('AND to_year <= :to_year')
            else:
                query_parts.append('to_year <= :to_year')
            query_params['to_year'] = expanded_terms['to']
            where_count += 1
            terms_used += 1

        query_parts.append('ORDER BY score DESC')

        if limit:
            query_parts.append('LIMIT :limit')
            query_params['limit'] = limit

        if not terms_used:
            logger.debug('No terms used; not creating query')
            return None, None

        query_parts.append(';')
        deb_msg = 'Dataset terms conversion: `{}` terms converted to `{}` with `{}` params query.'\
            .format(terms, query_parts, query_params)
        logger.debug(deb_msg)

        return text('\n'.join(query_parts)), query_params

    def search(self, search_phrase, limit=None):
        """ Finds partitions by search phrase.

        Args:
            search_phrase (str or unicode):
            limit (int, optional): how many results to generate. None means without limit.

        Generates:
            PartitionSearchResult instances.
        """
        query, query_params = self._make_query_from_terms(search_phrase, limit=limit)
        assert isinstance(query, TextClause)

<<<<<<< HEAD
=======
        if query.text:
>>>>>>> 4496e8ae

        if query is not None:

            self.backend.library.database.set_connection_search_path()

            results = self.execute(query, **query_params)

            for result in results:
                vid, dataset_vid, score = result
                yield PartitionSearchResult(
                    vid=vid, dataset_vid=dataset_vid, score=score)

    def _as_document(self, partition):
        """ Converts partition to document indexed by to FTS index.

        Args:
            partition (orm.Partition): partition to convert.

        Returns:
            dict with structure matches to BasePartitionIndex._schema.

        """
        doc = super(self.__class__, self)._as_document(partition)

        # pass time_coverage to the _index_document.
        doc['time_coverage'] = partition.time_coverage
        return doc

    def _index_document(self, document, force=False):
        """ Adds parition document to the index. """

        time_coverage = document.pop('time_coverage', [])
        from_year = None
        to_year = None
        if time_coverage:
            from_year = int(time_coverage[0]) if time_coverage and time_coverage[0] else None
            to_year = int(time_coverage[-1]) if time_coverage and time_coverage[-1] else None

        query = text("""
            INSERT INTO partition_index(vid, dataset_vid, title, keywords, doc, from_year, to_year)
            VALUES(
                :vid, :dataset_vid, :title,
                string_to_array(:keywords, ' '),
                to_tsvector('english', :doc),
                :from_year, :to_year); """)

        self.execute(query, from_year=from_year, to_year=to_year, **document)

    def create(self):

        if self.has_table('partition_index'):
            return

        logger.debug('Creating partition FTS table.')
        # create table for partition documents. Create special table for search to make it easy to replace one
        # FTS engine with another.
        query = """\
            CREATE TABLE partition_index (
                vid VARCHAR(256) NOT NULL,
                dataset_vid VARCHAR(256) NOT NULL,
                from_year INTEGER,
                to_year INTEGER,
                title TEXT,
                keywords VARCHAR(256)[],
                doc tsvector
            );
        """
        self.execute(query)

        # create FTS index on doc field.
        query = """\
            CREATE INDEX partition_index_doc_idx ON partition_index USING gin(doc);
        """
        self.execute(query)

        # Create index on keywords field
        query = """\
            CREATE INDEX partition_index_keywords_idx on partition_index USING gin(keywords);
        """
        self.execute(query)

    def reset(self):
        """ Drops index table. """
        query = """
            DROP TABLE partition_index;
        """
        self.execute(query)

    def _delete(self, vid=None):
        """ Deletes partition with given vid from index.

        Args:
            vid (str): vid of the partition document to delete.

        """
        assert vid is not None
        query = text("""
            DELETE FROM partition_index
            WHERE vid = :vid;
        """)
        self.execute(query, vid=vid)

    def is_indexed(self, partition):
        """ Returns True if partition is already indexed. Otherwise returns False. """
        query = text("""
            SELECT vid
            FROM partition_index
            WHERE vid = :vid;
        """)
        result = self.execute(query, vid=partition.vid)
        return bool(result.fetchall())

    def all(self):
        """ Returns list with vids of all indexed partitions. """
        partitions = []

        query = text("""
            SELECT dataset_vid, vid
            FROM partition_index;""")

        for result in self.execute(query):
            dataset_vid, vid = result
            partitions.append(PartitionSearchResult(dataset_vid=dataset_vid, vid=vid, score=1))
        return partitions<|MERGE_RESOLUTION|>--- conflicted
+++ resolved
@@ -115,12 +115,8 @@
 
         """
         query, query_params = self._make_query_from_terms(search_phrase, limit=limit)
-<<<<<<< HEAD
+        assert isinstance(query, TextClause)
         results = self.execute(query, **query_params)
-=======
-        assert isinstance(query, TextClause)
-        results = self.backend.library.database.connection.execute(query, **query_params)
->>>>>>> 4496e8ae
         datasets = {}
 
         def make_result(vid=None, b_score=0, p_score=0):
@@ -513,10 +509,6 @@
         query, query_params = self._make_query_from_terms(search_phrase, limit=limit)
         assert isinstance(query, TextClause)
 
-<<<<<<< HEAD
-=======
-        if query.text:
->>>>>>> 4496e8ae
 
         if query is not None:
 
