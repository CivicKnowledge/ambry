"""

The RowGenerator reads a file and yields rows, handling simple headers in CSV
files, and complex headers with receeding comments in Excel files.

Copyright (c) 2015 Civic Knowledge. This file is licensed under the terms of the
Revised BSD License, included in this distribution as LICENSE.txt
"""


class RowGenerator(object):
    file_name = None

    generator = None

    _header = None
    _unmangled_header = None
    footer = None
    data_start_line = 1
    data_end_line = None
    header_lines = [0]
    header_comment_lines = []
    header_mangler = None

    line_number = None

    put_row = None  # A row that was put back to be iterated over again.

    def __init__(self, file, data_start_line=None, data_end_line=None, header_lines=None, header_comment_lines=None,
                 header_mangler=None):
        """

        """

        self.file_name = file

        if data_start_line:
            self.data_start_line = data_start_line
        if data_end_line:
            self.data_end_line = data_end_line
        if header_lines:
            self.header_lines = header_lines
        if header_comment_lines:
            self.header_comment_lines = header_comment_lines

        if header_mangler:
            self.header_mangler = header_mangler

        self._raw_row_gen = None

        self.put_row = None

        self._header = None
        self._unmangled_header = None

    def add_intuition(self, data_start_line=None, data_end_line=None,
                      header_lines=None, header_comment_lines=None):

        if data_start_line:
            self.data_start_line = data_start_line
        if header_lines:
            self.header_lines = header_lines
        if header_comment_lines:
            self.header_comment_lines = header_comment_lines

    def _yield_rows(self):
        raise NotImplementedError

    @property
    def raw_row_gen(self):
        """Generate all rows from the underlying source, with no consideration
        for wether the row is data, header or comment """
        if self._raw_row_gen is None:
            self._raw_row_gen = self._yield_rows()
            self.line_number = 0

        return self._raw_row_gen

    def reset(self):
        self._raw_row_gen = None
        self.line_number = 0

    @property
    def header(self):

        if not self._header:
            self.get_header()

        return self._header

    @property
    def unmangled_header(self):
        if not self._unmangled_header:
            self.get_header()

        return self._unmangled_header

    def get_header(self):
        """Open the file and read the rows for the header and header comments. It leaves the iterator
        positioned on the first data row. """

        headers = []
        header_comments = []

        self.reset()
        row = None

        while self.line_number < self.data_start_line:

            row = self.raw_row_gen.next()

            if self.line_number in self.header_lines:
                headers.append([str(unicode(x).encode('ascii', 'ignore')) for x in row])

            if self.line_number in self.header_comment_lines:
                header_comments.append([str(unicode(x).encode('ascii', 'ignore')) for x in row])

        self.put_row = row

        if self.line_number == self.data_start_line:
            # All of the header line are before this, so it is safe to construct the header now.

            if len(headers) > 1:

                # If there are gaps in the values in the first header line, extend them forward
                hl1 = []
                last = None
                for x in headers[0]:
                    if not x:
                        x = last
                    else:
                        last = x

                    hl1.append(x)

                headers[0] = hl1

                header = [' '.join(col_val.strip() if col_val else '' for col_val in col_set)
                          for col_set in zip(*headers)]
                header = [h.strip() for h in header]

            elif len(headers) > 0:
                header = headers.pop()

            else:
                header = []

            self._header = header

            self.header_comment = [' '.join(x) for x in zip(*header_comments)]

        if self.header_mangler:
            self._unmangled_header = list(self.header)
            self._header = self.header_mangler(self.header)

        return self._header

    def get_footer(self):

        if self.footer:
            return self.footer

        if not self.data_end_line:
            return None

        if self.line_number > self.data_end_line:
            self.reset()

        self.footer = []

        while True:
            try:
                row = self.raw_row_gen.next()
            except StopIteration:
                break

            if self.line_number < self.data_end_line:
                continue
            else:
                self.footer.append(' '.join(str(x) for x in row).strip())

        return self.footer

    def decode(self, v):
        """Decode a string into unicode"""
        return v

    def __iter__(self):
        """Generate rows for a source file. The source value must be specified in the sources config"""

        self.get_header()

        for row in self.raw_row_gen:

            if self.data_end_line and self.line_number >= self.data_end_line:
                break

            if self.put_row:
                yield self.put_row
                self.put_row = None

            yield row


class DelimitedRowGenerator(RowGenerator):
    delimiter = None

    def __init__(self, file, data_start_line=None, data_end_line=None, header_lines=None, header_comment_lines=None,
                 header_mangler=None, delimiter=','):

        super(DelimitedRowGenerator, self).__init__(
            file, data_start_line=data_start_line, data_end_line=data_end_line, header_lines=header_lines,
            header_comment_lines=header_comment_lines, header_mangler=header_mangler)

        self.delimiter = delimiter

<<<<<<< HEAD
    def get_csv_reader(self, f, sniff=False):
=======
    def get_csv_reader(self, f, sniff = False):
        #import unicodecsv as csv
>>>>>>> 524f0d8c
        import csv

        if sniff:
            dialect = csv.Sniffer().sniff(f.read(5000))
            f.seek(0)
        else:
            dialect = None

        delimiter = self.delimiter if self.delimiter else ','

        return csv.reader(f, delimiter=delimiter, dialect=dialect)

    def _yield_rows(self):

        self.line_number = 0
        with open(self.file_name, 'rU') as f:
            for i, row in enumerate(self.get_csv_reader(f)):
                self.line_number = i
                yield row


class ExcelRowGenerator(RowGenerator):
    def __init__(self, file, data_start_line=None, data_end_line=None, header_lines=None, header_comment_lines=None,
                 header_mangler=None, segment=0):

        super(ExcelRowGenerator, self).__init__(file, data_start_line, data_end_line, header_lines,
                                                header_comment_lines, header_mangler)

        self.segment = segment
        self.workbook = None

    def _yield_rows(self):
        from xlrd import open_workbook
        from xlrd.biffh import XLRDError

        try:
            wb = open_workbook(self.file_name)
        except XLRDError:
            from zipfile import ZipFile
            # Usually b/c the .xls file is XML, but not zipped.

            self.file_name.replace('.xls', '.xml')

            wb = open_workbook(self.file_name)

        self.workbook = wb

        s = wb.sheets()[self.segment if self.segment else 0]

        for i in range(0, s.nrows):
            self.line_number = i
            yield self.srow_to_list(i, s)

    def srow_to_list(self, row_num, s):
        """Convert a sheet row to a list"""

        values = []

        for col in range(s.ncols):
            if self.decode:
                v = s.cell(row_num, col).value
                if isinstance(v, basestring):
                    v = self.decode(v)
                values.append(v)
            else:
                values.append(s.cell(row_num, col).value)

        return values


class RowSpecIntuiter(object):
    data_start_line = None
    data_end_line = None

    header = None
    header_comments = None

    lines = None

    def __init__(self, row_gen):
        from collections import defaultdict

        self.row_gen = row_gen

        self.header = []
        self.header_comments = []

        self.lines = []
        self.lengths = defaultdict(int)

        # Get the non-numm length of all of the rows, then find the midpoint between the min a max
        # We'll use that for the break point between comments and data / header.
        for i, row in enumerate(row_gen):
            if i > 100:
                break

            self.lines.append(row)

            lng = len(self.non_nulls(row))  # Number of non-nulls

            self.lengths[lng] += 1

        self.mid_length = (min(self.lengths.keys()) + max(self.lengths.keys())) / 2

    def non_nulls(self, row):
        """Return the non-empty values from a row"""
        return [col for col in row if bool(unicode(col).encode('ascii', 'replace').strip())]

    def is_data_line(self, i, row):
        """Return true if a line is a data row"""

        return self.header and len(self.non_nulls(row)) > self.mid_length

    def is_header_line(self, i, row):
        """Return true if a row is part of the header"""

        return not self.header and len(self.non_nulls(row)) > self.mid_length

    def is_header_comment_line(self, i, row):
        """Return true if a line is a header comment"""
        return not self.header  # All of the lines before the header

    def intuit(self):
        """Classify the rows of an excel file as header, comment and start of data

        Relies on definitions of methods of:
            is_data_line(i,row)
            is_header_line(i,row)
            is_header_comment_line(i,row)
        """

        self.row_gen.reset()
        for row in self.row_gen.raw_row_gen:

            i = self.row_gen.line_number

            is_dl = self.is_data_line(i, row)

            if self.data_end_line:
                continue
            elif not self.data_start_line:

                if is_dl:
                    self.data_start_line = i

                elif self.is_header_line(i, row):
                    self.header.append(i)

                elif self.is_header_comment_line(i, row):
                    self.header_comments.append(i)

            elif self.data_start_line and not self.data_end_line:
                if not is_dl:
                    self.data_end_line = i

        return dict(
            data_start_line=self.data_start_line,
            data_end_line=self.data_end_line,
            header_comment_lines=self.header_comments,
            header_lines=self.header
        )


<|MERGE_RESOLUTION|>--- conflicted
+++ resolved
@@ -214,12 +214,8 @@
 
         self.delimiter = delimiter
 
-<<<<<<< HEAD
     def get_csv_reader(self, f, sniff=False):
-=======
-    def get_csv_reader(self, f, sniff = False):
         #import unicodecsv as csv
->>>>>>> 524f0d8c
         import csv
 
         if sniff:
