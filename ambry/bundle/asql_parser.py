"""
Parser for the *.asql files - ambry sql files (unified sql for postgres and sqlite)

Example:
    >>> from ambry.bundle.asql_parser import parse_view
    >>> view = parse_view('CREATE VIEW view1 AS SELECT col1 as c1, col2 as c2 FROM table1;')
    >>> print(view.name)
    view1
    >>> print(view.columns[0].name, view.columns[0].alias)
    col1, c1
    >>> print(view.columns[1].name, view.columns[1].alias)
    col2, c2
"""

from pyparsing import Word, delimitedList, Optional, Combine, Group, alphas, alphanums,\
    Forward, restOfLine, Keyword, OneOrMore, ZeroOrMore, Suppress

# Public interface
#


def parse_select(query):
    """ Parses asql query to view object.

    Args:
        query (str): asql query

    Returns:
        View instance: parsed view.
    """
    result = select_stmt.parseString(query)

    return Select(result)

def parse_view(query):
    """ Parses asql query to view object.

    Args:
        query (str): asql query

    Returns:
        View instance: parsed view.
    """

    try:
        idx = query.lower().index('where')
        query = query[:idx]
    except ValueError:
        pass

    if not query.endswith(';'):
        query = query.strip()
        query += ';'

    result = _view_stmt.parseString(query)

    return View(result)


def parse_index(query):
    """ Parses asql query to view object.

    Args:
        query (str): asql index create query.
            Example: 'INDEX example.com-simple-simple (id, uuid);'

    Returns:
        Index instance: parsed index.
    """
    return Index(_index_stmt.parseString(query))

class Source(object):
    """ Parsed source - table name or partition ref. """

    def __init__(self, parsed_source):
        self.name = parsed_source.name
        self.alias = parsed_source.alias

    def __str__(self):
        return 'name: {}, alias: {}'.format(self.name, self.alias)


class Column(object):
    """ Parsed column. """

    def __init__(self, parsed_column):

        try:
            self.name = parsed_column.name
            self.alias = parsed_column.alias
        except AttributeError:
            # Assume the value is a string, usualla single column name or '*'
            self.name = parsed_column
            self.alias = None


    def __str__(self):
        return 'name: {}, alias: {}'.format(self.name, self.alias)


class Join(object):
    """ Parsed join. """

    def __init__(self, parsed_join):
        self.source = Source(parsed_join.source)
        self.join_cols = parsed_join.join_cols.asList() if parsed_join.join_cols else None

    def __str__(self):
        return self.source.__str__()


class View(object):
    """ Parsed view or materialized view. """

    def __init__(self, parse_result):

        self.name = parse_result.name
        self.sources = [Source(s) for s in parse_result.sources]
        self.columns = [Column(c) for c in parse_result.columns]
        self.joins = [Join(j) for j in parse_result.joins]



    def __str__(self):

        def wr(o):
            """ converts object to str and wraps it with curly braces. """
            return '{%s}' % o

        columns_str = ', '.join([wr(c) for c in self.columns])
        sources_str = ', '.join([wr(s) for s in self.sources])
        joins_str = ', '.join([wr(j) for j in self.joins])
        return 'name: {},\n sources: [{}],\n columns: [{}],\n joins: [{}]'.format(
            self.name, sources_str, columns_str, joins_str)

class Select(object):
    """ Parsed select """

    def __init__(self, parse_result):

        self.sources = [Source(s) for s in parse_result.sources]
        self.columns = [Column(c) for c in parse_result.columns]
        self.joins = [Join(j) for j in parse_result.joins]


    def __str__(self):

        def wr(o):
            """ converts object to str and wraps it with curly braces. """
            return '{%s}' % o

        columns_str = ', '.join([wr(c) for c in self.columns])
        sources_str = ', '.join([wr(s) for s in self.sources])
        joins_str = ', '.join([wr(j) for j in self.joins])
        return 'name: {},\n sources: [{}],\n columns: [{}],\n joins: [{}]'.format(
            self.name, sources_str, columns_str, joins_str)

class Index(object):
    """ Parsed index. """

    def __init__(self, parse_result):
        self.source = parse_result.source
        self.columns = list(parse_result.columns)



# Parser implementation
#

def _flat_alias(t):
    """ Populates token (column or table) fields from parse result. """
    t.name = t.parsed_name
    t.alias = t.parsed_alias[0] if t.parsed_alias else ''
    return t


def _build_join(t):
    """ Populates join token fields. """
    t.source.name = t.source.parsed_name
    t.source.alias = t.source.parsed_alias[0] if t.source.parsed_alias else ''

    return t


# define SQL tokens
comma_token = Suppress(',')
select_kw = Keyword('select', caseless=True)
update_kw = Keyword('update', caseless=True)
volatile_kw = Keyword('volatile', caseless=True)
create_kw = Keyword('create', caseless=True)
table_kw = Keyword('table', caseless=True)
as_kw = Keyword('as', caseless=True)
from_kw = Keyword('from', caseless=True)
where_kw = Keyword('where', caseless=True)
join_kw = Keyword('join', caseless=True)
on_kw = Keyword('on', caseless=True)
left_kw = Keyword('left', caseless=True)
right_kw = Keyword('right', caseless=True)
cross_kw = Keyword('cross', caseless=True)
outer_kw = Keyword('outer', caseless=True)
inner_kw = Keyword('inner', caseless=True)
natural_kw = Keyword('natural', caseless=True)
on_kw = Keyword('on', caseless=True)
insert_kw = Keyword('insert', caseless=True)
into_kw = Keyword('into', caseless=True)

# define sql reserved words
reserved_words = (
    update_kw | volatile_kw | create_kw | table_kw
    | as_kw | from_kw | where_kw | join_kw | on_kw | left_kw
    | right_kw | cross_kw | outer_kw | on_kw | insert_kw | into_kw
)

ident = ~reserved_words + Word(alphas, alphanums + '_$.').setName('identifier')

function = (
    (Word(alphas) + '(' + Word(alphanums + '*_$.') + ')')
    + Optional(as_kw.suppress() + delimitedList(ident, '.', combine=True))
)

column_name = delimitedList(ident, '.', combine=True)
column_name_list = Group(delimitedList(column_name))

# column from the select statement with `as` keyword support.
select_column = (
    delimitedList(ident, '.', combine=True).setResultsName('parsed_name')
    + Optional(as_kw.suppress() + delimitedList(ident, '.', combine=True)).setResultsName('parsed_alias')
).setParseAction(_flat_alias)

# Examples:
# column = select_column.parseString('col1 as c1')
# print(column.name, column.alias)
# (col1, c1)

select_column_list = OneOrMore(Group( (function | select_column) + Optional(comma_token)))

# Examples:
# columns = select_column_list.parseString('col1 as c1, col2 as c2')
# print(columns[0].name, columns[0].alias)
# (col1, c1)
# print(columns[1].name, columns[1].alias)
# (col2, c2)

# define asql specific table name. May contain partition names: example.com-simple-simple1 for example
#
source_ident = ~reserved_words + Word(alphas, alphanums + '_-$').setName('source_identifier')
source = (
    delimitedList(source_ident, '.', combine=True).setResultsName('parsed_name')
    + Optional(as_kw.suppress() + ident).setResultsName('parsed_alias')
).setParseAction(_flat_alias)
# Example:
# parsed = source.parseString('table1 as t1')
# print(parsed.name, parsed.alias)
# table1, t1

many_sources = OneOrMore(Group(source + Optional(comma_token)))
# Example:
# parsed = many_sources.parseString('table1 as t1, table2 as t2')
# print(parsed[0].name, parsed[0].alias)
# table1, t1
# print(parsed[1].name, parsed[1].alias)
# table2, t2


# define join grammar
#

on_op = Optional( on_kw.suppress() + ident + Word('=').suppress() + ident )

join_op = (
    comma_token
    | (
        Optional(natural_kw)
        + Optional(inner_kw | cross_kw | left_kw + outer_kw | left_kw | outer_kw)
        + join_kw)
      )

join_stmt = (join_op + source.setResultsName('source') + on_op.setResultsName('join_cols') ).setParseAction(_build_join)

# Example
# join = join_stmt.parseString('join jtable1 as jt1')
# print(join.source.name, join.source.alias)
# (jtable1, jt1)

# define the select grammar
#
select_stmt = Forward()

select_stmt << (
    select_kw
    + (Keyword('*').setResultsName('columns') | select_column_list.setResultsName('columns'))
    + from_kw
    + many_sources.setResultsName('sources')
    + ZeroOrMore(Group(join_stmt)).setResultsName('joins'))

# Examples:
# select = select_stmt.parseString(
#     '''SELECT t1.col AS t1_c, t2.col AS t2_c, t3.col AS t3_c
#     FROM table1 AS t1
#     JOIN table2 AS t2
#     JOIN table3 AS t3;''')
# print(select.columns[0].name, select.columns[0].alias)
# ('t1.col', 't1_c')
# print(select.columns[1].name, select.columns[1].alias)
# ('t2.col', 't2_c')
# print(select.columns[2].name, select.columns[2].alias)
# ('t3.col', 't2_c')
# print(select.sources[0].name, select.sources[0].alias)
# ('table1', 't1')
# print(select.joins[0].source.name, select.joins[0].source.alias)
# ('table2', 't2')
# print(select.joins[1].source.name, select.joins[1].source.alias)
# ('table3', 't3')

#
# Define create view grammar.
#
materialized_kw = Keyword('materialized', caseless=True)
view_token = Keyword('view', caseless=True)
_view_stmt = Forward()
_view_stmt << (
    create_kw
    + Optional(materialized_kw)
    + view_token
    + Combine(ident).setResultsName('name')
    + as_kw
    + select_stmt
)

#
# Define asql index grammar.
#
index_source = delimitedList(source_ident, '.', combine=True)
index_kw = Keyword('index', caseless=True)
_index_stmt = Forward()
_index_stmt << (
    index_kw
    + index_source.setResultsName('source')
    + '(' + column_name_list.setResultsName('columns') + ')')

# Examples:
# index = index_stmt.parseString('INDEX partition1 (col1, col2, col3);')
# print(index.source)
# 'partition1'
# print(index.columns)
# ['col1', 'col2', 'col3']

# define Oracle comment format, and ignore them
oracle_sql_comment = '--' + restOfLine
_view_stmt.ignore(oracle_sql_comment)
_index_stmt.ignore(oracle_sql_comment)


def substitute_vids(library, statement):
    """ Replace all of the references to tables and partitions with their vids.

    This is a bit of a hack -- it ought to work with the parser, but instead it just looks for
    common SQL tokens that indicate an identifier.

    :param statement: an sqlstatement. String.
    :return: tuple: new_statement, set of table vids, set of partition vids.
    """
    from ambry.identity import ObjectNumber, TableNumber, NotObjectNumberError
    from ambry.orm.exc import NotFoundError

    try:
        stmt_str = statement.to_unicode()
    except AttributeError:
        stmt_str = statement

    parts = stmt_str.strip(';').split()

    new_parts = []

    tables = set()
    partitions = set()

    while parts:
        token = parts.pop(0).strip()
        if token.lower() in ('from', 'join', 'materialize', 'install'):
            ident = parts.pop(0).strip(';')
            new_parts.append(token)

            try:
                obj_number = ObjectNumber.parse(token)
                if isinstance(obj_number, TableNumber):
                    table = library.table(ident)
                    tables.add(table.vid)
                    new_parts.append(table.vid)
                else:
                    # Do not care about other object numbers. Assume partition.
                    raise NotObjectNumberError

            except NotObjectNumberError:
                # assume partition
                try:
                    partition = library.partition(ident)
                    partitions.add(partition.vid)
                    new_parts.append(partition.vid)
                except NotFoundError:
                    # Ok, maybe it is just a normal identifier...
                    new_parts.append(ident)
        else:
            new_parts.append(token)

    return ' '.join(new_parts).strip(), tables, partitions


def validate(sql):
    """
    Parse a SQL statement and enforce some rules.

    The rules are:

    * If there are JOINs, all tables must be aliased.
    * In the join clauses, all columns must have dotted forms, using the table aliases.

    :param sql:
    :return:
    :raises: Exception that includes a list of the errors.
    """

    pass


<<<<<<< HEAD
class FIMRecord(object):

    def __init__(self, statement, drop=None, tables=None, install=None,
                 materialize=None, indexes=None, joins=0, views=0):

        self.statements = None
        self.statement = statement
        self.drop = [drop] if drop else []
        self.tables = set(tables) if tables else set()
        self.install = set(install) if install else set()
        self.materialize = set(materialize) if materialize else set()
        self.indexes = set(indexes) if indexes else set()
        self.joins = joins
        self.views = views

    def update(self, rec=None, drop=[], tables = set(), install = set(), materialize = set(),
               indexes = set(), joins=0, views=0):

        if rec:
            self.update(
                drop=rec.drop, tables=rec.tables, install=rec.install, materialize=rec.materialize,
                indexes=rec.indexes, joins=rec.joins
            )

        self.drop += drop
        self.tables |= set(tables)
        self.install |= set(install)
        self.materialize |= set(materialize)
        self.indexes |= set(indexes)

        self.joins += joins
        self.views += views

        # Joins or views promote installed partitions to materialized partitions
        if self.joins > 0 or self.views > 0:
            self.materialize |= self.install
            self.install = set()


=======
>>>>>>> 95053008
def find_indexable_materializable(sql, library):
    """
    Parse a statement, then call functions to install, materialize or create indexes for partitions
    referenced in the statement.

    :param sql:
    :param materialize_f:
    :param install_f:
    :param index_f:
    :return:
    """

    derefed, tables, partitions = substitute_vids(library, sql)



    if derefed.lower().startswith('create index'):
        parsed = parse_index(derefed)
        return FIMRecord(statement=derefed, index=[(parsed.source, tuple(parsed.columns))])

    elif derefed.lower().startswith('materialize'):
        _, vid = derefed.split()
        return FIMRecord(statement=derefed, materialize=set([vid]))

    elif derefed.lower().startswith('install'):
        _, vid = derefed.split()
        return FIMRecord(statement=derefed, install=set([vid]))

    elif derefed.lower().startswith('select'):
        rec = FIMRecord(statement=derefed)
        parsed = parse_select(derefed)

    elif derefed.lower().startswith('create view'):
        parsed = parse_view(derefed)
        rec = FIMRecord(statement=derefed, drop= 'DROP VIEW IF EXISTS {};'.format(parsed.name), views=1 )

    else:
        return FIMRecord(statement=derefed, tables=set(tables), install = set(partitions) )

    def partition_aliases(parsed):
        d = {}

        for source in parsed.sources:
            if source.alias:
                d[source.alias] = source.name

        for j in parsed.joins:
            if j.source.alias:
                d[j.source.alias] = j.source.name

        return d

    def indexable_columns(aliases, parsed):

        indexes = []


        for j in parsed.joins:
            if j and j.join_cols:
                for col in j.join_cols:
                    if '.' in col:
                        try:
                            alias, col = col.split('.')
                            if alias:
                                indexes.append((aliases[alias], (col,)))
                        except KeyError:
                            pass

        return indexes

    aliases = partition_aliases(parsed)

    indexes = indexable_columns(aliases, parsed)

<<<<<<< HEAD
    rec.joins = len(parsed.joins)

    install = set(partitions)

    rec.update(tables=tables, install=install, indexes=indexes)

    return rec

def process_sql(sql,library):
    import sqlparse

    processed_statements = []
    statements = sqlparse.parse(sqlparse.format(sql, strip_comments=True))

    sum_rec = FIMRecord(None)
    for parsed_statement in statements:
        rec = find_indexable_materializable(parsed_statement, library)

        sum_rec.update(rec=rec)

        processed_statements.append(rec.statement)
=======
    materialize = set([v for v in set(aliases.values()) if v.startswith('p')])
>>>>>>> 95053008


<<<<<<< HEAD
    sum_rec.statements = processed_statements

    return sum_rec
=======
    return derefed, drop, list(tables), list(install), list(materialize), indexes
>>>>>>> 95053008
<|MERGE_RESOLUTION|>--- conflicted
+++ resolved
@@ -423,7 +423,6 @@
     pass
 
 
-<<<<<<< HEAD
 class FIMRecord(object):
 
     def __init__(self, statement, drop=None, tables=None, install=None,
@@ -463,8 +462,6 @@
             self.install = set()
 
 
-=======
->>>>>>> 95053008
 def find_indexable_materializable(sql, library):
     """
     Parse a statement, then call functions to install, materialize or create indexes for partitions
@@ -539,7 +536,6 @@
 
     indexes = indexable_columns(aliases, parsed)
 
-<<<<<<< HEAD
     rec.joins = len(parsed.joins)
 
     install = set(partitions)
@@ -561,15 +557,8 @@
         sum_rec.update(rec=rec)
 
         processed_statements.append(rec.statement)
-=======
-    materialize = set([v for v in set(aliases.values()) if v.startswith('p')])
->>>>>>> 95053008
-
-
-<<<<<<< HEAD
+
+
     sum_rec.statements = processed_statements
 
     return sum_rec
-=======
-    return derefed, drop, list(tables), list(install), list(materialize), indexes
->>>>>>> 95053008
