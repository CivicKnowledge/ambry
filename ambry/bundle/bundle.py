--- conflicted
+++ resolved
@@ -38,18 +38,13 @@
         """"""
 
         # This bit of wackiness allows the var(self.run_args) code
-<<<<<<< HEAD
-        # to work when there have been no artgs parsed.
-        class NullArgs(object):
-=======
         # to work when there have been no args parsed.
         class null_args(object):
->>>>>>> 524f0d8c
             none = None
             multi = False
             test = False
 
-        self.run_args = vars(NullArgs())
+        self.run_args = vars(null_args())
 
 
 
@@ -129,7 +124,7 @@
         # Force the logger to re-open, which will re-create the file that just
         # got deleted
         self._logger = None
-        #clear_logger(__name__)
+        # clear_logger(__name__)
 
     @property
     def database(self):
@@ -158,11 +153,6 @@
 
         return self._partitions
 
-<<<<<<< HEAD
-=======
-
-
->>>>>>> 524f0d8c
     def get_dataset(self):
         raise NotImplementedError()
 
@@ -799,11 +789,7 @@
         self.close()
 
         # Now, update this version to be one more.
-<<<<<<< HEAD
         self.identity
-=======
-        ident = self.identity
->>>>>>> 524f0d8c
 
         identity.on.revision = prior_version + 1
 
@@ -824,10 +810,6 @@
 
         return identity
 
-<<<<<<< HEAD
-=======
-
->>>>>>> 524f0d8c
     def update_configuration(self, identity=None, rewrite_database=True):
         # Re-writes the bundle.yaml file, with updates to the identity and partitions
         # sections.
@@ -1406,17 +1388,6 @@
                 self.post_build_time_coverage()
                 self.schema.write_codes()
 
-<<<<<<< HEAD
-            self.post_build_write_config()
-
-            self.post_build_time_coverage()
-
-            self.post_build_geo_coverage()
-
-            self.schema.write_codes()
-
-=======
->>>>>>> 524f0d8c
             self.post_build_test()
 
             self.set_value('process', 'last', datetime.now().isoformat())
@@ -1427,20 +1398,13 @@
         return True
 
     def post_build_test(self):
-<<<<<<< HEAD
-=======
-
->>>>>>> 524f0d8c
+
         f = getattr(self, 'test', False)
 
         if f:
             try:
                 f()
-<<<<<<< HEAD
-            except AssertionError:
-=======
             except AssertionError as e:
->>>>>>> 524f0d8c
                 import traceback
                 import sys
 
@@ -1448,12 +1412,7 @@
                 traceback.print_tb(tb)  # Fixed format
                 tb_info = traceback.extract_tb(tb)
                 filename, line, func, text = tb_info[-1]
-<<<<<<< HEAD
                 self.error("Test case failed on line {} : {}".format(line, text))
-=======
-                self.error(
-                    "Test case failed on line {} : {}".format(line, text))
->>>>>>> 524f0d8c
                 return False
 
     def post_build_time_coverage(self):
@@ -1621,10 +1580,7 @@
     @property
     def build_state(self):
         from ..dbexceptions import DatabaseMissingError, NotFoundError
-<<<<<<< HEAD
-=======
-
->>>>>>> 524f0d8c
+
 
         try:
             c = self.get_value('process', 'state')
@@ -1722,11 +1678,7 @@
                 else:
                     p.record.ref = pp.vid
 
-<<<<<<< HEAD
                 self.log("Referenced partition {} to {}".format(pp.identity, p.identity))
-=======
-                self.log("Referenced partition {} to {}".format(pp.identity,p.identity))
->>>>>>> 524f0d8c
 
     def update_copy_schema(self):
         """Copy the schema from a previous version, updating the vids."""
