"""The Bundle object is the root object for a bundle, which includes acessors 
for partitions, schema, and the filesystem

Copyright (c) 2013 Clarinova. This file is licensed under the terms of the
Revised BSD License, included in this distribution as LICENSE.txt
"""

from ..filesystem import  BundleFilesystem
from ..schema import Schema
from ..partitions import Partitions

import os.path
from ..dbexceptions import  ConfigurationError, ProcessError

from config import *


class Bundle(object):
    '''Represents a bundle, including all configuration 
    and top level operations. '''
 
    logger = None
 
    def __init__(self, logger=None):
        '''
        '''

        self._schema = None
        self._partitions = None
        self._library = None
        self._identity = None
        self._repository = None
        self._dataset_id = None # Needed in LibraryDbBundle to  disambiguate multiple datasets

        
        # This bit of wackiness allows the var(self.run_args) code
        # to work when there have been no artgs parsed. 
        class null_args(object):
            none = None
            multi = False
            test = False

        self.run_args = vars(null_args())

        self._logger = logger

    @property
    def logger(self):

        if not self._logger:
            from ..util import get_logger
            import logging

            try:
                ident = self.identity
                template = ident.sname+" %(message)s"
            except:
                template = "%(message)s"

            self._logger = get_logger(__name__, template=template)


            self.logger.setLevel(logging.INFO)

        return self._logger

        
    @property
    def schema(self):
        if self._schema is None:
            self._schema = Schema(self)


        return self._schema
    
    @property
    def partitions(self):     
        if self._partitions is None:
            self._partitions = Partitions(self)  
            
        return self._partitions

    @property
    def repository(self):
        '''Return a repository object '''
        from ..repository import Repository #@UnresolvedImport

        if not self._repository:
            repo_name = 'default'
            self._repository =  Repository(self, repo_name)
            
        return self._repository
    

    def get_dataset(self, session):
        '''Return the dataset
        '''
        from sqlalchemy.orm.exc import NoResultFound
        from sqlalchemy.exc import OperationalError
        from ..dbexceptions import NotFoundError
        
        from ambry.orm import Dataset

        try:
            if self._dataset_id:
                try:
                    return (session.query(Dataset)
                            .filter(Dataset.location == Dataset.LOCATION.LIBRARY)
                            .filter(Dataset.vid == self._dataset_id).one())
                except NoResultFound:
                    from ..dbexceptions import NotFoundError

                    raise NotFoundError("Failed to find dataset for id {} in {} "
                                        .format(self._dataset_id, self.database.dsn))
            else:

                return (session.query(Dataset).one())
        except OperationalError:
            raise NotFoundError("No dataset record found. Probably not a bundle")
        except Exception as e:
            from ..util import get_logger
            # self.logger can get caught in a recursion loop
            logger = get_logger(__name__)
            logger.error("Failed to get dataset: {}; {}".format(e.message, self.database.dsn))
            raise

    @property
    def dataset(self):
        '''Return the dataset'''
        return self.get_dataset(self.database.session)

       
    def _dep_cb(self, library, key, name, resolved_bundle):
        '''A callback that is called when the library resolves a dependency.
        It stores the resolved dependency into the bundle database'''

        if resolved_bundle.partition:
            ident = resolved_bundle.partition.identity
        else:
            ident = resolved_bundle.identity
    
        if not self.database.is_empty():
            with self.session:
                self.db_config.set_value('rdep', key, ident.dict)

    @property
    def library(self):
        '''Return the library set for the bundle, or 
        local library from get_library() if one was not set. '''

        from ..library import new_library

        if self._library:
            l = self._library
        else:
            l = new_library(self.config.config.library('default'))

        l.logger =\
            self.logger
        l.database.logger = self.logger
        l.bundle = self
        l.dep_cb = self._dep_cb
        
        return l

    @library.setter
    def library(self, value):
        self._library = value

    @property
    def path(self):
        """Return the base path for the bundle, usually the path to the
        bundle database, but withouth the database extension."""
        raise NotImplementedError("Abstract")

    def sub_dir(self, *args):
        """Return a subdirectory relative to the bundle's database root path
        which based on the path of the database. For paths relative to the
        directory of a BuildBundle, use the Filesystem object. """
        return  os.path.join(self.path,*args)
    
    def query(self,*args, **kwargs):
        """Convience function for self.database.connection.execute()"""
        return self.database.query(*args, **kwargs)
    
    def log(self, message, **kwargs):
        '''Log the messsage'''
        self.logger.info(message)

    def error(self, message, **kwargs):
        '''Log an error messsage'''
        self.logger.error(message)
     
    def warn(self, message, **kwargs):
        '''Log an error messsage'''
        self.logger.warn(message)
        
    def fatal(self, message, **kwargs):
        '''Log a fata messsage and exit'''
        import sys 
        self.logger.fatal(message)
        sys.stderr.flush()
        if self.exit_on_fatal:
            sys.exit(1)
        else:
            from ..dbexceptions import FatalError
            raise FatalError(message)
    
class DbBundle(Bundle):

    def __init__(self, database_file, logger=None):
        '''Initialize a db and all of its sub-components. 
        
        If it does not exist, creates the db database and initializes the
        Dataset record and Config records from the db.yaml file. Through the
        config object, will trigger a re-load of the db.yaml file if it
        has changed. 
        
        Order of operations is:
            Create db.db if it does not exist
        '''
        from ..database.sqlite import SqliteBundleDatabase #@UnresolvedImport

        super(DbBundle, self).__init__(logger=logger)
       
        self.database_file = database_file

        self.database = SqliteBundleDatabase(self, database_file)

        self.db_config = self.config = BundleDbConfig(self, self.database)
        
        self.partition = None # Set in Library.get() and Library.find() when the user requests a partition. 

    @property
    def path(self):
        base, _ = os.path.splitext(self.database_file)
        return base
        
    def sub_path(self, *args):
        '''For constructing paths to partitions'''

        return os.path.join(self.path, *args)

    def table_data(self, query):
        '''Return a petl container for a data table'''
        import petl 
        query = query.strip().lower()
        
        if 'select' not in query:
            query = "select * from {} ".format(query)
 
        return petl.fromsqlite3(self.database.path, query) #@UndefinedVariable

    @property
    def identity(self):
        '''Return an identity object. '''
        from ..identity import Identity

        if not self._identity:
           self._identity = self.get_dataset(self.database.session).identity


        return self._identity

class LibraryDbBundle(Bundle):
    '''A database bundle that is built in place from the data in a library '''

    def __init__(self, database, dataset_id, logger=None):
        '''Initialize a db and all of its sub-components. 

        '''

        super(LibraryDbBundle, self).__init__(logger=logger)
   
        self._dataset_id = dataset_id
        self.database = database

        self.db_config = self.config = BundleDbConfig(self, self.database)
        
        self.partition = None # Set in Library.get() and Library.find() when the user requests a partition. s
        
    @property
    def path(self):
        raise NotImplemented()
        
    def sub_path(self, *args):
        '''For constructing paths to partitions'''
        raise NotImplemented() 
        
    @property
    def identity(self):
        '''Return an identity object. '''
        from ..identity import Identity

        if not self._identity:
           self._identity = self.get_dataset(self.database.session).identity


        return self._identity

class BuildBundle(Bundle):
    '''A bundle class for building bundle files. Uses the bundle.yaml file for
    identity configuration '''

    META_COMPLETE_MARKER = '.meta_complete'
    SCHEMA_FILE = 'schema.csv'
    SCHEMA_REVISED_FILE = 'schema-revised.csv'
    SCHEMA_OLD_FILE = 'schema-old.csv'

    def __init__(self, bundle_dir=None):
        '''
        '''

        super(BuildBundle, self).__init__()
        

        if bundle_dir is None:
            import inspect
            bundle_dir = os.path.abspath(os.path.dirname(inspect.getfile(self.__class__)))
          
        if bundle_dir is None or not os.path.isdir(bundle_dir):
            from ambry.dbexceptions import BundleError
            raise BundleError("BuildBundle must be constructed on a cache. "+
                              str(bundle_dir) + " is not a directory")
  
        self.bundle_dir = bundle_dir
    
        self._database  = None
   
        # For build bundles, always use the FileConfig though self.config
        # to get configuration. 
        self.config = BundleFileConfig(self.bundle_dir)

        self.filesystem = BundleFilesystem(self, self.bundle_dir)
        

        import base64
        self.logid = base64.urlsafe_b64encode(os.urandom(6)) 
        self.ptick_count = 0;

        # Library for the bundle
        lib_dir = self.filesystem.path('lib')
        if os.path.exists(lib_dir):
            import sys
            sys.path.append(lib_dir)

        self._build_time = None
        self._update_time = None
       
        self.exit_on_fatal = True
       
    @property
    def build_dir(self):
        
        try:
            cache = self.filesystem.get_cache_by_name('build')
            return cache.cache_dir
        except ConfigurationError:
            return  self.filesystem.path(self.filesystem.BUILD_DIR)
        
       
    @property
    def path(self):
        return os.path.join(self.build_dir, self.identity.path) 

    @property
    def db_path(self):
        return self.path+'.db'

    def sub_path(self, *args):
        '''For constructing paths to partitions'''

        return os.path.join(self.build_dir, self.identity.path, *args)

    @property
    def database(self):
        from ..database.sqlite import BuildBundleDb #@UnresolvedImport

        if self._database is None:
            self._database  = BuildBundleDb(self, self.db_path)

        return self._database

    @property
    def session(self):
        return self.database.lock

    @property
    def has_session(self):
        return self.database.has_session

    @property
    def db_config(self):
        return BundleDbConfig(self, self.database)

    @property
    def identity(self):
        '''Return an identity object. '''
        from ..identity import Identity, Name, ObjectNumber

        if not self._identity:
            try:
                names = self.config.names.items()
                idents = self.config.identity.items()
            except AttributeError:
                raise AttributeError("Failed to get required sections of config. "+
                                    "\nconfig_source = {}\n".format(self.config.source_ref))
            self._identity =  Identity.from_dict(dict(names+idents))


        return self._identity

    def update_configuration(self):
        from ..dbexceptions import DatabaseError
        # Re-writes the undle.yaml file, with updates to the identity and partitions
        # sections. 
        from ..dbexceptions import  DatabaseMissingError

        if self.database.exists():
<<<<<<< HEAD
            partitions = [p.identity.dict for p in self.partitions]
=======
            partitions = [ { k:v for k,v in p.identity.dict.items() if k in ['id', 'name','vname','cache_key'] }
                           for p in self.partitions]

>>>>>>> 1a6b5487
        else:
            partitions = []

        self.config.rewrite(
                         identity=self.identity.ident_dict,
                         names=self.identity.names_dict,
                         partitions=partitions
                         )
        
        # Reload some of the values from bundle.yaml into the database configuration

        if self.database.exists():

            if self.config.build.get('dependencies'):
                dbc = self.db_config
                for k,v in self.config.build.get('dependencies').items():
                    dbc.set_value('odep', k, v)

            self.database.rewrite_dataset()
                
        
    @classmethod
    def rm_rf(cls, d):
        
        if not os.path.exists(d):
            return

        for path in (os.path.join(d,f) for f in os.listdir(d)):
            if os.path.isdir(path):
                cls.rm_rf(path)
            else:
                os.unlink(path)
        os.rmdir(d)
       
    @property 
    def sources(self):
        """Return a dictionary of sources from the build.sources configuration key"""

        if not self.config.group('build'): 
            raise ConfigurationError("Configuration does not have 'build' group")
        if not self.config.group('build').get('sources',None):
            raise ConfigurationError("Configuration does not have 'build.sources' group")
            
        return self.config.build.sources
        
    def source(self,name):
        """Return a source URL with the given name, from the build.sources configuration
        value"""
        
        s = self.config.build.sources
        return s.get(name, None)
        
    
        

    def clean(self, clean_meta=False):
        '''Remove all files generated by the build process'''

        # Remove partitions
        self.rm_rf(self.sub_path())
        # Remove the database
        
        if self.database.exists():
            self.database.delete()
        
        
        if clean_meta:
            mf = self.filesystem.meta_path(self.META_COMPLETE_MARKER)
            if os.path.exists(mf):
                os.remove(mf)
        
        ed = self.filesystem.path('extracts')
        if os.path.exists(ed):
            self.rm_rf(ed)
        
        # Should check for a shared download file -- specified
        # as part of the library; Don't delete that. 
        #if not self.cache_downloads :
        #    self.rm_rf(self.filesystem.downloads_path())

        self.library.source.set_bundle_state(self.identity, 'cleaned')

    def progress(self,message):
        '''print message to terminal, in place'''
        print 'PRG: ',message

    def ptick(self,message):
        '''Writes a tick to the stdout, without a space or newline'''
        import sys
        sys.stdout.write(message)
        sys.stdout.flush()
        
        self.ptick_count += len(message)
       
        if self.ptick_count > 72:
            sys.stdout.write("\n")
            self.ptick_count = 0

    def init_log_rate(self, N=None, message='', print_rate=None):
        from ..util import init_log_rate as ilr
        
        return ilr(self.log, N=N, message=message, print_rate = print_rate)



    ### Prepare is run before building, part of the devel process.  

    def pre_meta(self):
        '''Skips the meta stage if the :class:.`META_COMPLETE_MARKER` file already exists'''

        mf = self.filesystem.meta_path(self.META_COMPLETE_MARKER)


        if os.path.exists(mf) and not self.run_args.get('clean',None):
            self.log("Meta information already generated")
            #raise ProcessError("Bundle has already been prepared")
            return False
        

        return True

    def meta(self):
        return True
    
    def post_meta(self):
        '''Create the :class:.`META_COMPLETE_MARKER` meta marker so we don't run the meta process again'''
        import datetime
        mf = self.filesystem.meta_path(self.META_COMPLETE_MARKER)
        with open(mf,'w+') as f:
            f.write(str(datetime.datetime.now()))
    
        return True

    ### Prepare is run before building, part of the devel process.  



    def pre_prepare(self):

        self.log('---- Pre-Prepare ----')
        
        if self.config.build.get('requirements',False):
            from ..util.packages import install
            import sys
            import imp
            
            python_dir = self.config.config.python_dir()
            
            if not python_dir:
                raise ConfigurationError("Can't install python requirements without a configuration item for filesystems.python")
            
            if not os.path.exists(python_dir):
                os.makedirs(python_dir)
            
                
            sys.path.append(python_dir)
            
            self.log("Installing required packages in {}".format(python_dir))
            
            for k,v in self.config.build.requirements.items():
                
                try:
                    imp.find_module(k)
                    self.log("Required package already installed: {}->{}".format(k,v))
                except ImportError:
                    self.log("Installing required package: {}->{}".format(k,v))
                    install(python_dir,k,v)

        
        if self.is_prepared:
            self.log("Bundle has already been prepared")
            #raise ProcessError("Bundle has already been prepared")
     
            return False
        
        try:
            b = self.library.resolve(self.identity.id_)
            
            if b and b.on.revision >= self.identity.on.revision:
                self.fatal(("Can't build this version. Library {} has version {} of {}"
                            " which is less than or equal this version {}")
                           .format(self.library.database.dsn, b.on.revision, b.fqname, self.identity.on.revision))
                return False
            
        except Exception as e:
            raise
            self.error("Error in consulting library: {}\nException: {}".format(self.library.info,e.message))

        return True

    def _prepare_load_schema(self):

        sf = self.filesystem.path(self.config.build.get('schema_file', 'meta/' + self.SCHEMA_FILE))
        if os.path.exists(sf):
            with open(sf, 'rbU') as f:
                self.log("Loading schema from file: {}".format(sf))
                self.schema.clean()
                with self.session:
                    warnings, errors = self.schema.schema_from_file(f)

                for title, s, f in (("Errors", errors, self.error), ("Warnings", warnings, self.warn)):
                    if s:
                        self.log("----- Schema {} ".format(title))
                        for table_name, column_name, message in s:
                            f("{:20s} {}".format(
                                "{}.{}".format(table_name if table_name else '', column_name if column_name else ''),
                                message))

                if errors:
                    self.fatal("Schema load filed. Exiting")
        else:
            self.log("No schema file ('{}') not loading schema".format(sf))


    def prepare(self):
        from ..dbexceptions import NotFoundError
        
        # with self.session: # This will create the database if it doesn't exist, but it will be empty
        if not self.database.exists():
            self.log("Creating bundle database")
            self.database.create()
        else:
            self.log("Bundle database already exists")

        try:
            self.library.check_dependencies()
        except NotFoundError as e:
            self.fatal(e.message)

        if self.run_args and self.run_args.get('rebuild',False):
            with self.session:
                self.rebuild_schema()
        else:
            self._prepare_load_schema()

        return True
    
    def rebuild_schema(self):
        sf  = self.filesystem.path(self.config.build.get('schema_file', 'meta/schema.csv'))
        with open(sf, 'rbU') as f:

            partitions = [p.identity for p in self.partitions.all]
            self.schema.clean()
            self.schema.schema_from_file(f)  
            
            for p in partitions:
                self.partitions.new_db_partition(p)

    
    def _revise_schema(self):
        '''Write the schema from the database back to a file. If the schema template exists, overwrite the
        main schema file. If it does not exist, use the revised file

        
        '''

        self.update_configuration()

        sf_out = self.filesystem.path('meta',self.SCHEMA_REVISED_FILE)

        # Need to expire the unmanaged cache, or the regeneration of the schema may 
        # use the cached schema object rather than the ones we just updated, if the schem objects
        # have alread been loaded. 
        self.database.unmanaged_session.expire_all()

        with open(sf_out, 'w') as f:
            self.schema.as_csv(f)    
                    
    def post_prepare(self):
        '''Set a marker in the database that it is already prepared. '''
        from datetime import datetime

        with self.session:
            self.db_config.set_value('process','prepared',datetime.now().isoformat())

            self._revise_schema()

        self.library.source.set_bundle_state(self.identity, 'prepared')

        return True

    @property
    def is_prepared(self):
        return ( self.database.exists() 
                 and not self.run_args.get('rebuild',False)
                 and  self.db_config.get_value('process','prepared', False))
   
    ### Build the final package

    def pre_build(self):
        from time import time
        import sys
        
        if not self.database.exists():
            raise ProcessError("Database does not exist yet. Was the 'prepare' step run?")

        if self.is_built and not self.run_args.get('force', False):
            self.log("Bundle is already build. Skipping  ( Use --clean  or --force to force build ) ")
            return False

        with self.session:
            if not self.db_config.get_value('process','prepared', False):
                raise ProcessError("Build called before prepare completed")
            
            self._build_time = time()
        
        python_dir = self.config.config.python_dir()
        
        if  python_dir and python_dir not in sys.path:
            sys.path.append(python_dir)
        

        return True
        
    def build(self):
        return False
    
    
    def post_build(self):
        '''After the build, update the configuration with the time required for the build, 
        then save the schema back to the tables, if it was revised during the build.  '''
        from datetime import datetime
        from time import time
        import shutil
        
          
        with self.session:
            self.db_config.set_value('process', 'built', datetime.now().isoformat())
            self.db_config.set_value('process', 'buildtime',time()-self._build_time)
            self.update_configuration()

            self._revise_schema()
        
        
        # Some original import files don't have a schema, particularly 
        # imported Shapefiles
        if os.path.exists(self.filesystem.path('meta',self.SCHEMA_FILE)):
            shutil.copy(
                        self.filesystem.path('meta',self.SCHEMA_FILE),
                        self.filesystem.path('meta',self.SCHEMA_OLD_FILE)
                        )
    
            shutil.copy(
                        self.filesystem.path('meta',self.SCHEMA_REVISED_FILE),
                        self.filesystem.path('meta',self.SCHEMA_FILE)
                        )
        

        self.post_build_write_stats()

        self.library.source.set_bundle_state(self.identity, 'built')

        return True
    
    def post_build_write_stats(self):
        from sqlalchemy.exc import OperationalError
        
        # Create stat entries for all of the partitions. 
        for p in self.partitions:
            try:
                from ..partition.sqlite import SqlitePartition
                from ..partition.geo import GeoPartition
                self.log("Writting stats for: {}".format(p.identity.name))
                if isinstance(p,(SqlitePartition, GeoPartition)):
                    self.log("Writting stats for: {}".format(p.identity.name))
                    p.write_stats()
                else:
                    self.log("Skipping stats for non db partition: {}".format(p.identity.name))

            except NotImplementedError:
                self.log("Can't write stats (unimplemented) for partition: {}".format(p.identity.name))
            except ConfigurationError as e:
                self.error(e.message)
            except OperationalError as e:
                self.error("Failed to write stats for partition {}: {}".format(p.identity.name, e.message))
                raise
                    
    
    @property
    def is_built(self):
        '''Return True is the bundle has been built'''
        
        if not self.database.exists():
            return False

        v = self.db_config.get_value('process','built', False)
        
        return bool(v)
        
        
    ### Update is like build, but calls into an earlier version of the package. 

    def pre_update(self):
        from time import time

        if not self.database.exists():
            raise ProcessError("Database does not exist yet. Was the 'prepare' step run?")
        
        if not self.db_config.get_value('process','prepared'):
            raise ProcessError("Update called before prepare completed")
        
        self._update_time = time()
        
        return True
        
    def update(self):
        return False
    
    def post_update(self):
        from datetime import datetime
        from time import time
        with self.session:
            self.db_config.set_value('process', 'updated', datetime.now().isoformat())
            self.db_config.set_value('process', 'updatetime',time()-self._update_time)
            self.update_configuration()
        return True
        
    ### Submit the package to the library
 
    def pre_install(self):
        
        with self.session:
            self.update_configuration()
        
        return True
    
    def install(self, library_name=None, delete=False,  force=False):  
        '''Install the bundle and all partitions in the default library'''
     
        import ambry.library

        force = self.run_args.get('force', force)

        with self.session:

            #library_name = self.run_args.get('library', 'default') if library_name is None else 'default'
            #library_name = library_name if library_name else 'default'
            #library = ambry.library.new_library(self.config.config.library(library_name), reset=True)
            library = self.library
         
            self.log("{} Install to  library {}".format(self.identity.name, library.database.dsn))
            dest = library.put_bundle(self, force=force)
            self.log("{} Installed".format(dest[1]))
            
            skips = self.config.group('build').get('skipinstall',[])
            
            for partition in self.partitions:
                
                if not os.path.exists(partition.database.path):
                    self.log("{} File does not exist, skipping".format(partition.database.path))
                    continue
                
                if partition.name in skips:
                    self.log('{} Skipping'.format(partition.name))
                else:
                    self.log("{} Install".format(partition.name))  
                    dest = library.put(partition, force=force)
                    self.log("{} Installed".format(dest[1]))
                    if delete:
                        os.remove(partition.database.path)
                        self.log("{} Deleted".format(partition.database.path))
                    

        return True
        
    def post_install(self):
        from datetime import datetime
        self.db_config.set_value('process', 'installed', datetime.now().isoformat())
        self.library.source.set_bundle_state(self.identity, 'installed')
        return True
    
    ### Submit the package to the repository
 
    def pre_submit(self):
        with self.session:
            self.update_configuration()
        return True
    
    ### Submit the package to the repository
    def submit(self):
    
        self.repository.submit(root=self.run_args.get('name'), force=self.run_args.get('force'),
                               repo=self.run_args.get('repo'))
        return True
    
    def post_submit(self):
        from datetime import datetime
        self.db_config.set_value('process', 'submitted', datetime.now().isoformat())
        return True

    ### Submit the package to the repository
 
    def pre_extract(self):
        return True
    
    ### Submit the package to the repository
    def extract(self):
        self.repository.extract(root=self.run_args.get('name'), force=self.run_args.get('force'))
        return True
    
    def post_extract(self):
        from datetime import datetime
        self.db_config.set_value('process', 'extracted', datetime.now().isoformat())
        return True
    
    
    def repopulate(self):
        '''Pull bundle files from the library back into the working directory'''
        import shutil

        self.log('---- Repopulate ----')
        
        b = self.library.get(self.identity.name)
        
        self.log('Copy bundle from {} to {} '.format(b.database.path, self.database.path))
        
        if not os.path.isdir(os.path.dirname(self.database.path)):
            os.makedirs(os.path.dirname(self.database.path))
            
        shutil.copy(b.database.path, self.database.path)
         
        # Restart with the new bundle database.
        newb = BuildBundle(self.bundle_dir)
        
        for newp in newb.partitions:
            self.log('Copy partition: {}'.format(newp.identity.name))

            b = self.library.get(newp.identity.vname)
            
            dir_ = os.path.dirname(newp.database.path);
            
            if not os.path.isdir(dir_):
                os.makedirs(dir_)
            
            shutil.copy(b.partition.database.path, newp.database.path)

    def set_args(self,args):

        from ..util import AttrDict

        self.run_args = AttrDict(vars(args))


    def run_mp(self, method, arg_sets):
        from ..run import mp_run
        from multiprocessing import Pool, cpu_count

        if len(arg_sets) == 0:
            return

        # Argsets should be tuples, but for one ag functions, the
        # caller may pass in a scalar, which we have to convert.
        if not isinstance(arg_sets[0], (list, tuple)):
            arg_sets = ( (arg,) for arg in arg_sets )

        n = int(self.run_args.get('multi'))

        if n == 0:
            n = cpu_count()


        if n == 1:
            self.log("Requested MP run, but for only 1 process; running in process instead")
            for args in arg_sets:
                method(*args)
        else:
            self.log("Multi processor run with {} processes".format(n))

            pool = Pool(n)

            pool.map(mp_run,[ (self.bundle_dir, method.__name__, args)
                             for args in arg_sets])


    <|MERGE_RESOLUTION|>--- conflicted
+++ resolved
@@ -417,13 +417,9 @@
         from ..dbexceptions import  DatabaseMissingError
 
         if self.database.exists():
-<<<<<<< HEAD
-            partitions = [p.identity.dict for p in self.partitions]
-=======
             partitions = [ { k:v for k,v in p.identity.dict.items() if k in ['id', 'name','vname','cache_key'] }
                            for p in self.partitions]
 
->>>>>>> 1a6b5487
         else:
             partitions = []
 
