--- conflicted
+++ resolved
@@ -1423,7 +1423,6 @@
 
             self.post_build_finalize()
 
-<<<<<<< HEAD
             if self.config.environment.category == 'development':
                 pass
 
@@ -1435,17 +1434,6 @@
             self.post_build_geo_coverage()
             self.post_build_time_coverage()
             #self.schema.write_codes()
-=======
-            if self.config.environment.get('category') == 'development':
-                self.update_configuration()
-                self._revise_schema()
-                self.schema.move_revised_schema()
-                self.post_build_write_partitions()
-                self.post_build_write_config()
-                self.post_build_geo_coverage()
-                self.post_build_time_coverage()
-                self.schema.write_codes()
->>>>>>> e3316f01
 
             self.post_build_test()
 
