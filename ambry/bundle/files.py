# -*- coding: utf-8 -*-

"""Parsers and exractors for the bundle source files.

This module manages reading and writing files that configure a source bundle:

- bundle.py: Main code file for building a bundle.
- bundle.sql: Set of SQL statements. The system loads the SQL file and creates all of the tables,
    so they can be referenced during the build.
- bundle.yaml: Main metadata file.
- column_map.csv: Maps column names from a source file to the schema.
- meta.py: One-time executed code for manipulating bundle metadata.
- schema.csv: Describes tables and columns.
- sources.csv: Describes the name, description and URL of input data.

This module connects the filesystem to the File records in a dataset. A parallel module,
ambry.orm.files, connects between the File records and the other types of records in a Dataset

Build source file data is stored in File records in msgpack format. Files that are essentially spreadsheets,
such as schema, column_map and sources, are stored as a list of lists, one list per row. YAML files
are stored as dicts, and python and sql files are stored as strings. Msgpack format is used because it is
fast and small, which is important for largest schema files, such as those in the US Census.

"""

# Copyright (c) 2015 Civic Knowledge. This file is licensed under the terms of the
# Revised BSD License, included in this distribution as LICENSE.txt

import imp
import msgpack
import sys
import time
import yaml

import csv

import six
from six import string_types, iteritems, u, iterkeys

from ambry.dbexceptions import ConfigurationError
from ambry.orm import File
from ambry.util import Constant, get_logger, drop_empty

logger = get_logger(__name__)


class FileTypeError(Exception):
    """Bad file type"""


class BuildSourceFile(object):

    SYNC_DIR = Constant()
    SYNC_DIR.FILE_TO_RECORD = 'ftr'
    SYNC_DIR.RECORD_TO_FILE = 'rtf'
    SYNC_DIR.OBJECT_TO_FILE = 'otf'

    multiplicity = '1'  # Number of files of this type. '1' or 'n'
    file_const = None

    def __init__(self, bundle, dataset, filesystem,  base_name=None):
        """
        Construct a new Build Source File acessor
        :param dataset: The dataset that will hold File records
        :param filesystem: A FS filesystem abstraction object
        :param file_const: The BSFILE file contact
        :return:
        """

        assert not isinstance(filesystem, string_types)  # Old Datatypes are leaking through.

        self._bundle = bundle
        self._dataset = dataset
        self._fs = filesystem

        assert self.multiplicity == '1' or base_name, 'File class {} requires a base_name'.format(type(self))

        self._base_name = base_name  # The root of the file name

    @classmethod
    def instance_from_filename(cls, name, bundle, dataset, fs):

        import re

        if cls.multiplicity == '1' and name == cls._file_name:
            return cls(bundle, dataset, fs)

        elif re.match('^'+cls._file_name.format(base_name='.*')+'$', name):
            # HACK Assume that the base name is everything left of the extension, which may not
            # always be true in the future
            base_name = name.split('.')[0]

            return cls(bundle, dataset, fs, base_name)

        return None

    def exists(self):
        if self.multiplicity == '1':
            return self._fs.exists(self.file_name)
        else:
            assert self._base_name, 'File class {} requires a base_name'.format(type(self))
            return self._fs.exists(self.file_name)

    def size(self):
        return self._fs.getsize(self.file_name)

    @property
    def record_exists(self):
        from ambry.orm.exc import NotFoundError
        try:
            _ = self._dataset.bsfile(self.file_const, self.file_name)
            return True
        except NotFoundError:
            return False

    @property
    def record(self):
        return self._dataset.find_or_new_bsfile(self.file_const, self.file_name)

    @property
    def extant_record(self):
        """Only return a record that actually exists"""
        return self._dataset.bsfile(self.file_name)

    @property
    def record_content(self):
        """Return the contents of the file record"""
        return self.record.unpacked_contents

    @property
    def file_content(self):
        """Return the contents of the system file"""
        return self._fs.getcontents(self.file_name)

    @property
    def default(self):
        """Return default contents"""

        import ambry.bundle.default_files as df
        import os

        path = os.path.join(os.path.dirname(df.__file__), self.file_name)

        if six.PY2:
            with open(path, 'rb') as f:
                return f.read()
        else:
            # py3
            with open(path, 'rt', encoding='utf-8') as f:
                return f.read()

    @property
    def path(self):
        """ Returns system path of the file. """
        return self._fs.getsyspath(self.file_name)

    def remove(self):
        """ Removes file from filesystem. """
        from fs.errors import ResourceNotFoundError

        try:
            self._fs.remove(self.file_name)
        except ResourceNotFoundError:
            pass

    def remove_record(self):
        self._bundle.session.delete(self.extant_record)

    @property
    def file_name(self):
        if self.multiplicity == '1':
            return self._file_name
        else:
            assert self._base_name is not None
            return self._file_name.format(base_name=self._base_name)

    @property
    def fs_modtime(self):
        from fs.errors import ResourceNotFoundError

        fn_path = self.file_name

        try:
            info = self._fs.getinfokeys(fn_path, "modified_time")
            return time.mktime(info['modified_time'].timetuple())
        except ResourceNotFoundError:
            return None

    @property
    def fs_is_newer(self):

        return ((self.fs_modtime or 0) > (self.record.modified or 0)
                and self.record.source_hash != self.fs_hash)

    @property
    def fs_mod_since_sync(self):

        return ((self.fs_modtime or 0) > (self.record.synced_fs or 0))

    @property
    def same_age(self):
        return (self.fs_modtime or 0) == (self.record.modified or 0)

    @property
    def fs_hash(self):
        from ambry.util import md5_for_file

        if not self.exists():
            return None

        fn_path = self.file_name

        with self._fs.open(fn_path, mode='rb') as f:
            return md5_for_file(f)

    def sync_dir(self):
        """ Report on which direction a synchronization should be done.
        :return:
        """

        # NOTE: These are ordered so the FILE_TO_RECORD has preference over RECORD_TO_FILE
        # if there is a conflict.

        if self.exists() and bool(self.size()) and not self.record.size:
            # The fs exists, but the record is empty
            return self.SYNC_DIR.FILE_TO_RECORD

        if (self.fs_modtime or 0) > (self.record.modified or 0) and self.record.source_hash != self.fs_hash:
            # Filesystem is newer

            return self.SYNC_DIR.FILE_TO_RECORD

        if self.record.size and not self.exists():
            # Record exists, but not the FS

            return self.SYNC_DIR.RECORD_TO_FILE

        if (self.record.modified or 0) > (self.fs_modtime or 0):
            # Record is newer
            return self.SYNC_DIR.RECORD_TO_FILE

        return None

    def sync(self, force=None):
        """Synchronize between the file in the file system and the field record"""

        try:
            if force:
                sd = force
            else:
                sd = self.sync_dir()

            if sd == self.SYNC_DIR.FILE_TO_RECORD:

                if force and not self.exists():
                    return None

                self.fs_to_record()

            elif sd == self.SYNC_DIR.RECORD_TO_FILE:
                self.record_to_fs()

            else:
                return None

            self._dataset.config.sync[self.file_const][sd] = time.time()
            return sd
        except Exception as e:
            self._bundle.rollback()
            self._bundle.error("Failed to sync '{}': {}".format(self.file_const, e))
            raise

    def sync_out(self):
        """Sync out from objects to the file system"""



        self.objects_to_record()
        self.record_to_fs()

    def clean_objects(self):
        pass

    def fh_to_record(self, f):
        raise NotImplementedError

    def fs_to_record(self):
        """Load a file in the filesystem into the file record"""
        raise NotImplementedError

    def record_to_fh(self, f):
        """Create a filesystem file from a File"""
        raise NotImplementedError

    def record_to_fs(self):
        """Create a filesystem file from a File"""
        raise NotImplementedError

    def record_to_objects(self):
        """Create objects from the file record"""
        raise NotImplementedError

    def fs_to_objects(self):
        """Load the file from the file system, to the record, and then to the objects"""
        self.fs_to_record()
        self.record_to_objects()

    def setcontent(self, content):
        from cStringIO import StringIO

        return self.fh_to_record(StringIO(content))

    def getcontent(self):
        from cStringIO import StringIO

        sio = StringIO()

        self.record_to_fh(sio)

        return sio.getvalue()

    def list_files(self):
        """Return a list of the file name for this file type. Usuall, this will be just one,
        ( multiplicity == '1' ) but may be more when multiplicity = 'n' )"""

    def list_records(self):
        """Like list_files, but for records"""


class RowBuildSourceFile(BuildSourceFile):
    """A Source Build file that is a list of rows, like a spreadsheet"""

    def fs_to_record(self):

        fn_path = self.file_name

        if six.PY2:
            with self._fs.open(fn_path, 'rb') as f:
                return self.fh_to_record(f)
        else:

            with self._fs.open(fn_path, 'rt', encoding='utf-8') as f:
                return self.fh_to_record(f)

    def fh_to_record(self, f):
        """Load a file in the filesystem into the file record"""
        import unicodecsv as csv

        fn_path = self.file_name

        fr = self.record
        fr.path = fn_path
        rows = []

        # NOTE. There were two cases here, for PY2 and PY3. Py two had
        # encoding='utf-8' in the reader. I've combined them b/c that's the default for
        # unicode csv, so it shouldn't be necessary.

        # Should probably be something like this:
        #if sys.version_info[0] >= 3:  # Python 3
        #    import csv
        #    f = open(self._fstor.syspath, 'rtU', encoding=encoding)
        #    reader = csv.reader(f)
        #else:  # Python 2
        #    import unicodecsv as csv
        #    f = open(self._fstor.syspath, 'rbU')
        #    reader = csv.reader(f, encoding=encoding)

        for row in csv.reader(f):
            row = [e if e.strip() != '' else None for e in row]
            if any(bool(e) for e in row):
                rows.append(row)
        try:
            fr.update_contents(msgpack.packb(rows), 'application/msgpack')
        except AssertionError:
            raise

        fr.source_hash = self.fs_hash
        fr.synced_fs = self.fs_modtime
        fr.modified = self.fs_modtime

    def record_to_fh(self, f):
        import unicodecsv as csv

        fr = self.record

        # Some types have special representations in spreadsheets, particularly lists and dicts
        def munge_types(v):
            if isinstance(v, (list, tuple)):
                return u(',').join(u('{}').format(e).replace(',', '\,') for e in v)
            elif isinstance(v, dict):
                import json
                return json.dumps(v)
            else:
                return v

        if fr.contents:

            w = csv.writer(f, encoding='utf-8')
            for i, row in enumerate(fr.unpacked_contents):
                w.writerow([munge_types(e) for e in row])

            fr.source_hash = self.fs_hash
            fr.modified = self.fs_modtime

    def record_to_fs(self):
        """Create a filesystem file from a File"""

        fr = self.record

        fn_path = self.file_name

        if fr.contents:
            if six.PY2:
                with self._fs.open(fn_path, 'wb') as f:
                    self.record_to_fh(f)
            else:
                # py3
                with self._fs.open(fn_path, 'w', newline='') as f:
                    self.record_to_fh(f)


class DictBuildSourceFile(BuildSourceFile):
    """A Source Build file that is a list of rows, like a spreadsheet"""

    def fs_to_record(self):
        """Load a file in the filesystem into the file record"""
        fn_path = self.file_name

        with self._fs.open(fn_path, mode='r', encoding='utf-8') as f:
            return self.fh_to_record(f)

    def fh_to_record(self, f):
        from ambry.util import md5_for_stream

        fn_path = self.file_name
        fr = self.record
        fr.path = fn_path

        fr.update_contents(msgpack.packb(yaml.safe_load(f)), 'application/msgpack')

        fr.source_hash = self.fs_hash # FIXME! Assumes a file system entry, but may only be a file handle!

        fr.synced_fs = self.fs_modtime
        fr.modified = self.fs_modtime

    def record_to_fh(self, f):
        """Write the record, in filesystem format, to a file handle or file object"""

        fr = self.record

        if fr.contents:
            yaml.safe_dump(fr.unpacked_contents, f, default_flow_style=False, encoding='utf-8')
            fr.source_hash = self.fs_hash
            fr.modified = self.fs_modtime

    def record_to_fs(self):
        """Create a filesystem file from a File"""

        fr = self.record

        fn_path = self.file_name

        if fr.contents:
            with self._fs.open(fn_path, 'w', encoding='utf-8') as f:

                self.record_to_fh(f)


class StringSourceFile(BuildSourceFile):
    """A Source Build File that is a single file. """

    def clean_objects(self):
        """This sort of file can only be set from files, and there are no associated object"""
        pass

    def record_to_objects(self):
        pass

    def objects_to_record(self):
        pass

    def fs_to_record(self):

        fn_path = self.file_name

        with self._fs.open(fn_path, 'r', encoding='utf-8') as f:
            return self.fh_to_record(f)

    def fh_to_record(self, f):
        """Load a file in the filesystem into the file record"""

        fn_path = self.file_name
        fr = self.record
        fr.path = fn_path

        fr.update_contents(f.read(), 'text/plain')

        fr.source_hash = self.fs_hash
        fr.synced_fs = self.fs_modtime
        fr.modified = self.fs_modtime

    def record_to_fh(self, f):
        fr = self.record

        if fr.contents:
            f.write(fr.unpacked_contents)
            fr.source_hash = self.fs_hash

            if self.fs_modtime:
                fr.modified = self.fs_modtime

    def record_to_fs(self):
        """Create a filesystem file from a File"""

        fr = self.record

        if fr.contents:
            # No UTF-Encoding! Just go directly from the the database to the file.
            with self._fs.open(self.file_name, 'wb') as f:
                self.record_to_fh(f)


class DocSourceFile(StringSourceFile):
    file_const = File.BSFILE.DOC
    _file_name = 'documentation.md'


class MetadataFile(DictBuildSourceFile):
    file_const = File.BSFILE.META
    _file_name = 'bundle.yaml'

    def clean_objects(self):
        self._dataset.configs = [c for c in self._dataset.configs if c.type != 'metadata']

        # TODO: Not sure if these should be cleaned or no

    def record_to_objects(self):
        """Create config records to match the file metadata"""
        from ..util import AttrDict

        fr = self.record

        contents = fr.unpacked_contents

        if not contents:
            return

        ad = AttrDict(contents)

        # Get time that filessystem was synchronized to the File record.
        # Maybe use this to avoid overwriting configs that changed by bundle program.
        # fs_sync_time = self._dataset.config.sync[self.file_const][self.file_to_record]

        self._dataset.config.metadata.set(ad)

        self._dataset._database.commit()

        return ad

    def objects_to_record(self):
        pass  # The metadata file never gets written back from objects

    def record_to_fh(self, f):

        # FIXME: -- this looks more like records to file

        fr = self.record

        if fr.has_contents:

            o = fr.unpacked_contents

        else:
            o = yaml.safe_load(self.default)

            try:
                act = self._bundle.library.config.accounts.ambry.to_dict()

                if act:
                    o['contacts']['wrangler'] = act

            except ConfigurationError:
                pass

        o['identity'] = self._dataset.identity.ident_dict
        o['names'] = self._dataset.identity.names_dict

        with self._fs.open(self.file_name, 'w', encoding='utf-8') as f:
            yaml.safe_dump(o, f, default_flow_style=False, indent=4, encoding='utf-8')

        fr.update_contents(msgpack.packb(o), 'application/msgpack')

        return fr

    def update_identity(self):
        """Update the identity and names to match the dataset id and version"""

        fr = self.record

        d = fr.unpacked_contents

        d['identity'] = self._dataset.identity.ident_dict
        d['names'] = self._dataset.identity.names_dict

        fr.update_contents(msgpack.packb(d), 'application/msgpack')


class NotebookFile(StringSourceFile):

    multiplicity = 'n'
    file_const = File.BSFILE.NOTEBOOK
    _file_name = '{base_name}.ipynb'

    @property
    def default(self):
        """Return default contents"""
        import json

        import ambry.bundle.default_files as df
        import os

        path = os.path.join(os.path.dirname(df.__file__), 'notebook.ipynb')

        if six.PY2:
            with open(path, 'rb') as f:
                content_str = f.read()
        else:
            # py3
            with open(path, 'rt', encoding='utf-8') as f:
                content_str = f.read()

        c = json.loads(content_str)

        context = {
            'title': self._bundle.metadata.about.title,
            'summary': self._bundle.metadata.about.title,
            'bundle_vname': self._bundle.identity.vname
        }

        for cell in c['cells']:
            for i in range(len(cell['source'])):
                cell['source'][i] = cell['source'][i].format(**context)

        c['metadata']['ambry'] = {
            'identity': self._bundle.identity.dict
        }

        return json.dumps(c, indent=4)


class PythonSourceFile(StringSourceFile):

    def clean_objects(self):
        """The python sources can only be set from files, and there are no associated objects"""
        pass

    def record_to_fs(self):
        """Create a filesystem file from a File"""

        fr = self.record

        if fr.contents:
            with self._fs.open(self.file_name, 'w', encoding='utf-8') as f:
                self.record_to_fh(f)

    def import_module(self, **kwargs):
        """
        Import the contents of the file into the ambry.build module

        :param kwargs: items to add to the module globals
        :return:
        """
        from fs.errors import NoSysPathError

        try:
            import ambry.build
            module = sys.modules['ambry.build']
        except ImportError:
            module = imp.new_module('ambry.build')
            sys.modules['ambry.build'] = module

        bf = self.record

        if not bf.contents:
            return module

        module.__dict__.update(**kwargs)

        try:
            abs_path = self._fs.getsyspath(self.file_name)
        except NoSysPathError:
            abs_path = '<string>'

        import re

        if re.search(r'-\*-\s+coding:', bf.contents):
            # Has encoding, so don't decode
            contents = bf.contents
        else:
            contents = bf.unpacked_contents  # Assumes utf-8

        exec(compile(contents, abs_path, 'exec'), module.__dict__)

        return module

    def import_bundle(self):
        """Add the filesystem to the Python sys path with an import hook, then import
        to file as Python"""
        from fs.errors import NoSysPathError

        try:
            import ambry.build
            module = sys.modules['ambry.build']
        except ImportError:
            module = imp.new_module('ambry.build')
            sys.modules['ambry.build'] = module

        bf = self.record

        if not bf.has_contents:
            from ambry.bundle import Bundle
            return Bundle

        try:
            abs_path = self._fs.getsyspath(self.file_name)
        except NoSysPathError:
            abs_path = '<string>'

        exec(compile(bf.contents, abs_path, 'exec'), module.__dict__)

        return module.Bundle

    def import_lib(self):
        """Import the lib.py file into the bundle module"""

        try:
            import ambry.build
            module = sys.modules['ambry.build']
        except ImportError:
            module = imp.new_module('ambry.build')
            sys.modules['ambry.build'] = module

        bf = self.record

        if not bf.has_contents:
            return

        exec(bf.contents, module.__dict__)

        # print(self.file_const, bundle.__dict__.keys())
        # print(bf.contents)

        return module


class BuildPythonSourceFile(PythonSourceFile):

    file_const = File.BSFILE.BUILD
    _file_name = 'bundle.py'


class LibPythonSourceFile(PythonSourceFile):
    file_const = File.BSFILE.LIB
    _file_name = 'lib.py'


class TestPythonSourceFile(PythonSourceFile):
    file_const = File.BSFILE.TEST
    _file_name = 'test.py'


class SourcesFile(RowBuildSourceFile):

    file_const = File.BSFILE.SOURCES
    _file_name = 'sources.csv'

    def clean_objects(self):

        self._dataset.sources[:] = []

    def record_to_objects(self):
        """Create config records to match the file metadata"""
        from ambry.orm.exc import NotFoundError

        fr = self.record

        contents = fr.unpacked_contents

        if not contents:
            return

        # Zip transposes an array when in the form of a list of lists, so this transposes so
        # each row starts with the heading and the rest of the row are the values
        # for that row. The bool and filter return false when none of the values
        # are non-empty. Then zip again to transpose to original form.

        non_empty_rows = drop_empty(contents)

        s = self._dataset._database.session

        for i, row in enumerate(non_empty_rows):

            if i == 0:
                header = row
            else:
                d = dict(six.moves.zip(header, row))

                if 'widths' in d:
                    del d['widths']  # Obsolete column in old spreadsheets.

                if 'table' in d:
                    d['dest_table_name'] = d['table']
                    del d['table']

                if 'order' in d:
                    d['stage'] = d['order']
                    del d['order']

                if 'dest_table' in d:
                    d['dest_table_name'] = d['dest_table']
                    del d['dest_table']

                if 'source_table' in d:
                    d['source_table_name'] = d['source_table']
                    del d['source_table']

                d['d_vid'] = self._dataset.vid

                d['state'] = 'synced'

                try:
                    ds = self._dataset.source_file(str(d['name']))
                    ds.update(**d)
                except NotFoundError:
                    name = d['name']
                    del d['name']

                    ds = self._dataset.new_source(name, **d)
                except:  # Odd error with 'none' in keys for d
                    print('!!!', header)
                    print('!!!', row)
                    raise

                s.merge(ds)

        self._dataset._database.commit()

    def objects_to_record(self):

        sorter = lambda r: ('A' if r['reftype'] == 'ref'
                            else 'z' if r['reftype'] is None
                            else r['reftype'], r['name'])

        rows = sorted([s.row for s in self._dataset.sources], key=sorter)

        if rows:
            rows = [list(rows[0].keys())] + [list(r.values()) for r in rows]

            # Transpose trick to remove empty columns
            rows = list(drop_empty(rows))
        else:
            # No contents, so use the default file
            rows = list(csv.reader(self.default.splitlines()))

        bsfile = self.record

        bsfile.update_contents(msgpack.packb(rows), 'application/msgpack')


class SchemaFile(RowBuildSourceFile):

    file_const = File.BSFILE.SCHEMA
    _file_name = 'schema.csv'

    def clean_objects(self):
        self._dataset.tables[:] = []

    def record_to_objects(self):
        """Create config records to match the file metadata"""
        from ambry.orm import Column, Table, Dataset

        def _clean_int(i):
            if i is None:
                return None
            elif isinstance(i, int):
                return i
            elif isinstance(i, string_types):
                if len(i) == 0:
                    return None

                return int(i.strip())

        bsfile = self.record

        contents = bsfile.unpacked_contents

        if not contents:
            return

        line_no = 1  # Accounts for file header. Data starts on line 2

        errors = []
        warnings = []

        extant_tables = {t.name: t for t in self._dataset.tables}

        old_types_map = {
            'varchar': Column.DATATYPE_STR,
            'integer': Column.DATATYPE_INTEGER,
            'real': Column.DATATYPE_FLOAT,
        }

        def run_progress_f(line_no):
            self._bundle.log('Loading tables from file. Line #{}'.format(line_no))

        from ambry.bundle.process import CallInterval
        run_progress_f = CallInterval(run_progress_f, 10)

        table_number = self._dataset._database.next_sequence_id(Dataset, self._dataset.vid, Table)
        for row in bsfile.dict_row_reader:

            line_no += 1

            run_progress_f(line_no)

            # Skip blank lines
            if not row.get('column', False) and not row.get('table', False):
                continue

            if not row.get('column', False):
                raise ConfigurationError('Row error: no column on line {}'.format(line_no))
            if not row.get('table', False):
                raise ConfigurationError('Row error: no table on line {}'.format(line_no))
            if not row.get('datatype', False):
                raise ConfigurationError('Row error: no type on line {}'.format(line_no))

            row['datatype'] = old_types_map.get(row['datatype'].lower(), row['datatype'])

            table_name = row['table']

            try:
                table = extant_tables[table_name]
            except KeyError:
                table = self._dataset.new_table(
                    table_name,
                    sequence_id=table_number,
                    description=row.get('description') if row['column'] == 'id' else ''
                )

                table_number += 1
                extant_tables[table_name] = table

            data = {k.replace('d_', '', 1): v
                    for k, v in list(row.items()) if k and k.startswith('d_') and v}

            if row['column'] == 'id':
                table.data.update(data)
                data = {}

            table.add_column(
                row['column'],
                fk_vid=row['is_fk'] if row.get('is_fk', False) else None,
                description=(row.get('description', '') or '').strip(),
                datatype=row['datatype'].strip().lower() if '.' not in row['datatype'] else row['datatype'],
                proto_vid=row.get('proto_vid'),
                size=_clean_int(row.get('size', None)),
                width=_clean_int(row.get('width', None)),
                data=data,
                keywords=row.get('keywords'),
                measure=row.get('measure'),
                transform=row.get('transform'),
                derivedfrom=row.get('derivedfrom'),
                units=row.get('units', None),
                universe=row.get('universe'),
                update_existing= True)

        self._dataset.t_sequence_id = table_number

        return warnings, errors

    def objects_to_record(self):

        initial_rows = []

        headers = []

        for table in self._dataset.tables:
            for col in table.columns:
                row = col.row
                initial_rows.append(row)

                # this should put all of the data fields at the end of the headers
                for k in iterkeys(row):
                    if k not in headers:
                        headers.append(k)

        rows = list()

        # Move description to the end
        if 'description' in headers:
            headers.remove('description')
            headers.append('description')

        if initial_rows:
            rows.append(headers)
            name_index = headers.index('column')
        else:
            name_index = None

        for row in initial_rows:

            this_row = list()
            for h in headers:  # Every row is the same length, with combined set of headers
                this_row.append(row.get(h, None))

            if name_index and this_row[name_index] == 'id':
                # Blank to separate tables, but transpose trick fails if rows not all same size
                rows.append([None for e in this_row])

            rows.append(this_row)

        # Transpose trick to remove empty columns
        if rows:
            rows_before_transpose = len(rows)
            rows = list(drop_empty(rows))
            assert rows_before_transpose == len(rows)  # The transpose trick removes all of the rows if anything goes wrong

        else:
            # No contents, so use the default file
            rows = list(csv.reader(self.default.splitlines()))

        bsfile = self.record
        bsfile.update_contents(msgpack.packb(rows), 'application/msgpack')


class SourceSchemaFile(RowBuildSourceFile):

    file_const = File.BSFILE.SOURCESCHEMA
    _file_name = 'source_schema.csv'

    def clean_objects(self):
        self._dataset.source_tables[:] = []

    def record_to_objects(self):
        """Write from the stored file data to the source records"""
        from ambry.orm import SourceTable

        bsfile = self.record

        failures = set()

        # Clear out all of the columns from existing tables. We don't clear out the
        # tables, since they may be referenced by sources

        for row in bsfile.dict_row_reader:
            st = self._dataset.source_table(row['table'])

            if st:
                st.columns[:] = []

        self._dataset.commit()

        for row in bsfile.dict_row_reader:
            st = self._dataset.source_table(row['table'])

            if not st:
                st = self._dataset.new_source_table(row['table'])
                # table_number += 1

            if 'datatype' not in row:
                row['datatype'] = 'unknown'

            del row['table']

            st.add_column(**row)  # Create or update

        if failures:
            raise ConfigurationError('Failed to load source schema, missing sources: {} '.format(failures))

        self._dataset.commit()

    def objects_to_record(self):

        bsfile = self.record

        rows = []
        for table in self._dataset.source_tables:

            for column in table.columns:
                rows.append(column.row)

        if rows:
            rows = [list(rows[0].keys())] + [list(r.values()) for r in rows]

        else:
            # No contents, so use the default file
            rows = list(csv.reader(self.default.splitlines()))

        bsfile.update_contents(msgpack.packb(rows), 'application/msgpack')


class ASQLSourceFile(StringSourceFile):
    """ Stores bundle.sql file content. """

    multiplicity = 'n'
    file_const = File.BSFILE.SQL
    _file_name = '{base_name}.sql'

    def parsed(self):

        from ambry.mprlib import parse_sql

        return parse_sql(self._bundle.library, self.record_content)

    def execute(self):
        """ Executes all sql statements from bundle.sql. """
        from ambry.mprlib import execute_sql

        execute_sql(self._bundle.library, self.record_content)

file_classes = {
    File.BSFILE.BUILD: BuildPythonSourceFile,
    File.BSFILE.LIB: LibPythonSourceFile,
    File.BSFILE.TEST: TestPythonSourceFile,
    File.BSFILE.DOC: DocSourceFile,
    File.BSFILE.META: MetadataFile,
    File.BSFILE.SCHEMA: SchemaFile,
    File.BSFILE.SOURCESCHEMA: SourceSchemaFile,
    File.BSFILE.SOURCES: SourcesFile,
    File.BSFILE.SQL: ASQLSourceFile,
    File.BSFILE.NOTEBOOK: NotebookFile
}

file_info_map = None # FIXME. Replacing this. Remove on sight


def file_class(const):
    """Return the class for a file constant"""
    return file_info_map[const][1]


class BuildSourceFileAccessor(object):

    def __init__(self, bundle, dataset, filesystem=None):
        assert not isinstance(filesystem, string_types)  # Bundle fs changed from FS to URL; catch use of old values
        self._bundle = bundle
        self._dataset = dataset
        self._fs = filesystem

    @property
    def build_file(self):
        raise NotImplementedError('Use self.build_bundle')
        return self.file(File.BSFILE.BUILD)

    def __getattr__(self, item):
        """Converts the file_constants into acessor names to return bsfiles.

        See File.BSFILE for the const string values. Returns a file via the self.file() method

        """

        if item not in file_classes:
            return super(BuildSourceFileAccessor, self).__getattr__(item)
        else:
            return self.file(item)

    def __iter__(self):
        """Iterate through all of the files, both records and files in filesystem"""

        seen = set()

        for f in self.list_records():
            if f.path not in seen:
                seen.add(f.path)
                yield f

        for f in self.list_records():
            if f.path not in seen:
                seen.add(f.path)
                yield f

    def list_files(self):
        """Iterate through the files in the filesystem"""
        for f in self._fs.listdir():
            yield self.instance_from_name(f)

    def list_records(self, file_const=None):
        """Iterate through the file records"""
        for r in self._dataset.files:
            if file_const and r.minor_type != file_const:
                continue
            yield self.instance_from_name(r.path)

    @property
    def meta_file(self):
        return self.file(File.BSFILE.META)

    def instance_from_name(self, name):

        for c in file_classes.values():
            o = c.instance_from_filename(name, self._bundle, self._dataset, self._fs)

            if o:
                return o

        return None

    def file(self, const_name, base_name=None):

        fc = file_classes[const_name]

        bsfile = fc(self._bundle, self._dataset, self._fs, base_name)

        return bsfile

    def file_by_path(self, path):

        s = self._bundle.session

        return s.query(File) \
            .filter(File.path == path) \
            .filter(File.d_vid == self._dataset.vid) \
            .first()

    def file_by_id(self, id):
        s = self._dataset._database.session
<<<<<<< HEAD

        return s.query(File).filter(File.d_vid == self._dataset.vid).filter(File.id == id).one()
=======
        return s.query(File).filter(File.id == id).one()
>>>>>>> 5e9260ed

    def record_to_objects(self, preference=None):
        """Create objects from files, or merge the files into the objects. """
        from ambry.orm.file import File

        for f in self.list_records():

            pref = preference if preference else f.record.preference

            if pref == File.PREFERENCE.FILE:
                self._bundle.logger.debug('   Cleaning objects for file {}'.format(f.path))
                f.clean_objects()

            if pref in (File.PREFERENCE.FILE, File.PREFERENCE.MERGE):
                self._bundle.logger.debug('   rto {}'.format(f.path))
                f.record_to_objects()

    def objects_to_record(self, preference=None):
        """Create file records from objects. """
        from ambry.orm.file import File

        raise NotImplementedError("Still uses obsolete file_info_map")
        for file_const, (file_name, clz) in iteritems(file_info_map):
            f = self.file(file_const)

            pref = preference if preference else f.record.preference

            if pref in (File.PREFERENCE.MERGE, File.PREFERENCE.OBJECT):
                self._bundle.logger.debug('   otr {}'.format(file_const))
                f.objects_to_record()

    def set_defaults(self):
        """Add default content to any file record that is empty"""

        for const_name, c in file_classes.items():
            if c.multiplicity == '1':
                f = self.file(const_name)
                f.setcontent(f.default)

    def sync(self, force=None, defaults=False):
        raise NotImplementedError()

    def sync_out(self, file_const, fh=None):

        rtrn = False

        if not fh:
            from cStringIO import StringIO
            fh = StringIO()
            rtrn = True

        self.file(file_const).record_to_fh(file_const, fh)

        if rtrn:
            c = fh.getvalue()
            c.close()
            return c
        else:
            return None<|MERGE_RESOLUTION|>--- conflicted
+++ resolved
@@ -1225,12 +1225,8 @@
 
     def file_by_id(self, id):
         s = self._dataset._database.session
-<<<<<<< HEAD
 
         return s.query(File).filter(File.d_vid == self._dataset.vid).filter(File.id == id).one()
-=======
-        return s.query(File).filter(File.id == id).one()
->>>>>>> 5e9260ed
 
     def record_to_objects(self, preference=None):
         """Create objects from files, or merge the files into the objects. """
