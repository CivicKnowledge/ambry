"""Parsers and exractors for the bundle source files.

This module manages reading and writing files that configure a source bundle:

- bundle.py: Main code file for building a bundle
- meta.py: One-time executed code for manipulating bundle metadata.
- bundle.yaml: Main metadata file.
- schema.csv: Describes tables and columns.
- column_map.csv: Maps column names from a source file to the schema
- sources.csv: Describes the name, description and URL of input data

This module connects the filesystem to the File records in a dataset. A parallel module,
ambry.orm.files, connects between the File records and the other types of records in a Dataset

Build source file data is stored in File records in msgpack format. Files that are essentially spreadsheets,
such as schema, column_map and sources, are stored as a list of lists, one list per row.YAML files
are stored as dicts, and python files are stored as strings. Msgpack format is used because it is
fast and small, which is important for largest schema files, such as those in the US Census.

"""

# Copyright (c) 2015 Civic Knowledge. This file is licensed under the terms of the
# Revised BSD License, included in this distribution as LICENSE.txt

import imp
import msgpack
import sys
import time
import yaml

from six import string_types, iteritems, u, iterkeys
from six.moves import zip as six_izip

from ambry.dbexceptions import ConfigurationError
from ambry.orm import File
from ambry.util import Constant, get_logger, drop_empty

logger = get_logger(__name__)


class FileTypeError(Exception):
    """Bad file type"""


class BuildSourceFile(object):

    SYNC_DIR = Constant()
    SYNC_DIR.FILE_TO_RECORD = 'ftr'
    SYNC_DIR.RECORD_TO_FILE = 'rtf'
    SYNC_DIR.OBJECT_TO_FILE = 'otf'

    def __init__(self, bundle, dataset, filesystem, file_const):
        """
        Construct a new Build Source File acessor
        :param dataset: The dataset that will hold File records
        :param filesystem: A FS filesystem abstraction object
        :param file_const: The BSFILE file contact
        :return:
        """

        assert not isinstance(filesystem, string_types)  # Old Datatypes are leaking through.

        self._bundle = bundle
        self._dataset = dataset
        self._fs = filesystem
        self._file_const = file_const

    def exists(self):
        return self._fs.exists(file_name(self._file_const))

    def size(self):
        return self._fs.getsize(file_name(self._file_const))

    @property
    def record(self):
        return self._dataset.bsfile(self._file_const)

    @property
    def default(self):
        """Return default contents"""
        return file_default(self._file_const)

    def prepare_to_edit(self):
        """Ensure there is a file to edit, either by syncing to the filesystem or by installing the default"""

        if not self.record.contents and not self.exists():
            self._fs.setcontents(file_name(self._file_const), self.default)

        self.sync()

    @property
    def path(self):
        return self._fs.getsyspath(file_name(self._file_const))

    @property
    def fs_modtime(self):
        from fs.errors import ResourceNotFoundError

        fn_path = file_name(self._file_const)

        try:
            info = self._fs.getinfokeys(fn_path, "modified_time")
            return time.mktime(info['modified_time'].timetuple())
        except ResourceNotFoundError:
            return None

    @property
    def fs_hash(self):
        from ambry.util import md5_for_file

        if not self.exists():
            return None

        fn_path = file_name(self._file_const)

        with self._fs.open(fn_path) as f:
            return md5_for_file(f)

    def sync_dir(self):
        """ Report on which direction a synchronization should be done.
        :return:
        """

        # NOTE: These are ordered so the FILE_TO_RECORD has preference over RECORD_TO_FILE
        # if there is a conflict.

        if self.exists() and bool(self.size()) and not self.record.size:
            # The fs exists, but the record is empty
            return self.SYNC_DIR.FILE_TO_RECORD

        if (self.fs_modtime or 0) > (self.record.modified or 0) and self.record.source_hash != self.fs_hash:
            # Filesystem is newer

            return self.SYNC_DIR.FILE_TO_RECORD

        if self.record.size and not self.exists():
            # Record exists, but not the FS

            return self.SYNC_DIR.RECORD_TO_FILE

        if (self.record.modified or 0) > (self.fs_modtime or 0):
            # Record is newer

            return self.SYNC_DIR.RECORD_TO_FILE

        return None

    def sync(self, force=None):
        """Synchronize between the file in the file system and the field record"""

        if force:
            sd = force
        else:
            sd = self.sync_dir()

        if sd == self.SYNC_DIR.FILE_TO_RECORD:

            if force and not self.exists():
                return None

            self.fs_to_record()

        elif sd == self.SYNC_DIR.RECORD_TO_FILE:
            self.record_to_fs()

        else:
            return None

        self._dataset.config.sync[self._file_const][sd] = time.time()
        return sd

    def clean_objects(self):
        pass

    def fs_to_record(self):
        """Load a file in the filesystem into the file record"""
        raise NotImplementedError

    def record_to_fs(self):
        """Create a filesystem file from a File"""
        raise NotImplementedError


class RowBuildSourceFile(BuildSourceFile):
    """A Source Build file that is a list of rows, like a spreadsheet"""

    def fs_to_record(self):
        """Load a file in the filesystem into the file record"""
        import unicodecsv as csv

        fn_path = file_name(self._file_const)

        fr = self._dataset.bsfile(self._file_const)
        fr.path = fn_path
        rows = []
        with self._fs.open(fn_path) as f:
            for row in csv.reader(f):
                row = [e if e.strip() != '' else None for e in row]
                if any(bool(e) for e in row):
                    rows.append(row)

        try:
            fr.update_contents(msgpack.packb(rows))
        except AssertionError:
            raise

        fr.mime_type = 'application/msgpack'
        fr.source_hash = self.fs_hash

        fr.modified = self.fs_modtime

    def record_to_fs(self):
        """Create a filesystem file from a File"""
        import unicodecsv as csv

        fr = self._dataset.bsfile(self._file_const)

        fn_path = file_name(self._file_const)

        # Some types have special representations in spreadsheets, particularly lists and dicts
        def munge_types(v):
            if isinstance(v, (list, tuple)):
<<<<<<< HEAD
                return u','.join(unicode(e).replace(',','\,') for e in v)
=======
                return u(',').join(u(e.replace(',', '\,')) for e in v)
>>>>>>> cf37ff17
            elif isinstance(v, dict):
                import json
                return json.dumps(v)
            else:
                return v

        if fr.contents:
            with self._fs.open(fn_path, 'wb') as f:
                w = csv.writer(f)
                for i, row in enumerate(fr.unpacked_contents):

                    w.writerow(munge_types(e) for e in row)

            fr.source_hash = self.fs_hash
            fr.modified = self.fs_modtime


class DictBuildSourceFile(BuildSourceFile):
    """A Source Build file that is a list of rows, like a spreadsheet"""

    def fs_to_record(self):
        """Load a file in the filesystem into the file record"""

        fn_path = file_name(self._file_const)
        fr = self._dataset.bsfile(self._file_const)
        fr.path = fn_path
        if fn_path.endswith('.yaml'):
            with self._fs.open(fn_path) as f:
                fr.update_contents(msgpack.packb(yaml.safe_load(f)))
            fr.mime_type = 'application/msgpack'
        else:
            raise FileTypeError('Unknown file type for : %s' % fn_path)

        fr.source_hash = self.fs_hash

        fr.modified = self.fs_modtime

    def record_to_fs(self):
        """Create a filesystem file from a File"""

        fr = self._dataset.bsfile(self._file_const)

        fn_path = file_name(self._file_const)

        if fr.contents:
            with self._fs.open(fn_path, 'wb') as f:

                yaml.safe_dump(fr.unpacked_contents, f, default_flow_style=False, encoding='utf-8')
            fr.source_hash = self.fs_hash
            fr.modified = self.fs_modtime


class StringSourceFile(BuildSourceFile):
    """A Source Build File that is a single file. """

    def clean_objects(self):
        """This sort of file can only be set from files, and there are no associated object"""
        pass

    def record_to_objects(self):
        pass

    def objects_to_record(self):
        pass

    def fs_to_record(self):
        """Load a file in the filesystem into the file record"""

        fn_path = file_name(self._file_const)
        fr = self._dataset.bsfile(self._file_const)
        fr.path = fn_path

        # Not dealing with encodings in in/out here, since the recod is supposed to be a straight copy of the
        # file.
        with self._fs.open(fn_path, 'rb') as f:
            fr.update_contents(f.read())

        fr.mime_type = 'text/plain'
        fr.source_hash = self.fs_hash
        fr.modified = self.fs_modtime

    def record_to_fs(self):
        """Create a filesystem file from a File"""

        fr = self._dataset.bsfile(self._file_const)

        if fr.contents:
            with self._fs.open(file_name(self._file_const), 'wb') as f:
                f.write(fr.contents)

            fr.source_hash = self.fs_hash
            fr.modified = self.fs_modtime


class MetadataFile(DictBuildSourceFile):

    def clean_objects(self):
        self._dataset.configs = [c for c in self._dataset.configs if c.type != 'metadata']

        # TODO: Not sure if these should be cleaned or no

    def record_to_objects(self):
        """Create config records to match the file metadata"""
        from ..util import AttrDict

        fr = self._dataset.bsfile(self._file_const)

        contents = fr.unpacked_contents

        if not contents:
            return

        ad = AttrDict(contents)

        # Get time that filessystem was synchronized to the File record.
        # Maybe use this to avoid overwriting configs that changed by bundle program.
        # fs_sync_time = self._dataset.config.sync[self._file_const][self.file_to_record]

        self._dataset.config.metadata.set(ad)

        self._dataset._database.commit()

        return ad

    def objects_to_record(self):

        fr = self._dataset.bsfile(self._file_const)

        if fr.has_contents:

            o = fr.unpacked_contents

        else:
            o = yaml.safe_load(file_default(self._file_const), encoding='utf-8')

            try:
                act = self._bundle.library.config.account('ambry').to_dict()

                if act:
                    del act['_name']
                    o['contacts']['creator'] = act

            except ConfigurationError:
                pass

        o['identity'] = self._dataset.identity.ident_dict
        o['names'] = self._dataset.identity.names_dict

        with self._fs.open(file_name(self._file_const), 'wb') as f:
            yaml.safe_dump(o, f, default_flow_style=False, indent=4, encoding='utf-8')


class PythonSourceFile(StringSourceFile):

    def clean_objects(self):
        """The python sources can only be set from files, and there are no associated objects"""
        pass

    def record_to_fs(self):
        """Create a filesystem file from a File"""

        fr = self._dataset.bsfile(self._file_const)

        if fr.contents:

            with self._fs.open(file_name(self._file_const), 'wb') as f:
                f.write(fr.contents)

            fr.source_hash = self.fs_hash
            fr.modified = self.fs_modtime


    def import_bundle(self):
        """Add the filesystem to the Python sys path with an import hook, then import
        to file as Python"""

        try:
            import ambry.build
            module = sys.modules['ambry.build']
        except ImportError:
            module = imp.new_module('ambry.build')
            sys.modules['ambry.build'] = module

        bf = self._dataset.bsfile(self._file_const)

        if not bf.has_contents:
            from ambry.bundle import Bundle
            return Bundle

        exec(bf.contents, module.__dict__)

        #print self._file_const, bundle.__dict__.keys()
        #print bf.contents

        return module.Bundle

    def import_lib(self):
        """Import the lib.py file into the bundle module"""

        try:
            import ambry.build
            module = sys.modules['ambry.build']
        except ImportError:
            module = imp.new_module('ambry.build')
            sys.modules['ambry.build'] = module

        bf = self._dataset.bsfile(self._file_const)

        if not bf.has_contents:
            return

        exec(bf.contents, module.__dict__)

        # print self._file_const, bundle.__dict__.keys()
        # print bf.contents

        return module


class SourcesFile(RowBuildSourceFile):

    def clean_objects(self):

        self._dataset.sources[:] = []

    def record_to_objects(self):
        """Create config records to match the file metadata"""

        fr = self._dataset.bsfile(self._file_const)

        contents = fr.unpacked_contents

        if not contents:
            return

        # Zip transposes an array when in the form of a list of lists, so this transposes so
        # each row starts with the heading and the rest of the row are the values
        # for that row. The bool and filter return false when none of the values
        # are non-empty. Then zip again to transpose to original form.

<<<<<<< HEAD
        # TODO: next row is so complicated. Try to refactor.
        # FIXME: Needs smart 2to3 conversion. Auto conversion breaks tests.
        non_empty_rows = zip(*[col for col in zip(*contents) if bool(filter(bool, col[1:]))])
=======
        non_empty_rows = drop_empty(contents)
>>>>>>> cf37ff17

        s = self._dataset._database.session

        for i, row in enumerate(non_empty_rows):

            if i == 0:
                header = row
            else:
                d = dict(six_izip(header, row))

                if 'widths' in d:
                    del d['widths']  # Obsolete column in old spreadsheets.

                if 'table' in d:
                    d['dest_table_name'] = d['table']
                    del d['table']

                if 'dest_table' in d:
                    d['dest_table_name'] = d['dest_table']
                    del d['dest_table']

                if 'source_table' in d:
                    d['source_table_name'] = d['source_table']
                    del d['source_table']

                d['d_vid'] = self._dataset.vid

                ds = self._dataset.source_file(d['name'])
                if ds:
                    ds.update(**d)

                else:
                    name = d['name']
                    del d['name']
                    ds = self._dataset.new_source(name, **d)

                s.merge(ds)

        self._dataset._database.commit()

    def objects_to_record(self):

        sorter = lambda r: ('A' if r['urltype'] == 'ref' else 'z' if r['urltype'] is None else r['urltype'], r['name'])

        rows = sorted([s.row for s in self._dataset.sources], key=sorter)

        if rows:
            rows = [list(rows[0].keys())] + [list(r.values()) for r in rows]

            # Transpose trick to remove empty columns
<<<<<<< HEAD
            # FIXME: needs smart 2to3 conversion. Auto conversion breaks tests.
            rows = zip(*[col for col in zip(*rows) if bool(filter(bool, col[1:]))])
=======
            rows = list(drop_empty(rows))
>>>>>>> cf37ff17
        else:
            # No contents, so use the default file
            import csv
            rows = list(csv.reader(file_default(self._file_const).splitlines()))

        bsfile = self._dataset.bsfile(self._file_const)

        bsfile.mime_type = 'application/msgpack'
        bsfile.update_contents(msgpack.packb(rows))


class SchemaFile(RowBuildSourceFile):

    def clean_objects(self):
        self._dataset.tables[:] = []

    def record_to_objects(self):
        """Create config records to match the file metadata"""
        from ambry.orm import Column

        def _clean_int(i):
            if i is None:
                return None
            elif isinstance(i, int):
                return i
            elif isinstance(i, string_types):
                if len(i) == 0:
                    return None

                return int(i.strip())

        bsfile = self._dataset.bsfile(self._file_const)

        contents = bsfile.unpacked_contents

        if not contents:
            return

        line_no = 1  # Accounts for file header. Data starts on line 2

        errors = []
        warnings = []

        extant_tables = {t.name: t for t in self._dataset.tables}

        def get_or_new_table(row):

            table_name = row['table']

            if table_name not in extant_tables:

                t = self._dataset.new_table(
                    table_name,
                    description=row.get('description') if row['column'] == 'id' else '')

                extant_tables[table_name] = t

            return extant_tables[table_name]

        old_types_map = {
            'varchar': Column.DATATYPE_STR,
            'integer': Column.DATATYPE_INTEGER,
            'real': Column.DATATYPE_FLOAT,
        }

        for row in bsfile.dict_row_reader:

            line_no += 1

            # Skip blank lines
            if not row.get('column', False) and not row.get('table', False):
                continue

            if not row.get('column', False):
                raise ConfigurationError('Row error: no column on line {}'.format(line_no))
            if not row.get('table', False):
                raise ConfigurationError('Row error: no table on line {}'.format(line_no))
            if not row.get('datatype', False):
                raise ConfigurationError('Row error: no type on line {}'.format(line_no))

            row['datatype'] = old_types_map.get(row['datatype'].lower(),row['datatype'])

            table = get_or_new_table(row)

            data = {k.replace('d_', '', 1): v for k, v in list(row.items()) if k and k.startswith('d_')}

            table.add_column(
                row['column'],
                fk_vid=row['is_fk'] if row.get('is_fk', False) else None,
                description=(row.get('description', '') or '').strip(),
                datatype=row['datatype'].strip().lower() if '.' not in row['datatype'] else row['datatype'],
                proto_vid=row.get('proto_vid'),
                derivedfrom=row.get('derivedfrom'),
                size=_clean_int(row.get('size', None)),
                width=_clean_int(row.get('width', None)),
                data=data,
                keywords=row.get('keywords'),
                measure=row.get('measure'),
                caster=row.get('caster'),
                units=row.get('units', None),
                universe=row.get('universe'),
                update_existing= True)

        return warnings, errors

    def objects_to_record(self):

        initial_rows = []

        headers = []

        for table in self._dataset.tables:
            for col in table.columns:
                row = col.row
                initial_rows.append(row)

                # this should put all of the data fields at the end of the headers
                for k in iterkeys(row):
                    if k not in headers:
                        headers.append(k)

        rows = list()

        # Move description to the end
        if 'description' in headers:
            headers.remove('description')
            headers.append('description')

        if initial_rows:
            rows.append(headers)
            name_index = headers.index('column')
        else:
            name_index = None

        for row in initial_rows:

            this_row = list()
            for h in headers: # Every row is the same length, with combined set of headers
                this_row.append(row.get(h, None))

            if name_index and this_row[name_index] == 'id':
                #Blank to separate tables, but transpose trick fails if rows not all same size
                rows.append([None for e in this_row])

            rows.append(this_row)

        # Transpose trick to remove empty columns
        if rows:
            rows_before_transpose = len(rows)
            rows = list(drop_empty(rows))
            assert rows_before_transpose == len(rows)  # The transpose trick removes all of the rows if anything goes wrong

        else:
            # No contents, so use the default file
            import csv
            rows = list(csv.reader(file_default(self._file_const).splitlines()))

        bsfile = self._dataset.bsfile(self._file_const)
        bsfile.mime_type = 'application/msgpack'
        bsfile.update_contents(msgpack.packb(rows))


class SourceSchemaFile(RowBuildSourceFile):

    def clean_objects(self):
        self._dataset.source_tables[:] = []

    def record_to_objects(self):
        """Write from the stored file data to the source records"""
        bsfile = self._dataset.bsfile(self._file_const)

        failures = set()
        for row in bsfile.dict_row_reader:
            st = self._dataset.source_table(row['table'])

            if not st:
                st = self._dataset.new_source_table(row['table'])

            if 'datatype' not in row:
                row['datatype'] = 'unknown'

            del row['table']

            st.add_column(**row)  # Create or update

        if failures:
            raise ConfigurationError("Failed to load source schema, missing sources: {} ".format(failures))

        self._dataset.commit()

    def objects_to_record(self):

        bsfile = self._dataset.bsfile(self._file_const)

        rows = []
        for table in self._dataset.source_tables:

            for column in table.columns:
                rows.append(column.row)

        if rows:
            rows = [list(rows[0].keys())] + [list(r.values()) for r in rows]

        else:
            # No contents, so use the default file
            import csv
            rows = list(csv.reader(file_default(self._file_const).splitlines()))

        bsfile.mime_type = 'application/msgpack'
        bsfile.update_contents(msgpack.packb(rows))

        self._dataset.commit()

file_info_map = {
    File.BSFILE.BUILD: (File.path_map[File.BSFILE.BUILD], PythonSourceFile),
    File.BSFILE.LIB: (File.path_map[File.BSFILE.LIB], PythonSourceFile),
    File.BSFILE.DOC: (File.path_map[File.BSFILE.DOC], StringSourceFile),
    File.BSFILE.META: (File.path_map[File.BSFILE.META], MetadataFile),
    File.BSFILE.SCHEMA: (File.path_map[File.BSFILE.SCHEMA], SchemaFile),
    File.BSFILE.SOURCESCHEMA: (File.path_map[File.BSFILE.SOURCESCHEMA], SourceSchemaFile),
    File.BSFILE.SOURCES: (File.path_map[File.BSFILE.SOURCES], SourcesFile)
}


def file_name(const):
    """Return the file name for a file constant"""
    return file_info_map[const][0]


def file_class(const):
    """Return the class for a file constant"""
    return file_info_map[const][1]


def file_default(const):
    """Return the default content for the file"""

    import ambry.bundle.default_files as df
    import os

    path = os.path.join(os.path.dirname(df.__file__),  file_name(const))

    with open(path) as f:
        return f.read()


class BuildSourceFileAccessor(object):

    def __init__(self, bundle, dataset, filesystem=None):
        assert not isinstance(filesystem, string_types)  # Bundle fs changed from FS to URL; catch use of old values
        self._bundle = bundle
        self._dataset = dataset
        self._fs = filesystem

    @property
    def build_file(self):
        return self.file(File.BSFILE.BUILD)

    @property
    def meta_file(self):
        return self.file(File.BSFILE.META)

    def file(self, const_name):

        fc = file_class(const_name)

        bsfile = fc(self._bundle, self._dataset, self._fs, const_name)

        return bsfile

    def record_to_objects(self, preference=None):
        """Create objects from files, or merge the files into the objects. """
        from ambry.orm.file import File

        for file_const, (file_name, clz) in iteritems(file_info_map):
            f = self.file(file_const)

            pref = preference if preference else f.record.preference

            if pref == File.PREFERENCE.FILE:
                self._bundle.logger.debug('   Cleaning objects {}'.format(file_const))
                f.clean_objects()

            if pref in (File.PREFERENCE.FILE, File.PREFERENCE.MERGE):
                self._bundle.logger.debug('   rto {}'.format(file_const))
                f.record_to_objects()

    def objects_to_record(self, preference=None):
        """Create file records from objects. """
        from ambry.orm.file import File

        for file_const, (file_name, clz) in iteritems(file_info_map):
            f = self.file(file_const)

            pref = preference if preference else f.record.preference

            if pref in (File.PREFERENCE.MERGE, File.PREFERENCE.OBJECT):
                self._bundle.logger.debug('   otr {}'.format(file_const))
                f.objects_to_record()

    def sync(self, force=None, defaults=False):

        syncs = []

        for file_const, (file_name, clz) in iteritems(file_info_map):

            f = self.file(file_const)

            sync_info = (None, None)

            if defaults and force == f.SYNC_DIR.RECORD_TO_FILE and not f.record.contents:
                sync_info = (file_const, f.prepare_to_edit())
            elif force == f.SYNC_DIR.OBJECT_TO_FILE:
                try:
                    self._bundle.logger.debug('   otr {}'.format(file_const))
                    f.objects_to_record()
                    self._bundle.logger.debug('   rtf {}'.format(file_const))
                    sync_info = (file_const, f.sync(f.SYNC_DIR.RECORD_TO_FILE))
                except AttributeError:
                    pass
            elif force == f.SYNC_DIR.FILE_TO_RECORD:
                self._bundle.logger.debug("   ftr {}".format(file_const))
                sync_info = (file_const, f.sync(force))
            else:
                sync_info = (file_const, f.sync())
                if sync_info[1]:
                    self._bundle.logger.debug('   {} {}'.format(sync_info[1], file_const))

            syncs.append(sync_info)

        return syncs

    def sync_dirs(self):
        return [(file_const, self.file(file_const).sync_dir())
                for file_const, (file_name, clz) in iteritems(file_info_map)]<|MERGE_RESOLUTION|>--- conflicted
+++ resolved
@@ -220,11 +220,7 @@
         # Some types have special representations in spreadsheets, particularly lists and dicts
         def munge_types(v):
             if isinstance(v, (list, tuple)):
-<<<<<<< HEAD
-                return u','.join(unicode(e).replace(',','\,') for e in v)
-=======
-                return u(',').join(u(e.replace(',', '\,')) for e in v)
->>>>>>> cf37ff17
+                return u(',').join(u(e).replace(',', '\,') for e in v)
             elif isinstance(v, dict):
                 import json
                 return json.dumps(v)
@@ -465,13 +461,7 @@
         # for that row. The bool and filter return false when none of the values
         # are non-empty. Then zip again to transpose to original form.
 
-<<<<<<< HEAD
-        # TODO: next row is so complicated. Try to refactor.
-        # FIXME: Needs smart 2to3 conversion. Auto conversion breaks tests.
-        non_empty_rows = zip(*[col for col in zip(*contents) if bool(filter(bool, col[1:]))])
-=======
         non_empty_rows = drop_empty(contents)
->>>>>>> cf37ff17
 
         s = self._dataset._database.session
 
@@ -522,12 +512,7 @@
             rows = [list(rows[0].keys())] + [list(r.values()) for r in rows]
 
             # Transpose trick to remove empty columns
-<<<<<<< HEAD
-            # FIXME: needs smart 2to3 conversion. Auto conversion breaks tests.
-            rows = zip(*[col for col in zip(*rows) if bool(filter(bool, col[1:]))])
-=======
             rows = list(drop_empty(rows))
->>>>>>> cf37ff17
         else:
             # No contents, so use the default file
             import csv
