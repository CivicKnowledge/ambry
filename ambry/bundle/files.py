"""Parsers and exractors for the bundle source files.

This module manages reading and writing files that configure a source bundle:

- bundle.py: Main code file for building a bundle
- meta.py: One-time executed code for manipulating bundle metadata.
- bundle.yaml: Main metadata file.
- schema.csv: Describes tables and columns.
- column_map.csv: Maps column names from a source file to the schema
- sources.csv: Describes the name, description and URL of input data

This module connects the filesystem to the File records in a dataset. A parallel module,
ambry.orm.files, connects between the File records and the other types of records in a Dataset

Build source file data is stored in File records in msgpack format. Files that are essentially spreadsheets,
such as schema, column_map and sources, are stored as a list of lists, one list per row.YAML files are stored as dicts,
and python files are stored as strings. Msgpack format is used because it is fast and small, which is important for
larget schema files, such as those in the US Census.

"""

# Copyright (c) 2015 Civic Knowledge. This file is licensed under the terms of the
# Revised BSD License, included in this distribution as LICENSE.txt

import imp
import msgpack
import sys
import time
import yaml

from ambry.dbexceptions import ConfigurationError
from ambry.orm import File
from ..util import Constant, get_logger


logger = get_logger(__name__)


class FileTypeError(Exception):
    """Bad file type"""


class BuildSourceFile(object):

    SYNC_DIR = Constant()
    SYNC_DIR.FILE_TO_RECORD = 'ftr'
    SYNC_DIR.RECORD_TO_FILE = 'rtf'
    SYNC_DIR.OBJECT_TO_FILE = 'otf'

    def __init__(self, bundle, dataset, filesystem, file_const):
        """
        Construct a new Build Source File acessor
        :param dataset: The dataset that will hold File records
        :param filesystem: A FS filesystem abstraction object
        :param file_const: The BSFILE file contact
        :return:
        """

        assert not isinstance(filesystem, basestring)  # Old Datatypes are leaking through.

        self._bundle = bundle
        self._dataset = dataset
        self._fs = filesystem
        self._file_const = file_const

    def exists(self):
        return self._fs.exists(file_name(self._file_const))

    def size(self):
        return self._fs.getsize(file_name(self._file_const))

    @property
    def record(self):
        return self._dataset.bsfile(self._file_const)

    @property
    def default(self):
        """Return default contents"""
        return file_default(self._file_const)

    def prepare_to_edit(self):
        """Ensure there is a file to edit, either by syncing to the filesystem or by installing the default"""

        if not self.record.contents and not self.exists():
            self._fs.setcontents(file_name(self._file_const), self.default)

        self.sync()

    @property
    def path(self):
        return self._fs.getsyspath(file_name(self._file_const))

    @property
    def fs_modtime(self):
        from fs.errors import ResourceNotFoundError

        fn_path = file_name(self._file_const)

        try:
            info = self._fs.getinfokeys(fn_path, "modified_time")
            return time.mktime(info['modified_time'].timetuple())
        except ResourceNotFoundError:
            return None

    @property
    def fs_hash(self):
        from ambry.util import md5_for_file

        if not self.exists():
            return None

        fn_path = file_name(self._file_const)
        with self._fs.open(fn_path) as f:
            return md5_for_file(f)

    def sync_dir(self):
        """ Report on which direction a synchronization should be done.
        :return:
        """

        # NOTE: These are ordered so the FILE_TO_RECORD has preference over RECORD_TO_FILE
        # if there is a conflict.

        if self.exists() and bool(self.size()) and not self.record.size:
            # The fs exists, but the record is empty

            return self.SYNC_DIR.FILE_TO_RECORD

        if self.fs_modtime > self.record.modified and self.record.source_hash != self.fs_hash:
            # Filesystem is newer

            return self.SYNC_DIR.FILE_TO_RECORD

        if self.record.size and not self.exists():
            # Record exists, but not the FS

            return self.SYNC_DIR.RECORD_TO_FILE

        if self.record.modified > self.fs_modtime:
            # Record is newer

            return self.SYNC_DIR.RECORD_TO_FILE

        return None

    def sync(self, force=None):
        """Synchronize between the file in the file system and the field record"""

        if force:
            sd = force
        else:
            sd = self.sync_dir()

        if sd == self.SYNC_DIR.FILE_TO_RECORD:

            if force and not self.exists():
                return None

            self.fs_to_record()

        elif sd == self.SYNC_DIR.RECORD_TO_FILE:
            self.record_to_fs()

        else:
            return None

        self._dataset.config.sync[self._file_const][sd] = time.time()
        return sd

    def clean_objects(self):
        pass

    def fs_to_record(self):
        """Load a file in the filesystem into the file record"""
        raise NotImplementedError

    def record_to_fs(self):
        """Create a filesystem file from a File"""
        raise NotImplementedError


class RowBuildSourceFile(BuildSourceFile):
    """A Source Build file that is a list of rows, like a spreadsheet"""

    def fs_to_record(self):
        """Load a file in the filesystem into the file record"""
        import unicodecsv as csv

        fn_path = file_name(self._file_const)

        fr = self._dataset.bsfile(self._file_const)
        fr.path = fn_path
        rows = []
        with self._fs.open(fn_path) as f:
            for row in csv.reader(f):
                row = [e if e.strip() != '' else None for e in row]
                if any(bool(e) for e in row):
                    rows.append(row)

        try:
            fr.update_contents(msgpack.packb(rows))
        except AssertionError:
            # FIXME: Who is reader of the message?
            print '!!!', len(rows), self._fs.getsyspath(fn_path)
            raise

        fr.mime_type = 'application/msgpack'
        fr.source_hash = self.fs_hash

        fr.modified = self.fs_modtime

    def record_to_fs(self):
        """Create a filesystem file from a File"""
        import unicodecsv as csv

        fr = self._dataset.bsfile(self._file_const)

        fn_path = file_name(self._file_const)

        if fr.contents:
            with self._fs.open(fn_path, 'wb') as f:
                w = csv.writer(f)
                for row in fr.unpacked_contents:
                    w.writerow(row)

            fr.source_hash = self.fs_hash
            fr.modified = self.fs_modtime


class DictBuildSourceFile(BuildSourceFile):
    """A Source Build file that is a list of rows, like a spreadsheet"""

    def fs_to_record(self):
        """Load a file in the filesystem into the file record"""

        fn_path = file_name(self._file_const)
        fr = self._dataset.bsfile(self._file_const)
        fr.path = fn_path
        if fn_path.endswith('.yaml'):
            with self._fs.open(fn_path) as f:
                fr.update_contents(msgpack.packb(yaml.load(f)))
            fr.mime_type = 'application/msgpack'
        else:
            raise FileTypeError('Unknown file type for : %s' % fn_path)

        fr.source_hash = self.fs_hash

        fr.modified = self.fs_modtime

    def record_to_fs(self):
        """Create a filesystem file from a File"""

        fr = self._dataset.bsfile(self._file_const)

        fn_path = file_name(self._file_const)

        if fr.contents:
            # FIXME: f is unused?
            with self._fs.open(fn_path, 'wb') as f:
                yaml.dump(fr.unpacked_contents, default_flow_style=False)
            fr.source_hash = self.fs_hash
            fr.modified = self.fs_modtime


class StringSourceFile(BuildSourceFile):
    """A Source Build File that is a single file. """

    def clean_objects(self):
        """This sort of file can only be set from files, and there are no associated object"""
        pass

    def record_to_objects(self):
        pass

    def objects_to_record(self):
        pass

    def fs_to_record(self):
        """Load a file in the filesystem into the file record"""

        fn_path = file_name(self._file_const)
        fr = self._dataset.bsfile(self._file_const)
        fr.path = fn_path

        with self._fs.open(fn_path, 'rb') as f:
            fr.update_contents(unicode(f.read()))

        fr.mime_type = 'text/plain'
        fr.source_hash = self.fs_hash
        fr.modified = self.fs_modtime

    def record_to_fs(self):
        """Create a filesystem file from a File"""

        fr = self._dataset.bsfile(self._file_const)

        if fr.contents:
            with self._fs.open(file_name(self._file_const), 'wb') as f:
                f.write(fr.contents)
            fr.source_hash = self.fs_hash
            fr.modified = self.fs_modtime


class MetadataFile(DictBuildSourceFile):

    def clean_objects(self):
        self._dataset.configs = [c for c in self._dataset.configs if c.type != 'metadata']

        # TODO: Not sure if these should be cleaned or no

    def record_to_objects(self):
        """Create config records to match the file metadata"""
        from ..util import AttrDict

        fr = self._dataset.bsfile(self._file_const)

        contents = fr.unpacked_contents

        if not contents:
            return

        ad = AttrDict(contents)

        # Get time that filessystem was synchronized to the File record.
        # Maybe use this to avoid overwriting configs that changed by bundle program.
        # fs_sync_time = self._dataset.config.sync[self._file_const][self.file_to_record]

        self._dataset.config.metadata.set(ad)

        self._dataset._database.commit()

        return ad

    def objects_to_record(self):

        fr = self._dataset.bsfile(self._file_const)

        if fr.has_contents:

            o = fr.unpacked_contents

        else:
            o = yaml.safe_load(file_default(self._file_const))

            try:
                act = self._bundle.library.config.account('ambry').to_dict()

                if act:
                    del act['_name']
                    o['contacts']['creator'] = act

            except ConfigurationError:
                pass

        o['identity'] = self._dataset.identity.ident_dict
        o['names'] = self._dataset.identity.names_dict

        with self._fs.open(file_name(self._file_const), 'wb') as f:
            yaml.safe_dump(o, f, default_flow_style=False, indent=4, encoding='utf-8')


class PythonSourceFile(StringSourceFile):

    def clean_objects(self):
        """The python sources can only be set from files, and there are no associated objects"""
        pass

    def import_bundle(self):
        """Add the filesystem to the Python sys path with an import hook, then import
        to file as Python"""

        try:
            import ambry.build
            module = sys.modules['ambry.build']
        except ImportError:
            module = imp.new_module('ambry.build')
            sys.modules['ambry.build'] = module

        bf = self._dataset.bsfile(self._file_const)

        if not bf.has_contents:
            from ambry.bundle import Bundle
            return Bundle

        exec bf.contents in module.__dict__

        #print self._file_const, bundle.__dict__.keys()
        #print bf.contents

        return module.Bundle

    def import_lib(self):
        """Import the lib.py file into the bundle module"""

        try:
            import ambry.build

            module = sys.modules['ambry.build']
        except ImportError:
            module = imp.new_module('ambry.build')
            sys.modules['ambry.build'] = module

        bf = self._dataset.bsfile(self._file_const)

        if not bf.has_contents:
            return

        exec bf.contents in module.__dict__

        #print self._file_const, bundle.__dict__.keys()
        #print bf.contents

        return module

class SourcesFile(RowBuildSourceFile):

    def clean_objects(self):

        self._dataset.sources[:] = []

    def record_to_objects(self):
        """Create config records to match the file metadata"""
        from ..orm.source import DataSource

        fr = self._dataset.bsfile(self._file_const)

        contents = fr.unpacked_contents

        if not contents:
            return

        # Zip transposes an array when in the form of a list of lists, so this transposes so each row starts with the heading
        # and the rest of the row are the values for that row. The bool and filter return false when none of the values
        # are non-empty. Then zip again to transpose to original form.

        non_empty_rows = zip(*[ row for row in zip(*contents) if bool(filter(bool,row[1:])) ])

        s = self._dataset._database.session

        for i, row in enumerate(non_empty_rows):

            if i == 0:
                header = row
            else:
                d = dict(zip(header, row))

                if 'widths' in d:
                    del d['widths'] # Obsolete column in old spreadsheets.

                if 'table' in d:
                    d['dest_table_name'] = d['table']
                    del d['table']

                if 'dest_table' in d:
                    d['dest_table_name'] = d['dest_table']
                    del d['dest_table']

                if 'source_table' in d:
                    d['source_table_name'] = d['source_table']
                    del d['source_table']

                d['d_vid'] = self._dataset.vid

                ds = self._dataset.source_file(d['name'])
                if ds:
                    ds.update(**d)

                else:
                    ds = DataSource(**d)

                s.merge(ds)

        self._dataset._database.commit()

    def objects_to_record(self):

        sorter = lambda r: ('A' if r['urltype'] == 'ref' else 'z' if r['urltype'] is None else r['urltype'], r['name'])

        rows = sorted([s.row for s in self._dataset.sources], key=sorter)

        if rows:
            rows = [rows[0].keys()] + [r.values() for r in rows]

            # Transpose trick to remove empty columns
            rows = zip(*[ row for row in zip(*rows) if bool(filter(bool,row[1:])) ])
        else:
            # No contents, so use the default file
            import csv
            rows = list(csv.reader(file_default(self._file_const).splitlines()))

        bsfile = self._dataset.bsfile(self._file_const)

        bsfile.mime_type = 'application/msgpack'
        bsfile.update_contents(msgpack.packb(rows))


class SchemaFile(RowBuildSourceFile):

    def clean_objects(self):
        self._dataset.tables[:] = []

    def record_to_objects(self):
        """Create config records to match the file metadata"""

        def _clean_int(i):
            if i is None:
                return None
            elif isinstance(i, int):
                return i
            elif isinstance(i, basestring):
                if len(i) == 0:
                    return None

                return int(i.strip())

        bsfile = self._dataset.bsfile(self._file_const)

        contents = bsfile.unpacked_contents

        if not contents:
            return

        t = None

        new_table = True
        last_table = None
        line_no = 1  # Accounts for file header. Data starts on line 2

        errors = []
        warnings = []

        extant_tables = {t.name:t for t in self._dataset.tables}

        def get_or_new_table(row):

            table_name = row['table']

            if table_name not in extant_tables:

                t = self._dataset.new_table(table_name,
                                            description = row.get('description') if row['column'] == 'id' else '')

                extant_tables[table_name] = t

            return extant_tables[table_name]

        for row in bsfile.dict_row_reader:

            line_no += 1

            # Skip blank lines
            if not row.get('column', False) and not row.get('table', False):
                continue

            if not row.get('column', False):
                raise ConfigurationError("Row error: no column on line {}".format(line_no))
            if not row.get('table', False):
                raise ConfigurationError("Row error: no table on line {}".format(line_no))
            if not row.get('datatype', False):
                raise ConfigurationError("Row error: no type on line {}".format(line_no))

            table = get_or_new_table(row)

            data = {k.replace('d_', '', 1): v for k, v in row.items() if k and k.startswith('d_')}

            col = table.add_column(row['column'],
                               fk_vid=row['is_fk'] if row.get('is_fk', False) else None,
                               description=(row.get('description', '') or  '' ).strip().encode('utf-8'),
                               datatype=row['datatype'].strip().lower(),
                               proto_vid=row.get('proto_vid'),
                               derivedfrom=row.get('derivedfrom'),
                               size=_clean_int(row.get('size', None)),
                               width=_clean_int(row.get('width', None)),
                               data=data,
                               keywords=row.get('keywords'),
                               measure=row.get('measure'),
                               caster=row.get('caster'),
                               units=row.get('units', None),
                               universe=row.get('universe'))



        return warnings, errors

    def objects_to_record(self):

        rows = []

        last_table = None
        for table in self._dataset.tables:
            for col in table.columns:
                row = col.row

                if not rows:
                    rows.append( list(e if e != 'name' else 'column' for e in row.keys() ))

                rows.append(row.values())

            rows.append([None for e in rows[0]]) # Transpose trick fails if rows not all same size

        # Transpose trick to remove empty columns
        if rows:
            rows_before_transpose = len(rows)
            rows = zip(*[row for row in zip(*rows) if bool(filter(bool, row[1:]))])

            assert rows_before_transpose == len(rows)  # The transpose trick removes all of the rows if anything goes wrong

        else:
            # No contents, so use the default file
            import csv
            rows = list(csv.reader(file_default(self._file_const).splitlines()))

        bsfile = self._dataset.bsfile(self._file_const)
        bsfile.mime_type = 'application/msgpack'
        bsfile.update_contents(msgpack.packb(rows))


class SourceSchemaFile(RowBuildSourceFile):

    def clean_objects(self):
        self._dataset.source_tables[:] = []

    def record_to_objects(self):
        """Write from the stored file data to the source records"""
        bsfile = self._dataset.bsfile(self._file_const)

        failures = set()
        for row in bsfile.dict_row_reader:
            st = self._dataset.source_table(row['table'])

            if not st:
                st = self._dataset.new_source_table(row['table'])

            if 'datatype' not in row:
                row['datatype'] = 'unknown'

            del row['table']

            st.add_column(**row)  # Create or update

        if failures:
            raise ConfigurationError("Failed to load source schema, missing sources: {} ".format(failures))

        self._dataset._database.commit()

    def objects_to_record(self):

        bsfile = self._dataset.bsfile(self._file_const)

        rows = []
        for table in self._dataset.source_tables:

            for column in table.columns:
                rows.append(column.row)

        if rows:
            rows = [rows[0].keys()] + [r.values() for r in rows]

        else:
            # No contents, so use the default file
            import csv
            rows = list(csv.reader(file_default(self._file_const).splitlines()))

        bsfile.mime_type = 'application/msgpack'
        bsfile.update_contents(msgpack.packb(rows))

        self._dataset._database.commit()

file_info_map = {
<<<<<<< HEAD
    File.BSFILE.BUILD : (File.path_map[File.BSFILE.BUILD],PythonSourceFile),
=======
    File.BSFILE.BUILD: (File.path_map[File.BSFILE.BUILD], PythonSourceFile),
    File.BSFILE.BUILDMETA: (File.path_map[File.BSFILE.BUILDMETA], PythonSourceFile),
>>>>>>> 2b812e49
    File.BSFILE.LIB: (File.path_map[File.BSFILE.LIB], PythonSourceFile),
    File.BSFILE.DOC: (File.path_map[File.BSFILE.DOC], StringSourceFile),
    File.BSFILE.META: (File.path_map[File.BSFILE.META], MetadataFile),
    File.BSFILE.SCHEMA: (File.path_map[File.BSFILE.SCHEMA], SchemaFile),
    File.BSFILE.SOURCESCHEMA: (File.path_map[File.BSFILE.SOURCESCHEMA], SourceSchemaFile),
    File.BSFILE.SOURCES: (File.path_map[File.BSFILE.SOURCES], SourcesFile)
}


def file_name(const):
    """Return the file name for a file constant"""
    return file_info_map[const][0]


def file_class(const):
    """Return the class for a file constant"""
    return file_info_map[const][1]


def file_default(const):
    """Return the default content for the file"""

    import ambry.bundle.default_files as df
    import os

    path = os.path.join(os.path.dirname(df.__file__),  file_name(const))

    with open(path) as f:
        return f.read()


class BuildSourceFileAccessor(object):

    def __init__(self, bundle, dataset, filesystem=None):
        assert not isinstance(filesystem, basestring)  # Bundle fs changed from FS to URL; catch use of old values
        self._bundle = bundle
        self._dataset = dataset
        self._fs = filesystem

    @property
    def build_file(self):
        return self.file(File.BSFILE.BUILD)

    @property
    def meta_file(self):
        return self.file(File.BSFILE.META)

    def file(self, const_name):

        fc = file_class(const_name)

        bsfile = fc(self._bundle, self._dataset, self._fs, const_name)

        return bsfile

    def record_to_objects(self, preference=None):
        """Create objects from files, or merge the files into the objects. """
        from ambry.orm.file import File

        for file_const, (file_name, clz) in file_info_map.items():
            f = self.file(file_const)

            pref = preference if preference else f.record.preference

            if pref == File.PREFERENCE.FILE:
                self._bundle.logger.debug('   Cleaning objects {}'.format(file_const))
                f.clean_objects()

            if pref in (File.PREFERENCE.FILE, File.PREFERENCE.MERGE):
                self._bundle.logger.debug('   rto {}'.format(file_const))
                f.record_to_objects()

    def objects_to_record(self, preference=None):
        """Create file records from objects. """
        from ambry.orm.file import File

        for file_const, (file_name, clz) in file_info_map.items():
            f = self.file(file_const)

            pref = preference if preference else f.record.preference

            if pref in (File.PREFERENCE.MERGE, File.PREFERENCE.OBJECT):
                self._bundle.logger.debug('   otr {}'.format(file_const))
                f.objects_to_record()

    def sync(self, force=None, defaults=False):

        syncs = []

        for file_const, (file_name, clz) in file_info_map.items():
            f = self.file(file_const)

            sync_info = (None, None)

            if defaults and force == f.SYNC_DIR.RECORD_TO_FILE and not f.record.contents:
                sync_info = (file_const, f.prepare_to_edit())
            elif force == f.SYNC_DIR.OBJECT_TO_FILE:
                try:
                    self._bundle.logger.debug('   otr {}'.format(file_const))
                    f.objects_to_record()
                    self._bundle.logger.debug('   rtf {}'.format(file_const))
                    sync_info = (file_const, f.sync(f.SYNC_DIR.RECORD_TO_FILE))
                except AttributeError:
                    pass
            elif force == f.SYNC_DIR.FILE_TO_RECORD:
                self._bundle.logger.debug("   ftr {}".format(file_const))
                sync_info = (file_const, f.sync(force))
            else:
                sync_info = (file_const, f.sync())
                if sync_info[1]:
                    self._bundle.logger.debug('   {} {}'.format(sync_info[1], file_const))

            syncs.append(sync_info)

        return syncs

    def sync_dirs(self):
        return [(file_const, self.file(file_const).sync_dir())
                for file_const, (file_name, clz) in file_info_map.items()]<|MERGE_RESOLUTION|>--- conflicted
+++ resolved
@@ -32,8 +32,9 @@
 from ambry.orm import File
 from ..util import Constant, get_logger
 
-
+import logging
 logger = get_logger(__name__)
+logger.setLevel(logging.INFO)
 
 
 class FileTypeError(Exception):
@@ -667,12 +668,7 @@
         self._dataset._database.commit()
 
 file_info_map = {
-<<<<<<< HEAD
     File.BSFILE.BUILD : (File.path_map[File.BSFILE.BUILD],PythonSourceFile),
-=======
-    File.BSFILE.BUILD: (File.path_map[File.BSFILE.BUILD], PythonSourceFile),
-    File.BSFILE.BUILDMETA: (File.path_map[File.BSFILE.BUILDMETA], PythonSourceFile),
->>>>>>> 2b812e49
     File.BSFILE.LIB: (File.path_map[File.BSFILE.LIB], PythonSourceFile),
     File.BSFILE.DOC: (File.path_map[File.BSFILE.DOC], StringSourceFile),
     File.BSFILE.META: (File.path_map[File.BSFILE.META], MetadataFile),
