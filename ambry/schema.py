"""The schema sub-object provides acessors to the schema for a bundle. 

Copyright (c) 2013 Clarinova. This file is licensed under the terms of the
Revised BSD License, included in this distribution as LICENSE.txt
"""

from ambry.dbexceptions import ConfigurationError
from ambry.orm import Column
from collections import OrderedDict, defaultdict
from util import memoize


def _clean_flag(in_flag):
    if in_flag is None or in_flag == '0':
        return False

    return bool(in_flag)


def _clean_int(i):
    if isinstance(i, int):
        return i
    elif isinstance(i, basestring):
        if len(i) == 0:
            return None

        return int(i.strip())
    elif i is None:
        return None
        raise ValueError("Input must be convertable to an int. got:  ".str(i))


class Schema(object):
    """Represents the table and column definitions for a bundle
    """

    def __init__(self, bundle):
        from bundle import Bundle
        from collections import defaultdict

        self.bundle = bundle  # COuld also be a partition

        # the value for a Partition will be a PartitionNumber, and
        # for the schema, we want the dataset number
        if not isinstance(self.bundle, Bundle):
            raise Exception("Can only construct schema on a Bundle")

        self.d_id = self.bundle.identity.id_
        self.d_vid = self.bundle.identity.vid

        self._seen_tables = {}
        self.table_sequence = None
        self.max_col_id = {}

        # Cache for references to code tables. 
        self._code_table_cache = None

        # Flag to indicate that new code tables were added, so the
        # build should be re-run
        self.new_code_tables = False

        self._dataset = None

    @property
    def dataset(self):
        '''Initialize the identity, creating a dataset record, 
        from the bundle.yaml file'''
        from sqlalchemy.orm.util import object_state

        from ambry.orm import Dataset

        if self._dataset and object_state(self._dataset).detached:
            self._dataset = None

        if not self._dataset:
            self._dataset = (self.bundle.get_dataset())

        return self._dataset

    def clean(self):
        '''Delete all tables and columns. 
        WARNING! This will also delete partitions, since partitions can depend
        on tables
        '''

        from ambry.orm import Table, Column, Partition

        self._seen_tables = {}
        self.table_sequence = None
        self.max_col_id = {}

        with self.bundle.session as s:
            s.query(Partition).delete()
            s.query(Column).delete()
            s.query(Table).delete()

    @property
    def tables(self):
        '''Return a list of tables for this bundle'''
        from ambry.orm import Table

        from ambry.orm import Table

        q = (self.bundle.database.session.query(Table)
             .filter(Table.d_vid == self.d_vid))

        return q.all()

    @classmethod
    def get_table_from_database(cls, db, name_or_id, session=None, d_vid=None):
        '''Return the orm.Table record from the bundle schema '''
        from dbexceptions import NotFoundError
        from ambry.orm import Table

        import sqlalchemy.orm.exc
        from sqlalchemy.sql import or_, and_

        if not name_or_id:
            raise ValueError("Got an invalid argument: {}".format(name_or_id))

        Table.mangle_name(name_or_id)

        try:
            if d_vid:
                return (session.query(Table).filter(
                    and_(Table.d_vid == d_vid,
                         or_(Table.vid == name_or_id, Table.id_ == name_or_id,
                             Table.name == Table.mangle_name(name_or_id))
                         )).one())

            else:
                return (session.query(Table).filter(
                    or_(Table.vid == name_or_id, Table.id_ == name_or_id,
                        Table.name == Table.mangle_name(name_or_id))).one())

        except sqlalchemy.orm.exc.NoResultFound as e:
            raise NotFoundError(
                "No table for name_or_id: '{}'".format(name_or_id))

    def table(self, name_or_id, session=None):
        '''Return an orm.Table object, from either the id or name. This is
        the cleaa method version of get_table_from_database'''

        if session is None:
            session = self.bundle.database.session

        return Schema.get_table_from_database(self.bundle.database, name_or_id,
                                              session=session,
                                              d_vid=self.bundle.identity.vid)

    def column(self, table, column_name):
        for c in table:
            if c.name == column_name:
                return c

        return None

    def add_table(self, name, add_id=False, **kwargs):
        '''Add a table to the schema, or update it it already exists.

        If updating, will only update data.
        '''
        from orm import Table
        from dbexceptions import NotFoundError

        if not self.table_sequence:
            self.table_sequence = len(self.tables) + 1

        name = Table.mangle_name(name)

        in_data = kwargs.get('data', {})

        col_data = {k.replace('d_', '', 1): v for k, v in kwargs.items() if
                    k.startswith('d_')}

        if not kwargs.get('fast', False):
            try:
                row = self.table(name)
            except NotFoundError as e:
                row = None
        else:
            row = None

        if row:
            extant = True
            row.data = dict(
                row.data.items() + col_data.items() + in_data.items())
            self.col_sequence = len(row.columns)

        else:
            extant = False
            row = Table(self.dataset,
                        name=name,
                        sequence_id=self.table_sequence,
                        data=dict(col_data.items() + in_data.items()))

            self.table_sequence += 1
            self.col_sequence = 1
            self.max_col_id = {}

        for key, value in kwargs.items():
            # Why aren't we just setting values thorugh the constructor?
            # Because there are a bunch of values in the kwargs that aren't
            # meant for the table constructor?
            if not key:
                continue
            if key[0] != '_' and key not in ['id', 'id_', 'd_id', 'name',
                                             'sequence_id', 'table', 'column']:
                setattr(row, key, value)

        self._seen_tables[name] = row

        if extant:
            self.bundle.database.session.merge(row)
        else:
            self.bundle.database.session.add(row)

        if add_id:
            self.add_column(row, 'id', datatype='integer', is_primary_key=True)

        return row

    def add_column(self, table, name, **kwargs):
        '''Add a column to the schema'''
        from dbexceptions import ConfigurationError

        # Make sure that the columnumber is monotonically increasing
        # when it is specified, and is one more than the last one if not.

        if table.name not in self.max_col_id:

            if len(table.columns) == 0:
                self.max_col_id[table.name] = 0
            elif len(table.columns) == 1:
                self.max_col_id[table.name] = table.columns[0].sequence_id
            else:
                self.max_col_id[table.name] = max(
                    *[c.sequence_id for c in table.columns])

        try:
            int(kwargs['sequence_id'])
        except (TypeError, KeyError):
            pass  # Value is None, probably.
        except ValueError:
            raise ConfigurationError(
                "Sequence id value '{}' is not an integer "
                "in table '{}' col '{}'"
                .format(kwargs['sequence_id'], table.name, name))

        sequence_id = int(kwargs['sequence_id']) \
            if 'sequence_id' in kwargs and kwargs['sequence_id'] is not None \
            else None

        if sequence_id is None:
            sequence_id = self.max_col_id[table.name] + 1

        elif sequence_id <= self.max_col_id[table.name]:

            raise ConfigurationError(
                "Column '{}' specifies column number '{}', "
                "but last number in table '{}' is {}"
                .format(name, sequence_id, table.name,
                        self.max_col_id[table.name]))

        self.max_col_id[table.name] = sequence_id
        kwargs['sequence_id'] = sequence_id

        c = table.add_column(name, **kwargs)

        return c

    def remove_table(self, table_name):
        from orm import Table, Column
        from sqlalchemy.orm.exc import NoResultFound

        s = self.bundle.database.session

        try:
            table = (s.query(Table).filter(Table.name == table_name)).one()
        except NoResultFound:
            table = None

        if not table:
            return

        s.query(Column).filter(Column.t_vid == table.vid).delete()
        s.query(Table).filter(Table.vid == table.vid).delete()

        s.commit()

        if table_name in self._seen_tables:
            del self._seen_tables[table_name]

    @property
    def columns(self):
        '''Return a list of tables for this bundle'''
        from ambry.orm import Column

        return (self.bundle.database.session.query(Column).all())

    @classmethod
    def validate_column(cls, table, column, warnings, errors):

        # Postgres doesn't allow size modifiers on Text fields.
        if column.datatype == Column.DATATYPE_TEXT and column.size:
            warnings.append((table.name, column.name,
                             "Postgres doesn't allow a TEXT field to have a "
                             "size. Use a VARCHAR instead."))

        # MySql requires that text columns that have a default also have a size. 
        if column.type_is_text() and bool(column.default):
            if not column.size and not column.width:
                warnings.append((table.name, column.name,
                                 "MySql requires a Text or Varchar field with a "
                                 "default to have a size."))

            if isinstance(column.default, basestring) and column.width and len(
                    column.default) > column.width:
                warnings.append((table.name, column.name,
                                 "Default value is longer than the width"))

            if isinstance(column.default, basestring) and column.size and len(
                    column.default) > column.size:
                warnings.append((table.name, column.name,
                                 "Default value is longer than the size"))

        if column.default:
            try:
                column.python_cast(column.default)
            except TypeError as e:
                errors.append((table.name, column.name,
                               "Bad default value '{}' for type '{}' (T); {}"
                               .format(column.default, column.datatype, e)))
            except ValueError:
                errors.append((table.name, column.name,
                               "Bad default value '{}' for type '{}' (V)"
                               .format(column.default, column.datatype)))

    @classmethod
    def translate_type(cls, driver, table, column):
        '''Translate types for particular driver, and perform some validity
        checks'''
        # Creates a lot of unnecessary objects, but speed is not important here.  

        if driver == 'postgis':
            driver = 'postgres'

        if driver == 'mysql':
            if (column.datatype in (Column.DATATYPE_TEXT,
                                    column.datatype == Column.DATATYPE_VARCHAR)
                    and bool(column.default) and not bool(column.size)
                    and not bool(column.width)):
                raise ConfigurationError(
                    "Bad column {}.{}: For MySql, text columns with default "
                    "must also have size or width"
                    .format(table.name, column.name))

            if (column.datatype in (Column.DATATYPE_TEXT,
                                    column.datatype == Column.DATATYPE_VARCHAR)
                    and bool(column.default) and not bool(column.size)
                    and bool(column.width)):
                column.size = column.width

            # Mysql, when running on Windows, does not allow default
            # values for TEXT columns
            if (column.datatype == Column.DATATYPE_TEXT and bool(
                    column.default)):
                column.datatype = Column.DATATYPE_VARCHAR

            # VARCHAR requires a size
            if (column.datatype == Column.DATATYPE_VARCHAR and not bool(
                    column.size)):
                column.datatype = Column.DATATYPE_TEXT

                # Postgres doesn't allows size specifiers in TEXT columns.
        if driver == 'postgres':
            if column.datatype == Column.DATATYPE_TEXT and bool(column.size):
                column.datatype = Column.DATATYPE_VARCHAR

        if driver == 'sqlite' or driver != 'postgres':
            if column.is_primary_key \
                    and column.datatype == Column.DATATYPE_INTEGER64:
                column.datatype = Column.DATATYPE_INTEGER
                # Required to trigger autoincrement

        type_ = Column.types[column.datatype][0]

        if column.datatype == Column.DATATYPE_NUMERIC:
            return type_(column.precision, column.scale)
        elif column.size and column.datatype != Column.DATATYPE_INTEGER:
            try:
                return type_(column.size)
            except TypeError:  # usually, the type does not take a size
                return type_
        else:
            return type_

    @staticmethod
    def munge_index_name(table, n, alt=None):
        if alt:
            return alt + '_' + n
        else:
            return str(table.vid) + '_' + n

    def get_table_meta(self, name_or_id, use_id=False, driver=None,
                       alt_name=None):
        '''Method version of get_table_meta_from_db'''
        return self.get_table_meta_from_db(self.bundle.database, name_or_id,
                                           use_id, driver,
                                           session=self.bundle.database.session,
                                           alt_name=alt_name)

    @classmethod
    def get_table_meta_from_db(self, db, name_or_id, use_id=False,
                               driver=None, d_vid=None, session=None,
                               alt_name=None, use_fq_col_names=False):
        '''
            use_id: prepend the id to the class name
        '''

        from sqlalchemy import MetaData, UniqueConstraint, Index, text
        from sqlalchemy import Column as SAColumn
        from sqlalchemy import Table as SATable
        from sqlalchemy.orm.exc import NoResultFound

        if use_fq_col_names:
            def col_name(c):
                return c.fq_name
        else:
            def col_name(c):
                return c.name

        metadata = MetaData()

        table = self.get_table_from_database(db, name_or_id, d_vid=d_vid,
                                             session=session)

        if alt_name and use_id:
            raise ConfigurationError("Can't specify both alt_name and use_id")

        if alt_name:
            table_name = alt_name
        elif use_id:
            table_name = table.vid.replace('/', '_') + '_' + table.name
        else:
            table_name = table.name

        at = SATable(table_name, metadata)

        indexes = {}
        uindexes = {}
        constraints = {}
        foreign_keys = {}

        for column in table.columns:

            kwargs = {}

            width = column.size if column.size else (column.width if column.width else None)

            if column.default is not None:

                try:
                    int(column.default)
                    kwargs['server_default'] = text(str(column.default))
                except:

                    kwargs['server_default'] = column.default

            tt = self.translate_type(driver, table, column)

            ac = SAColumn(col_name(column), tt, primary_key=(column.is_primary_key == 1), **kwargs)

            at.append_column(ac)

            # assemble non unique indexes
            if column.indexes and column.indexes.strip():
                for cons in column.indexes.strip().split(','):
                    if cons.strip() not in indexes:
                        indexes[cons.strip()] = []
                    indexes[cons.strip()].append(ac)

            # assemble  unique indexes
            if column.uindexes and column.uindexes.strip():
                for cons in column.uindexes.strip().split(','):
                    if cons.strip() not in uindexes:
                        uindexes[cons.strip()] = []
                    uindexes[cons.strip()].append(ac)

            # Assemble constraints
            if column.unique_constraints and column.unique_constraints.strip():
                for cons in column.unique_constraints.strip().split(','):

                    if cons.strip() not in constraints:
                        constraints[cons.strip()] = []

                    constraints[cons.strip()].append(ac)

        # Append constraints. 
        for constraint, columns in constraints.items():
            at.append_constraint(UniqueConstraint(
                name=self.munge_index_name(table, constraint, alt=alt_name),
                *columns))

        # Add indexes   
        for index, columns in indexes.items():
            Index(self.munge_index_name(table, index, alt=alt_name),
                  unique=False, *columns)

        # Add unique indexes   
        for index, columns in uindexes.items():
            Index(self.munge_index_name(table, index, alt=alt_name),
                  unique=True, *columns)

        return metadata, at

    def generate_indexes(self, table):
        """Used for adding indexes to geo partitions.
        Generates index CREATE commands"""

        indexes = {}
        uindexes = {}

        for column in table.columns:
            # assemble non unique indexes
            if column.indexes and column.indexes.strip():
                for cons in column.indexes.strip().split(','):
                    if cons.strip() not in indexes:
                        indexes[cons.strip()] = set()
                    indexes[cons.strip()].add(column)

            # assemble  unique indexes
            if column.uindexes and column.uindexes.strip():
                for cons in column.uindexes.strip().split(','):
                    if cons.strip() not in uindexes:
                        uindexes[cons.strip()] = set()
                    uindexes[cons.strip()].add(column)

        for index_name, cols in indexes.items():
            index_name = self.munge_index_name(table, index_name)
            yield "CREATE INDEX IF NOT EXISTS {} ON {} ({});"\
                .format(index_name, table.name,
                        ','.join([c.name for c in cols]))

        for index_name, cols in uindexes.items():
            index_name = self.munge_index_name(table, index_name)
            yield "CREATE UNIQUE INDEX IF NOT EXISTS {} ON {} ({});"\
                .format(index_name, table.name,
                        ','.join([c.name for c in cols]))

    def create_tables(self):
        '''Create the defined tables as database tables.'''
        with self.bundle.session:
            for t in self.tables:
                if t.name not in self.bundle.database.inspector.get_table_names():
                    t_meta, table = self.bundle.schema.get_table_meta(t.name)  # @UnusedVariable
                    table.create(bind=self.bundle.database.engine)

    def caster(self, table_name):
        '''Return a caster for a table. This is like orm.Table.caster, but it
        will use special caster types defined in the schema'''

        from ambry.transform import CasterTransformBuilder

        table = self.table(table_name)

        bdr = CasterTransformBuilder()

        for c in table.columns:
            # Try to get a caster type object from the bundle
            if 'caster' in c.data and c.data['caster']:
                t = None

                for l in [self.bundle, self.bundle.__module__]:
                    try:
                        t = getattr(self.bundle, c.data['caster'])
                        bdr.add_type(t)

                        break
                    except AttributeError:
                        continue

                if not t:
                    self.bundle.error(
                        "Schema declared undefined caster type {} for {}.{}. "
                        "Ignoring".format(c.data['caster'], table.name, c.name))
                    t = c.python_type

            else:
                t = c.python_type

            bdr.append(c.name, t)

        return bdr

    def schema_from_file(self, file_, progress_cb=None, fast=False):

        if not progress_cb:
            progress_cb = self.bundle.init_log_rate(N=20)

        return self._schema_from_file(file_, progress_cb, fast=fast)

    def _schema_from_file(self, file_, progress_cb=None, fast=False):
        '''Read a CSV file, in a particular format, to generate the schema'''
        from orm import Column
        import csv
        import re

        file_.seek(0)

        if not progress_cb:
            def progress_cb():
                pass

        reader = csv.DictReader(file_)

        t = None

        new_table = True
        last_table = None
        line_no = 1  # Accounts for file header. Data starts on line 2

        errors = []
        warnings = []

        extant_tables = [t.name for t in self.tables]

        with self.bundle.session:
            for row in reader:

                line_no += 1

                if not row.get('column', False) and not row.get('table', False):
                    continue

                row = {k: str(v).decode('utf8', 'ignore').encode(
                    'ascii', 'ignore').strip() for k, v in row.items()}

                if row['table'] and row['table'] != last_table:
                    new_table = True
                    last_table = row['table']

                if new_table and row['table']:

                    progress_cb("Add schema table: {}".format(row['table']))

                    if row['table'] in extant_tables:
                        errors.append(
                            (row['table'], None, "Table already exists"))
                        return warnings, errors

                    try:
                        table_row = dict(**row)
                        # The field is really for columns, and means something
                        # different for tables
                        del table_row['type']

                        t = self.add_table(row['table'], fast=fast, **table_row)
                    except Exception as e:
                        errors.append((
                            None, None,
                            "Failed to add table: {}. Row={}. "
                            "Exception={}".format(row['table'], dict(row), e)))
                        return warnings, errors

                    new_table = False

                # Ensure that the default doesnt get quotes if it is a number.
                if row.get('default', False):
                    try:
                        default = int(row['default'])
                    except:
                        default = row['default']
                else:
                    default = None

                if not row.get('column', False):
                    raise ConfigurationError(
                        "Row error: no column on line {}".format(line_no))
                if not row.get('table', False):
                    raise ConfigurationError(
                        "Row error: no table on line {}".format(line_no))
                if not row.get('type', False):
                    raise ConfigurationError(
                        "Row error: no type on line {}".format(line_no))

                indexes = [row['table'] + '_' + c for c in row.keys() if
                           (re.match('i\d+', c) and _clean_flag(row[c]))]
                uindexes = [row['table'] + '_' + c for c in row.keys() if
                            (re.match('ui\d+', c) and _clean_flag(row[c]))]
                uniques = [row['table'] + '_' + c for c in row.keys() if
                           (re.match('u\d+', c) and _clean_flag(row[c]))]

                datatype = row['type'].strip().lower()

                width = _clean_int(row.get('width', None))
                size = _clean_int(row.get('size', None))
                start = _clean_int(row.get('start', None))

                if width and width > 0:
                    illegal_value = '9' * width
                else:
                    illegal_value = None

                data = {k.replace('d_', '', 1): v for k, v in row.items() if
                        k.startswith('d_')}

                description = row.get('description', '').strip().encode('utf-8')

                # progress_cb("Column: {}".format(row['column']))

                col = self.add_column(
                    t, row['column'], sequence_id=row.get('seq', None),
                    is_primary_key=True if row.get('is_pk', False) else False,
                    fk_vid=row['is_fk'] if row.get('is_fk', False) else None,
                    description=description, datatype=datatype,
                    proto_vid=row.get('proto_vid', None) if row.get('proto_vid', None) else None,
                    derivedfrom=row.get('derivedfrom', None) if row.get('derivedfrom', None) else None,
                    unique_constraints=','.join(uniques), indexes=','.join(indexes), uindexes=','.join(uindexes),
                    default=default, illegal_value=illegal_value, size=size, start=start, width=width, data=data,
                    sql=row.get('sql', None), precision=int(row['precision']) if row.get('precision', False) else None,
                    scale=float(row['scale']) if row.get('scale', False) else None, flags=row.get('flags', None),
                    keywords=row.get('keywords', None), measure=row.get('measure', None), units=row.get('units', None),
                    universe=row.get('universe', None), commit=False, fast=fast)
                # Don't check if the column exists

                if col:
                    self.validate_column(t, col, warnings, errors)

        return warnings, errors

    def expand_table_prototypes(self):
        """Look for tables that have prototypes, get the original table, and expand the
        local definition to include all of the prototypes's columns"""
        from orm import Table
        from dbexceptions import NotFoundError
        from identity import ObjectNumber

        q = (self.bundle.database.session.query(Table).filter(Table.proto_vid is not None))

        l = self.bundle.library

        def table_protos():

            for t in q.all():

                if not t.proto_vid:
                    continue

                for proto in t.proto_vid.split(','):
                    yield (t, proto.strip())

        for t, proto_vid in table_protos():

            try:
                proto_table = l.table(proto_vid)
            except NotFoundError:
                self.bundle.error(
                    "Can't expand prototype for table {}: missing prototype reference {} (a)"
                    .format(t.name, proto_vid))
                continue

            if not proto_table:
                self.bundle.error(
                    "Can't expand prototype for table {}: missing prototype reference {} (b)"
                    .format(t.name, proto_vid))
                continue

            t_on = ObjectNumber.parse(proto_vid)

            for c in proto_table.columns:

                if c.name == 'id':
                    # This column already exists, not re-adding it preserves numbering
                    idc = t.column('id')
                    idc.description = proto_table.description
                    idc.proto_vid = proto_vid
                    idc.datatype = c.datatype
                    idc.is_primary_key = True

                else:

                    d = c.dict

                    del d['id_']
                    del d['vid']
                    del d['t_id']
                    del d['t_vid']
                    name = d['name']
                    del d['name']
                    del d['sequence_id']

                    # Protovids never have the version -- they arent really vids
                    d['proto_vid'] = c.id_

                    self.add_column(t, name, **d)

    def expand_column_prototypes(self):
        """Find values for the proto_vid that are in the proto_terms dataset, and expand them into column vids

        :return:
        """
        from orm import Column
        from identity import ObjectNumber, NotObjectNumberError
        from collections import defaultdict

        q = (self.bundle.database.session.query(Column).filter(Column.proto_vid is not None))

        pt_map = None

        # Group expanded columns by souce table, to create sql indexes for the sets of columns
        # pointing ot the same ambry index dataset
        table_cols = defaultdict(set)

        for c in q.all():

            try:
                on = ObjectNumber.parse(c.proto_vid)

                # Its all good.

            except NotObjectNumberError:
                if not pt_map:
                    p = self.bundle.library.get('civicknowledge.com-proto-proto_terms').partition
                    pt_map = {row['name']: dict(row) for row in p.rows}

                pt_row = pt_map[c.proto_vid]

                c.data['orig_proto_vid'] = c.proto_vid
                c.proto_vid = pt_row['obj_number']

                if pt_row['index_partition']:
<<<<<<< HEAD
                    ip = self.bundle.library.get(
                        pt_row['index_partition']).partition
=======
                    ip = self.bundle.library.get(pt_row['index_partition']).partition
>>>>>>> 524f0d8c

                    for ipc in ip.table.columns:

                        if ipc.proto_vid == c.proto_vid:
                            c.fk_vid = ipc.id_
                            c.data['index'] = "{}:{}".format(
                                str(ip.identity.vname), ipc.name)
                            self.bundle.log("expand_column_prototype: {} {} -> {}.{}".format(
<<<<<<< HEAD
                                c.table.name, c.name, str(ip.identity.vname), ipc.name))
=======
                                            c.table.name, c.name,
                                            str(ip.identity.vname),ipc.name))

                            table_cols[ip.identity.vid].add(c.vid)

>>>>>>> 524f0d8c

    def process_proto_vid(self, pvid):
        """Lookup protovids to ensure they are sensible, and convert names to the proto_vid"""
        from identity import ObjectNumber

        on = ObjectNumber.parse(pvid)

        print pvid, on

    def extract_schema(self, db):
        '''Extract an Ambry schema from a database and create it in this bundle '''

        for table_name in db.inspector.get_table_names():
            self.bundle.log("Extracting: {}".format(table_name))

            t = self.add_table(table_name)

            for c in db.inspector.get_columns(table_name):

                name = c['name']

                try:
                    size = c['type'].length
                    dt = str(c['type']).replace(str(size), '').replace('()',
                                                                       '').lower()
                except AttributeError:
                    size = None
                    dt = str(c['type']).lower()

                self.bundle.log("   {} {} {} ".format(name, dt, size))

                self.add_column(t, name, datatype=dt, size=size, is_primary_key=c['primary_key'] != 0)

    def write_schema(self):
        '''Write the schema back to the schema file'''
        with open(self.bundle.filesystem.path('meta', self.bundle.SCHEMA_FILE),
                  'w') as f:
            self.as_csv(f)

    def move_revised_schema(self):
        """Move the revised schema file into place, saving the old one"""
        import filecmp
        import shutil
        import os
        from functools import partial

        # Some original import files don't have a schema, particularly
        # imported Shapefiles

<<<<<<< HEAD
        fsp = partial(self.bundle.filesystem.path, 'meta')
=======

        fsp = partial(self.bundle.filesystem.path,'meta')
        fsbp = partial(self.bundle.filesystem.build_path)
>>>>>>> 524f0d8c
        sb = self.bundle

        if os.path.exists(fsp(sb.SCHEMA_FILE)):

            try:
<<<<<<< HEAD
                if not filecmp.cmp(fsp(sb.SCHEMA_FILE),
                                   fsp(sb.SCHEMA_OLD_FILE)):
                    shutil.copy(fsp(sb.SCHEMA_FILE), fsp(sb.SCHEMA_OLD_FILE))
            except OSError:  # hopefully only a file not found error
                pass

            try:
                if not filecmp.cmp(fsp(sb.SCHEMA_REVISED_FILE),
                                   fsp(sb.SCHEMA_FILE)):
                    shutil.copy(fsp(sb.SCHEMA_REVISED_FILE),
                                fsp(sb.SCHEMA_FILE))
            except OSError:  # hopefully only a file not found error
=======
                if not filecmp.cmp( fsp(sb.SCHEMA_FILE),fsbp(sb.SCHEMA_OLD_FILE)):
                    shutil.copy(fsp(sb.SCHEMA_FILE),fsbp(sb.SCHEMA_OLD_FILE))
            except OSError: # hopefully only a file not found error
                pass

            try:
                if not filecmp.cmp(fsbp(sb.SCHEMA_REVISED_FILE),fsp(sb.SCHEMA_FILE)):
                    shutil.copy(fsbp(sb.SCHEMA_REVISED_FILE),fsp(sb.SCHEMA_FILE))
            except OSError: # hopefully only a file not found error
>>>>>>> 524f0d8c
                pass

    def copy_table(self, in_table, out_table_name=None):
        '''Copy a table schema into this schema
      
        '''

        if not out_table_name:
            out_table_name = in_table.name

        with self.bundle.session as s:

            cols = []
            for c in in_table.columns:
                d = c.dict

                del d['t_vid']
                del d['vid']
                del d['sequence_id']
                cols.append(d)

            table = self.add_table(out_table_name, data=in_table.data)
            for c in cols:
                self.add_column(table, **c)

            return table

    @staticmethod
    def _dump_gen(self, table_name=None):
        """Yield schema row for use in exporting the schema to other
        formats

        """

        # Collect indexes
        indexes = {}

        # Sets the order of the fields
        all_opt_col_fields = ["size", "precision", "scale", "default", "start",
                              "width",
                              "description", "sql", "flags", "keywords",
                              "measure", "units", "universe", 'proto_vid',
                              "derivedfrom"]

        # Collects what fields actually exist
        opt_fields_set = set()

        all_opt_table_fields = ["keywords", "universe"]

        if table_name:
            tables = [table for table in self.tables if
                      table.name == table_name]
        else:
            tables = self.tables

        data_fields = set()
        # Need to get all of the indexes figured out first, since there are a variable number of indexes.
        for table in tables:

            if table.proto_vid:
                opt_fields_set.add("proto_vid")

            for field in all_opt_table_fields:

                v = getattr(table, field)
                if v and field not in opt_fields_set:
                    opt_fields_set.add(field)

            for col in table.columns:

                if col.proto_vid:
                    opt_fields_set.add("proto_vid")

                for index_set in [col.indexes, col.uindexes,
                                  col.unique_constraints]:
                    if not index_set:
                        continue  # HACK. This probably should not happen

                    for idx in index_set.split(','):

                        idx = idx.replace(table.name + '_', '')
                        if idx not in indexes:
                            indexes[idx] = set()

                        indexes[idx].add(col)

                for field in all_opt_col_fields:

                    v = getattr(col, field)
                    if v and field not in opt_fields_set:
                        opt_fields_set.add(field)

                for k, v in col.data.items():
                    data_fields.add(k)

                    # also add data columns for the table

            for k, v in table.data.items():
                data_fields.add(k)

        data_fields = sorted(data_fields)

        # Put back into same order as in all_opt_col_fields
        opt_col_fields = [field for field in all_opt_col_fields if
                          field in opt_fields_set]

        indexes = OrderedDict(sorted(indexes.items(), key=lambda t: t[0]))

        first = True

        for table in tables:

            for col in table.columns:
                row = OrderedDict()
                row['table'] = table.name
                row['seq'] = col.sequence_id
                row['column'] = col.name
                row['is_pk'] = 1 if col.is_primary_key else ''
                row['is_fk'] = col.fk_vid if col.fk_vid else None
                row['id'] = None
                row['type'] = col.datatype.upper() if col.datatype else None

                for idx, s in indexes.items():
                    if idx:
                        row[idx] = 1 if col in s else None

                for field in opt_col_fields:
                    row[field] = getattr(col, field)

                if col.is_primary_key:
                    # For the primary key, the data comes from the table. 
                    for k in data_fields:
                        row['d_' + k] = table.data.get(k, None)

                    # In CSV files the table description is stored as the description of the
                    # id column
                    if not col.description and table.description:
                        col.description = table.description

                else:
                    for k in data_fields:
                        row['d_' + k] = col.data.get(k, None)

                row['description'] = col.description

                # The primary key is special. It is always first and it always exists,
                # so it can hold the id of the table instead. ( The columns's id field is not first,
                # but the column record for the tables id field is first.
                if row['is_pk']:
                    row['id'] = table.id_
                    if table.proto_vid:
                        row['proto_vid'] = table.proto_vid

                    for field in all_opt_table_fields:

                        v = getattr(table, field)

                        if v and field in opt_fields_set:
                            row[field] = v

                else:
                    row['id'] = col.id_
                    if col.proto_vid:
                        row['proto_vid'] = col.proto_vid

                if first:
                    first = False
                    yield row.keys()

                yield row

    def as_csv(self, f=None):
        import unicodecsv as csv
        from StringIO import StringIO

        if f is None:
            f = StringIO()

        g = self._dump_gen(self)

        try:
            header = g.next()
        except StopIteration:
            # No schema file at all!
            return

        w = csv.DictWriter(f, header, encoding='utf-8')
        w.writeheader()
        last_table = None
        for row in g:

            # Blank row to seperate tables. 
            if last_table and row['table'] != last_table:
                w.writerow({})

            w.writerow(row)

            last_table = row['table']

        if isinstance(f, StringIO):
            return f.getvalue()

    def as_struct(self):

        class GrowingList(list):  # http://stackoverflow.com/a/4544699/1144479
            def __setitem__(self, index, value):
                if index >= len(self):
                    self.extend([None] * (index + 1 - len(self)))
                list.__setitem__(self, index, value)

        o = defaultdict(GrowingList)

        g = self._dump_gen(self)

        header = g.next()

        for row in g:
            o[row['table']][row['seq'] - 1] = row

        return o

    def as_text(self, table, pad='    '):
        import textwrap

        g = self._dump_gen(self, table_name=table)

        header = g.next()

        rows = []
        rows.append(['#', 'Id', 'Column', 'Type', 'Size', 'Description'])

        def fill(row, sizes):
            return [str(cell).ljust(size) for cell, size in zip(row, sizes)]

        out = "### {} table\n".format(table.title())

        for row in g:

            if 'size' not in row or row['size'] is None:
                row['size'] = ''

            rows.append(
                [row['seq'], row['id'], row['column'], row['type'].title(),
                 row['size'], row['description']])

        desc_wrap = 40

        sizes = [0] * len(rows[0])
        for row in rows:
            for i, cell in enumerate(row):
                sizes[i] = max(sizes[i], len(str(cell)))

        sizes[-1] = desc_wrap

        out += pad + '  '.join(fill(rows.pop(0), sizes)) + '\n'

        lines = pad + '-+'.join(['-' * size for size in sizes]) + '\n'
        out += lines

        for row in rows:

            # Handling the wrapping of the description is tricky. 
            if row[-1]:
                drows = textwrap.wrap(row[-1],
                                      desc_wrap)  # Put in the first row of the wrapped desc
                row[-1] = drows.pop(0)
            else:
                drows = []

            join_str = '  '

            out += pad + join_str.join(fill(row, sizes)) + '\n'

            # Now add in all of the other rows. 
            if drows:
                row.pop()  # Get rid of the desc, so we can get the length of the padding for subsequent rows.
                dsizes = list(sizes)
                dsizes.pop()
                desc_pad = ' ' * len(pad + join_str.join(fill(row, dsizes)))
                for desc in drows:
                    out += desc_pad + join_str + desc + "\n"

                    # out += lines

        return out

    def as_orm(self):
        """Return a string that holds the schema represented as Sqlalchemy
        classess"""

        def write_file():
            return """
import sqlalchemy
from sqlalchemy import orm
from sqlalchemy import event
from sqlalchemy import Column as SAColumn, Integer, Boolean
from sqlalchemy import Float as Real,  Text, ForeignKey
from sqlalchemy.orm import relationship, backref, deferred
from sqlalchemy.types import TypeDecorator, TEXT, PickleType
from sqlalchemy.ext.declarative import declarative_base
from sqlalchemy.ext.mutable import Mutable

Base = declarative_base()

"""

        def write_class(table):
            return """
class {name}(Base):
    __tablename__ = '{tablelc}'
""".format(name=table.name.capitalize(), tablelc=table.name.lower())

        def write_fields(table):
            import re

            o = ""
            for col in table.columns:
                opts = []
                optstr = ''

                if col.is_primary_key:
                    opts.append("primary_key=True")

                if col.foreign_key:
                    raise NotImplemented(
                        "Foreign keys are now column vid references.")
                    # opts.append("ForeignKey('{tablelc}')".format(
                    #     tableuc=col.foreign_key.capitalize(),
                    #     tablelc=col.foreign_key))

                if len(opts):
                    optstr = ',' + ','.join(opts)

                o += "    {column} = SAColumn('{column}',sqlalchemy.types.{type}{options})\n".format(
                    column=col.name, type=col.sqlalchemy_type.__name__,
                    options=optstr)

            for col in table.columns:
                if col.foreign_key:
                    rel_name = re.sub('_id$', '', col.name)

                    t = """
    {rel_name}=relationship(\"{that_table_uc}\",
       foreign_keys=[{column}],
       backref=backref('{this_table}_{rel_name}', 
                       order_by='{that_table_lc}'))
"""
                    # t = "    {rel_name}=relationship(\"{that_table_uc}\")\n"

                    o += t.format(
                        column=col.name,
                        that_table_uc=col.foreign_key.capitalize(),
                        that_table_lc=col.foreign_key.lower(),
                        this_table=table.name,
                        rel_name=rel_name
                    )

            return o

        def write_init(table):
            o = "    def __init__(self,**kwargs):\n"
            for col in table.columns:
                o += "        self.{column} = kwargs.get(\"{column}\",None)\n".format(
                    column=col.name)

            return o

        out = write_file()
        for table in self.tables:
            out += write_class(table)
            out += "\n"
            out += write_fields(table)
            out += "\n"
            out += write_init(table)
            out += "\n\n"

        return out

    def write_orm(self):
        """Writes the ORM file to the lib directory, which is automatically added to the
        import path by the Bundle"""
        import os

        lib_dir = self.bundle.filesystem.path('lib')
        if not os.path.exists(lib_dir):
            os.makedirs(lib_dir)

        with open(os.path.join(lib_dir, 'orm.py'), 'w') as f:
            f.write(self.as_orm())

    def write_codes(self):

        import unicodecsv as csv

        header = ['table', 'column', 'key', 'value', 'description']

        count = 0

        with open(self.bundle.filesystem.path('meta', self.bundle.CODE_FILE),
                  'w') as f:

            w = csv.writer(f, encoding='utf-8')
            w.writerow(header)
            for t in self.tables:
                for c in t.columns:
                    for cd in c._codes:
                        row = [ t.name,c.name,cd.key,cd.value,cd.description]

                        w.writerow(row)
                        count += 1

        if not count:
            import os

            os.remove(
                self.bundle.filesystem.path('meta', self.bundle.CODE_FILE))

    def read_codes(self):
        """Read codes from a codes.csv file back into the schema"""
        import csv
        from dbexceptions import NotFoundError

        with open(self.bundle.filesystem.path('meta', self.bundle.CODE_FILE),
                  'r') as f:

            r = csv.DictReader(f)
            table = None
            column = None
            for row in r:

                try:
                    if not table or table.name != row['table']:
                        table = self.table(row['table'])
                        column = None

                    if not column or column.name != row['column']:
                        column = table.column(row['column'])

                    column.add_code(row['key'], row['value'],
                                    row['description'])
                except NotFoundError:
                    self.bundle.error(
                        "Skipping code '{}' for non existent table '{}".format(
                            row['key'], row['table']))

    @property
    def dict(self):
        """Represent the entire schema as a dict, suitable for conversion to json"""
        s = {}

        for t in self.tables:
            s[t.vid] = t.nonull_col_dict

        return s

    def _repr_html_(self):

        out = ''

        for t in self.tables:
            out += '\n<h2>{}</h2>\n'.format(t.name)
            out += t._repr_html_()

        return out

    def add_views(self):
        """Add views defined in the configuration"""

        for p in self.bundle.partitions:

            if not p.table:
                continue

            if not self.bundle.config.group('views'):
                raise ConfigurationError('add_views() requires views to be specified in the configuration file')

            views = self.bundle.config.views.get(p.table.name, False)

            if not views:
                continue

            for name, view in views.items():
                self.bundle.log("Adding view: {} to {}".format(name, p.identity.name))
                sql = "DROP VIEW IF EXISTS {}; ".format(name)
                p.database.connection.execute(sql)

                sql = "CREATE VIEW {} AS {};".format(name, view)
                p.database.connection.execute(sql)

    def update_lengths(self, table_name, lengths):
        '''Update the sizes of the columns in table with a dict mapping column names to length'''

        with self.bundle.session as s:

            table = self.table(table_name)

            for c in table.columns:

                size = lengths.get(c.name, False)

                if size and size > c.size:
                    self.bundle.log(
                        "Updating schema column length {}.{} {} -> {}".format(
                            table.name, c.name, c.size, size))
                    c.size = size

                    # Integers that are too long for 32 bits should be upgraded to 64
                    if c.datatype == c.DATATYPE_INTEGER and c.size >= 10:  # 2^32 is 10 gigits
                        self.bundle.log(
                            "Updating schema column datatype {}.{} to integer64".format(
                                table.name, c.name, c.size, size))
                        c.datatype = c.DATATYPE_INTEGER64

                    s.merge(c)

        # Need to expire the unmanaged cache, or the regeneration of the schema in _revise_schema will
        # use the cached schema object rather than the ones we just updated. 
        self.bundle.database.session.expire_all()

    def extract_columns(self, extract_table, extra_columns=None):

        et = self.table(extract_table)

        if not et:
            raise Exception(
                "Didn't find extract table {}".format(extract_table))

        lines = []
        for col in et.columns:
            if col.sql:
                sql = col.sql
            else:
                sql = col.name

            lines.append(
                "CAST({sql} AS {type}) AS {col}".format(sql=sql, col=col.name,
                                                        type=col.schema_type))

        if extra_columns:
            lines = lines + extra_columns

        return ',\n'.join(lines)

    def extract_query(self, source_table, extract_table, extra_columns=None):

        st = self.table(source_table)

        return "SELECT {} FROM {}".format(
            self.extract_columns(self, extract_table, extra_columns), st.name)

    #
    # Updating Schemas
    #
    #

    def update_from_intuiter(self, table_name, intuiter, logger=None):
        """
        Update a table schema using a memo from intuit()

        :param table_name:
        :param intuiter:
        :param logger:
        :param description: Table description
        :param descriptions:  Dict apping column names to column descriptions
        :return:
        """
        from datetime import datetime, time, date
        import string
        import re

        type_map = {int: 'integer', str: 'varchar', float: 'real',
                    datetime: 'datetime', date: 'date', time: 'time'}

        ok_chars = string.digits + string.letters + string.punctuation + ' '

        with self.bundle.session as s:

            table = self.table(table_name)

            for col in intuiter.columns:
                name = col.name

                if name == 'id':
                    self.add_column(table, 'id', datatype='integer',
                                    is_primary_key=True)

                else:

                    type_, has_codes = col.resolved_type()

                    description = re.sub('[\r\n\s]+', ' ',
                                         col.description).strip() if col.description else ''

                    # add_column will update existing columns
                    orm_col = self.add_column(table, name,
                                              datatype=type_map[type_],
                                              description=description,
                                              size=col.length if type_ == str else None,
                                              data=dict(
                                                  has_codes=1) if has_codes else {})

                    if has_codes:
                        if False:
                            # This mostly just muchs up loading files be altering the header.
                            self.add_column(table, name + '_codes',
                                            datatype='varchar',
                                            description='Non-numeric codes extracted from the {} column'.format(
                                                name),
                                            data={'is_code': 1},
                                            derivedfrom=orm_col.id_)

        self.write_schema()

    def update_from_iterator(self, table_name, iterator, header=None,
                             max_n=None, logger=None):
        """

        :param table_name:
        :param iterator:
        :param header: If list, a list of columns names. If an OrderedDict, the keys are the column
        names, and the values are column descriptions.
        :param max_n:
        :param logger:
        :return:
        """
        from util.intuit import Intuiter

        from collections import OrderedDict

        assert isinstance(header, (type(None), OrderedDict, list, tuple))

        if header and isinstance(header, OrderedDict):
            descriptions = header
            header = header.keys()
        else:
            descriptions = None

        intuit = Intuiter(header=header, logger=logger)
        intuit.iterate(iterator, max_n=max_n)

        self.update_from_intuiter(table_name, intuit, descriptions=descriptions)
<|MERGE_RESOLUTION|>--- conflicted
+++ resolved
@@ -9,52 +9,49 @@
 from collections import OrderedDict, defaultdict
 from util import memoize
 
-
-def _clean_flag(in_flag):
+def _clean_flag( in_flag):
+    
     if in_flag is None or in_flag == '0':
         return False
 
     return bool(in_flag)
 
-
 def _clean_int(i):
+    
     if isinstance(i, int):
         return i
     elif isinstance(i, basestring):
         if len(i) == 0:
             return None
-
+        
         return int(i.strip())
     elif i is None:
         return None
-        raise ValueError("Input must be convertable to an int. got:  ".str(i))
-
+        raise ValueError("Input must be convertable to an int. got:  ".str(i)) 
 
 class Schema(object):
     """Represents the table and column definitions for a bundle
     """
-
     def __init__(self, bundle):
-        from bundle import Bundle
+        from bundle import  Bundle
         from collections import defaultdict
-
-        self.bundle = bundle  # COuld also be a partition
-
+        self.bundle = bundle # COuld also be a partition
+        
         # the value for a Partition will be a PartitionNumber, and
         # for the schema, we want the dataset number
         if not isinstance(self.bundle, Bundle):
             raise Exception("Can only construct schema on a Bundle")
 
-        self.d_id = self.bundle.identity.id_
+        self.d_id=self.bundle.identity.id_
         self.d_vid = self.bundle.identity.vid
-
+ 
         self._seen_tables = {}
         self.table_sequence = None
         self.max_col_id = {}
 
         # Cache for references to code tables. 
         self._code_table_cache = None
-
+        
         # Flag to indicate that new code tables were added, so the
         # build should be re-run
         self.new_code_tables = False
@@ -73,36 +70,34 @@
             self._dataset = None
 
         if not self._dataset:
-            self._dataset = (self.bundle.get_dataset())
+            self._dataset =  (self.bundle.get_dataset())
 
         return self._dataset
 
     def clean(self):
         '''Delete all tables and columns. 
-        WARNING! This will also delete partitions, since partitions can depend
-        on tables
+        WARNING! This will also delete partitions, since partitions can depend on tables
         '''
-
+        
         from ambry.orm import Table, Column, Partition
-
+        
         self._seen_tables = {}
         self.table_sequence = None
         self.max_col_id = {}
 
         with self.bundle.session as s:
-            s.query(Partition).delete()
-            s.query(Column).delete()
-            s.query(Table).delete()
-
+            s.query(Partition).delete()        
+            s.query(Column).delete() 
+            s.query(Table).delete()       
+            
     @property
     def tables(self):
         '''Return a list of tables for this bundle'''
         from ambry.orm import Table
 
         from ambry.orm import Table
-
-        q = (self.bundle.database.session.query(Table)
-             .filter(Table.d_vid == self.d_vid))
+        
+        q = (self.bundle.database.session.query(Table).filter(Table.d_vid==self.d_vid))
 
         return q.all()
 
@@ -111,7 +106,7 @@
         '''Return the orm.Table record from the bundle schema '''
         from dbexceptions import NotFoundError
         from ambry.orm import Table
-
+        
         import sqlalchemy.orm.exc
         from sqlalchemy.sql import or_, and_
 
@@ -120,42 +115,47 @@
 
         Table.mangle_name(name_or_id)
 
-        try:
+        try: 
             if d_vid:
                 return (session.query(Table).filter(
-                    and_(Table.d_vid == d_vid,
-                         or_(Table.vid == name_or_id, Table.id_ == name_or_id,
-                             Table.name == Table.mangle_name(name_or_id))
-                         )).one())
-
+                         and_(Table.d_vid ==  d_vid,   
+                         or_(Table.vid==name_or_id,
+                             Table.id_==name_or_id,
+                             Table.name==Table.mangle_name(name_or_id)))
+                        ).one())
+                
             else:
+    
                 return (session.query(Table).filter(
-                    or_(Table.vid == name_or_id, Table.id_ == name_or_id,
-                        Table.name == Table.mangle_name(name_or_id))).one())
-
+                         or_(Table.vid==name_or_id,
+                             Table.id_==name_or_id,
+                             Table.name==Table.mangle_name(name_or_id))
+                        ).one())
+                
         except sqlalchemy.orm.exc.NoResultFound as e:
-            raise NotFoundError(
-                "No table for name_or_id: '{}'".format(name_or_id))
-
-    def table(self, name_or_id, session=None):
-        '''Return an orm.Table object, from either the id or name. This is
-        the cleaa method version of get_table_from_database'''
+            raise NotFoundError("No table for name_or_id: '{}'".format(name_or_id))
+
+    def table(self, name_or_id, session = None):
+        '''Return an orm.Table object, from either the id or name. This is the cleaa method version
+        of get_table_from_database'''
+
 
         if session is None:
             session = self.bundle.database.session
 
         return Schema.get_table_from_database(self.bundle.database, name_or_id,
-                                              session=session,
-                                              d_vid=self.bundle.identity.vid)
+                                              session = session,
+                                              d_vid = self.bundle.identity.vid)
 
     def column(self, table, column_name):
+
         for c in table:
             if c.name == column_name:
                 return c
 
         return None
 
-    def add_table(self, name, add_id=False, **kwargs):
+    def add_table(self, name, add_id = False,  **kwargs):
         '''Add a table to the schema, or update it it already exists.
 
         If updating, will only update data.
@@ -163,17 +163,17 @@
         from orm import Table
         from dbexceptions import NotFoundError
 
+
         if not self.table_sequence:
-            self.table_sequence = len(self.tables) + 1
-
+            self.table_sequence = len(self.tables)+1
+           
         name = Table.mangle_name(name)
 
-        in_data = kwargs.get('data', {})
-
-        col_data = {k.replace('d_', '', 1): v for k, v in kwargs.items() if
-                    k.startswith('d_')}
-
-        if not kwargs.get('fast', False):
+        in_data = kwargs.get('data',{})
+
+        col_data = { k.replace('d_','',1): v for k,v in kwargs.items() if k.startswith('d_') }
+
+        if not kwargs.get('fast',False):
             try:
                 row = self.table(name)
             except NotFoundError as e:
@@ -183,8 +183,7 @@
 
         if row:
             extant = True
-            row.data = dict(
-                row.data.items() + col_data.items() + in_data.items())
+            row.data=dict(row.data.items() + col_data.items() + in_data.items())
             self.col_sequence = len(row.columns)
 
         else:
@@ -198,16 +197,16 @@
             self.col_sequence = 1
             self.max_col_id = {}
 
+
         for key, value in kwargs.items():
-            # Why aren't we just setting values thorugh the constructor?
-            # Because there are a bunch of values in the kwargs that aren't
-            # meant for the table constructor?
+            # Why aren't we just setting values thorugh the constructor? Because there are a bunch of values in
+            # the kwargs that aren't meant for the table constructor?
             if not key:
                 continue
-            if key[0] != '_' and key not in ['id', 'id_', 'd_id', 'name',
-                                             'sequence_id', 'table', 'column']:
+            if key[0] != '_' and key not in ['id','id_', 'd_id','name','sequence_id','table','column']:
+
                 setattr(row, key, value)
-
+     
         self._seen_tables[name] = row
 
         if extant:
@@ -216,58 +215,53 @@
             self.bundle.database.session.add(row)
 
         if add_id:
-            self.add_column(row, 'id', datatype='integer', is_primary_key=True)
+            self.add_column(row, 'id', datatype = 'integer', is_primary_key = True)
 
         return row
 
-    def add_column(self, table, name, **kwargs):
+    def add_column(self, table, name,  **kwargs):
         '''Add a column to the schema'''
         from dbexceptions import ConfigurationError
 
         # Make sure that the columnumber is monotonically increasing
         # when it is specified, and is one more than the last one if not.
 
-        if table.name not in self.max_col_id:
+        if not table.name in self.max_col_id:
 
             if len(table.columns) == 0:
                 self.max_col_id[table.name] = 0
             elif len(table.columns) == 1:
                 self.max_col_id[table.name] = table.columns[0].sequence_id
             else:
-                self.max_col_id[table.name] = max(
-                    *[c.sequence_id for c in table.columns])
+                self.max_col_id[table.name] = max(*[c.sequence_id for c in table.columns])
 
         try:
             int(kwargs['sequence_id'])
-        except (TypeError, KeyError):
-            pass  # Value is None, probably.
+        except (TypeError,KeyError):
+            pass # Value is None, probably.
         except ValueError:
-            raise ConfigurationError(
-                "Sequence id value '{}' is not an integer "
-                "in table '{}' col '{}'"
-                .format(kwargs['sequence_id'], table.name, name))
-
-        sequence_id = int(kwargs['sequence_id']) \
-            if 'sequence_id' in kwargs and kwargs['sequence_id'] is not None \
-            else None
+            raise ConfigurationError("Sequence id value '{}' is not an integer in table '{}' col '{}'"
+                                        .format(kwargs['sequence_id'], table.name, name ))
+
+        sequence_id = int(kwargs['sequence_id']) if 'sequence_id' in kwargs and kwargs['sequence_id'] is not None else None
+
 
         if sequence_id is None:
             sequence_id = self.max_col_id[table.name] + 1
 
         elif sequence_id <= self.max_col_id[table.name]:
 
-            raise ConfigurationError(
-                "Column '{}' specifies column number '{}', "
-                "but last number in table '{}' is {}"
-                .format(name, sequence_id, table.name,
-                        self.max_col_id[table.name]))
+            raise ConfigurationError("Column '{}' specifies column number '{}', but last number in table '{}' is {}"
+                        .format(name, sequence_id, table.name, self.max_col_id[table.name]))
+
 
         self.max_col_id[table.name] = sequence_id
         kwargs['sequence_id'] = sequence_id
 
-        c = table.add_column(name, **kwargs)
+        c =  table.add_column(name, **kwargs)
 
         return c
+
 
     def remove_table(self, table_name):
         from orm import Table, Column
@@ -295,102 +289,81 @@
     def columns(self):
         '''Return a list of tables for this bundle'''
         from ambry.orm import Column
-
         return (self.bundle.database.session.query(Column).all())
 
-    @classmethod
-    def validate_column(cls, table, column, warnings, errors):
-
+    @classmethod        
+    def validate_column(cls, table, column, warnings, errors):  
+  
         # Postgres doesn't allow size modifiers on Text fields.
         if column.datatype == Column.DATATYPE_TEXT and column.size:
-            warnings.append((table.name, column.name,
-                             "Postgres doesn't allow a TEXT field to have a "
-                             "size. Use a VARCHAR instead."))
-
+            warnings.append((table.name,column.name,"Postgres doesn't allow a TEXT field to have a size. Use a VARCHAR instead."))
+        
         # MySql requires that text columns that have a default also have a size. 
-        if column.type_is_text() and bool(column.default):
+        if column.type_is_text() and  bool(column.default):
             if not column.size and not column.width:
-                warnings.append((table.name, column.name,
-                                 "MySql requires a Text or Varchar field with a "
-                                 "default to have a size."))
-
-            if isinstance(column.default, basestring) and column.width and len(
-                    column.default) > column.width:
-                warnings.append((table.name, column.name,
-                                 "Default value is longer than the width"))
-
-            if isinstance(column.default, basestring) and column.size and len(
-                    column.default) > column.size:
-                warnings.append((table.name, column.name,
-                                 "Default value is longer than the size"))
-
+                warnings.append((table.name,column.name, "MySql requires a Text or Varchar field with a default to have a size."))
+                
+            if isinstance(column.default, basestring) and column.width and len(column.default) > column.width :
+                warnings.append((table.name,column.name,"Default value is longer than the width"))
+                
+            if isinstance(column.default, basestring) and column.size and len(column.default) > column.size:
+                warnings.append((table.name,column.name,"Default value is longer than the size"))
+        
         if column.default:
             try:
                 column.python_cast(column.default)
             except TypeError as e:
-                errors.append((table.name, column.name,
-                               "Bad default value '{}' for type '{}' (T); {}"
-                               .format(column.default, column.datatype, e)))
+                errors.append((table.name,column.name,"Bad default value '{}' for type '{}' (T); {}".format(column.default, column.datatype, e)))
             except ValueError:
-                errors.append((table.name, column.name,
-                               "Bad default value '{}' for type '{}' (V)"
-                               .format(column.default, column.datatype)))
-
-    @classmethod
-    def translate_type(cls, driver, table, column):
-        '''Translate types for particular driver, and perform some validity
-        checks'''
+                errors.append((table.name,column.name,"Bad default value '{}' for type '{}' (V)".format(column.default, column.datatype)))
+
+    @classmethod        
+    def translate_type(cls,driver, table, column):
+        '''Translate types for particular driver, and perform some validity checks'''
         # Creates a lot of unnecessary objects, but speed is not important here.  
-
+        
         if driver == 'postgis':
             driver = 'postgres'
 
         if driver == 'mysql':
-            if (column.datatype in (Column.DATATYPE_TEXT,
-                                    column.datatype == Column.DATATYPE_VARCHAR)
-                    and bool(column.default) and not bool(column.size)
-                    and not bool(column.width)):
-                raise ConfigurationError(
-                    "Bad column {}.{}: For MySql, text columns with default "
-                    "must also have size or width"
-                    .format(table.name, column.name))
-
-            if (column.datatype in (Column.DATATYPE_TEXT,
-                                    column.datatype == Column.DATATYPE_VARCHAR)
-                    and bool(column.default) and not bool(column.size)
-                    and bool(column.width)):
-                column.size = column.width
-
+            
+            if (column.datatype in (Column.DATATYPE_TEXT, column.datatype == Column.DATATYPE_VARCHAR) and
+                bool(column.default) and not bool(column.size) and not bool(column.width) ):
+                raise ConfigurationError("Bad column {}.{}: For MySql, text columns with default must also have size or width"
+                                         .format(table.name, column.name))
+
+            if (column.datatype in (Column.DATATYPE_TEXT, column.datatype == Column.DATATYPE_VARCHAR) and bool(column.default) 
+                and not bool(column.size) and bool(column.width)):
+                    column.size = column.width
+           
+                
             # Mysql, when running on Windows, does not allow default
             # values for TEXT columns
-            if (column.datatype == Column.DATATYPE_TEXT and bool(
-                    column.default)):
+            if (column.datatype == Column.DATATYPE_TEXT  and bool(column.default)):
                 column.datatype = Column.DATATYPE_VARCHAR
-
+              
             # VARCHAR requires a size
-            if (column.datatype == Column.DATATYPE_VARCHAR and not bool(
-                    column.size)):
-                column.datatype = Column.DATATYPE_TEXT
-
-                # Postgres doesn't allows size specifiers in TEXT columns.
+            if (column.datatype == Column.DATATYPE_VARCHAR and not bool(column.size)):
+                column.datatype = Column.DATATYPE_TEXT                 
+                
+        # Postgres doesn't allows size specifiers in TEXT columns. 
         if driver == 'postgres':
-            if column.datatype == Column.DATATYPE_TEXT and bool(column.size):
-                column.datatype = Column.DATATYPE_VARCHAR
-
-        if driver == 'sqlite' or driver != 'postgres':
-            if column.is_primary_key \
-                    and column.datatype == Column.DATATYPE_INTEGER64:
-                column.datatype = Column.DATATYPE_INTEGER
-                # Required to trigger autoincrement
-
-        type_ = Column.types[column.datatype][0]
+            if (column.datatype == Column.DATATYPE_TEXT  and bool(column.size)):
+                column.datatype = Column.DATATYPE_VARCHAR            
+              
+        if driver == 'sqlite' or driver != 'postgres' :
+            if column.is_primary_key and column.datatype == Column.DATATYPE_INTEGER64:
+                column.datatype = Column.DATATYPE_INTEGER # Required to trigger autoincrement
+
+        type_ =  Column.types[column.datatype][0]
+
 
         if column.datatype == Column.DATATYPE_NUMERIC:
             return type_(column.precision, column.scale)
         elif column.size and column.datatype != Column.DATATYPE_INTEGER:
             try:
                 return type_(column.size)
-            except TypeError:  # usually, the type does not take a size
+            except TypeError: # usually, the type does not take a size
                 return type_
         else:
             return type_
@@ -402,18 +375,16 @@
         else:
             return str(table.vid) + '_' + n
 
-    def get_table_meta(self, name_or_id, use_id=False, driver=None,
-                       alt_name=None):
+
+    def get_table_meta(self, name_or_id, use_id=False, driver=None, alt_name=None):
         '''Method version of get_table_meta_from_db'''
-        return self.get_table_meta_from_db(self.bundle.database, name_or_id,
-                                           use_id, driver,
-                                           session=self.bundle.database.session,
-                                           alt_name=alt_name)
+        return self.get_table_meta_from_db(self.bundle.database, name_or_id, use_id, driver,
+                                           session = self.bundle.database.session,
+                                           alt_name = alt_name)
 
     @classmethod
-    def get_table_meta_from_db(self, db, name_or_id, use_id=False,
-                               driver=None, d_vid=None, session=None,
-                               alt_name=None, use_fq_col_names=False):
+    def get_table_meta_from_db(self,db,  name_or_id,  use_id=False, 
+                               driver=None, d_vid = None, session=None, alt_name=None, use_fq_col_names = False ):
         '''
             use_id: prepend the id to the class name
         '''
@@ -431,9 +402,8 @@
                 return c.name
 
         metadata = MetaData()
-
-        table = self.get_table_from_database(db, name_or_id, d_vid=d_vid,
-                                             session=session)
+        
+        table = self.get_table_from_database(db, name_or_id, d_vid = d_vid, session=session)
 
         if alt_name and use_id:
             raise ConfigurationError("Can't specify both alt_name and use_id")
@@ -441,38 +411,45 @@
         if alt_name:
             table_name = alt_name
         elif use_id:
-            table_name = table.vid.replace('/', '_') + '_' + table.name
+            table_name = table.vid.replace('/','_')+'_'+table.name
         else:
             table_name = table.name
-
-        at = SATable(table_name, metadata)
-
+        
+        at = SATable( table_name, metadata)
+ 
         indexes = {}
         uindexes = {}
         constraints = {}
         foreign_keys = {}
-
+       
         for column in table.columns:
-
+            
             kwargs = {}
 
             width = column.size if column.size else (column.width if column.width else None)
-
+        
             if column.default is not None:
-
+                
                 try:
                     int(column.default)
                     kwargs['server_default'] = text(str(column.default))
                 except:
 
                     kwargs['server_default'] = column.default
-
+          
+          
             tt = self.translate_type(driver, table, column)
 
-            ac = SAColumn(col_name(column), tt, primary_key=(column.is_primary_key == 1), **kwargs)
+            ac = SAColumn(col_name(column),
+                          tt, 
+                          primary_key = ( column.is_primary_key == 1),
+                          **kwargs
+                          )
 
             at.append_column(ac)
 
+
+           
             # assemble non unique indexes
             if column.indexes and column.indexes.strip():
                 for cons in column.indexes.strip().split(','):
@@ -487,40 +464,38 @@
                         uindexes[cons.strip()] = []
                     uindexes[cons.strip()].append(ac)
 
+
             # Assemble constraints
-            if column.unique_constraints and column.unique_constraints.strip():
+            if column.unique_constraints and column.unique_constraints.strip(): 
                 for cons in column.unique_constraints.strip().split(','):
-
+                    
                     if cons.strip() not in constraints:
                         constraints[cons.strip()] = []
-
+                    
                     constraints[cons.strip()].append(ac)
+
 
         # Append constraints. 
         for constraint, columns in constraints.items():
-            at.append_constraint(UniqueConstraint(
-                name=self.munge_index_name(table, constraint, alt=alt_name),
-                *columns))
-
+            at.append_constraint(UniqueConstraint(name=self.munge_index_name(table, constraint, alt=alt_name),*columns))
+             
         # Add indexes   
         for index, columns in indexes.items():
-            Index(self.munge_index_name(table, index, alt=alt_name),
-                  unique=False, *columns)
-
+            Index(self.munge_index_name(table, index, alt=alt_name), unique = False ,*columns)
+    
         # Add unique indexes   
         for index, columns in uindexes.items():
-            Index(self.munge_index_name(table, index, alt=alt_name),
-                  unique=True, *columns)
+            Index(self.munge_index_name(table, index, alt=alt_name), unique = True ,*columns)
+
 
         return metadata, at
-
+ 
     def generate_indexes(self, table):
-        """Used for adding indexes to geo partitions.
-        Generates index CREATE commands"""
+        """Used for adding indexes to geo partitions. Generates index CREATE commands"""
 
         indexes = {}
         uindexes = {}
-
+        
         for column in table.columns:
             # assemble non unique indexes
             if column.indexes and column.indexes.strip():
@@ -538,42 +513,44 @@
 
         for index_name, cols in indexes.items():
             index_name = self.munge_index_name(table, index_name)
-            yield "CREATE INDEX IF NOT EXISTS {} ON {} ({});"\
-                .format(index_name, table.name,
-                        ','.join([c.name for c in cols]))
-
+            yield "CREATE INDEX IF NOT EXISTS {} ON {} ({});".format(index_name, table.name,  
+                                                                     ','.join([c.name for c in cols]) )
+            
         for index_name, cols in uindexes.items():
             index_name = self.munge_index_name(table, index_name)
-            yield "CREATE UNIQUE INDEX IF NOT EXISTS {} ON {} ({});"\
-                .format(index_name, table.name,
-                        ','.join([c.name for c in cols]))
-
+            yield "CREATE UNIQUE INDEX IF NOT EXISTS {} ON {} ({});".format(index_name, table.name, 
+                                                                             ','.join([c.name for c in cols]) )
+
+                    
     def create_tables(self):
         '''Create the defined tables as database tables.'''
         with self.bundle.session:
             for t in self.tables:
-                if t.name not in self.bundle.database.inspector.get_table_names():
-                    t_meta, table = self.bundle.schema.get_table_meta(t.name)  # @UnusedVariable
+                if not t.name in self.bundle.database.inspector.get_table_names():
+                    t_meta, table = self.bundle.schema.get_table_meta(t.name) #@UnusedVariable
                     table.create(bind=self.bundle.database.engine)
 
+
     def caster(self, table_name):
-        '''Return a caster for a table. This is like orm.Table.caster, but it
-        will use special caster types defined in the schema'''
+        '''Return a caster for a table. This is like orm.Table.caster, but it will use special caster types
+        defined in the schema'''
 
         from ambry.transform import CasterTransformBuilder
 
+
         table = self.table(table_name)
 
         bdr = CasterTransformBuilder()
 
         for c in table.columns:
+
             # Try to get a caster type object from the bundle
             if 'caster' in c.data and c.data['caster']:
                 t = None
 
                 for l in [self.bundle, self.bundle.__module__]:
                     try:
-                        t = getattr(self.bundle, c.data['caster'])
+                        t = getattr(self.bundle,c.data['caster'] )
                         bdr.add_type(t)
 
                         break
@@ -581,9 +558,8 @@
                         continue
 
                 if not t:
-                    self.bundle.error(
-                        "Schema declared undefined caster type {} for {}.{}. "
-                        "Ignoring".format(c.data['caster'], table.name, c.name))
+                    self.bundle.error("Schema declared undefined caster type {} for {}.{}. Ignoring"
+                                      .format(c.data['caster'], table.name, c.name))
                     t = c.python_type
 
             else:
@@ -593,18 +569,19 @@
 
         return bdr
 
-    def schema_from_file(self, file_, progress_cb=None, fast=False):
+
+    def schema_from_file(self, file_, progress_cb=None, fast = False):
 
         if not progress_cb:
             progress_cb = self.bundle.init_log_rate(N=20)
 
-        return self._schema_from_file(file_, progress_cb, fast=fast)
-
-    def _schema_from_file(self, file_, progress_cb=None, fast=False):
+        return self._schema_from_file(file_, progress_cb, fast = fast)
+
+        
+    def _schema_from_file(self, file_, progress_cb=None, fast = False):
         '''Read a CSV file, in a particular format, to generate the schema'''
         from orm import Column
-        import csv
-        import re
+        import csv, re
 
         file_.seek(0)
 
@@ -612,18 +589,18 @@
             def progress_cb():
                 pass
 
-        reader = csv.DictReader(file_)
+        reader  = csv.DictReader(file_)
 
         t = None
 
         new_table = True
         last_table = None
-        line_no = 1  # Accounts for file header. Data starts on line 2
+        line_no = 1 # Accounts for file header. Data starts on line 2
 
         errors = []
         warnings = []
 
-        extant_tables = [t.name for t in self.tables]
+        extant_tables = [ t.name for t in self.tables ]
 
         with self.bundle.session:
             for row in reader:
@@ -633,10 +610,10 @@
                 if not row.get('column', False) and not row.get('table', False):
                     continue
 
-                row = {k: str(v).decode('utf8', 'ignore').encode(
-                    'ascii', 'ignore').strip() for k, v in row.items()}
-
-                if row['table'] and row['table'] != last_table:
+                row = { k:str(v).decode('utf8', 'ignore').encode('ascii','ignore').strip()
+                        for k,v in row.items() }
+
+                if  row['table'] and row['table'] != last_table:
                     new_table = True
                     last_table = row['table']
 
@@ -645,22 +622,17 @@
                     progress_cb("Add schema table: {}".format(row['table']))
 
                     if row['table'] in extant_tables:
-                        errors.append(
-                            (row['table'], None, "Table already exists"))
+                        errors.append((row['table'],None,"Table already exists"))
                         return warnings, errors
 
                     try:
                         table_row = dict(**row)
-                        # The field is really for columns, and means something
-                        # different for tables
-                        del table_row['type']
-
-                        t = self.add_table(row['table'], fast=fast, **table_row)
+                        del table_row['type'] # The field is really for columns, and means something different for tables
+
+                        t = self.add_table(row['table'], fast = fast, **table_row)
                     except Exception as e:
-                        errors.append((
-                            None, None,
-                            "Failed to add table: {}. Row={}. "
-                            "Exception={}".format(row['table'], dict(row), e)))
+                        errors.append((None,None," Failed to add table: {}. Row={}. Exception={}".format(row['table'],
+                                                                                                         dict(row), e)))
                         return warnings, errors
 
                     new_table = False
@@ -675,57 +647,68 @@
                     default = None
 
                 if not row.get('column', False):
-                    raise ConfigurationError(
-                        "Row error: no column on line {}".format(line_no))
+                    raise ConfigurationError("Row error: no column on line {}".format(line_no))
                 if not row.get('table', False):
-                    raise ConfigurationError(
-                        "Row error: no table on line {}".format(line_no))
+                    raise ConfigurationError("Row error: no table on line {}".format(line_no))
                 if not row.get('type', False):
-                    raise ConfigurationError(
-                        "Row error: no type on line {}".format(line_no))
-
-                indexes = [row['table'] + '_' + c for c in row.keys() if
-                           (re.match('i\d+', c) and _clean_flag(row[c]))]
-                uindexes = [row['table'] + '_' + c for c in row.keys() if
-                            (re.match('ui\d+', c) and _clean_flag(row[c]))]
-                uniques = [row['table'] + '_' + c for c in row.keys() if
-                           (re.match('u\d+', c) and _clean_flag(row[c]))]
+                    raise ConfigurationError("Row error: no type on line {}".format(line_no))
+
+                indexes = [ row['table']+'_'+c for c in row.keys() if (re.match('i\d+', c) and _clean_flag(row[c]))]
+                uindexes = [ row['table']+'_'+c for c in row.keys() if (re.match('ui\d+', c) and _clean_flag(row[c]))]
+                uniques = [ row['table']+'_'+c for c in row.keys() if (re.match('u\d+', c) and  _clean_flag(row[c]))]
 
                 datatype = row['type'].strip().lower()
 
                 width = _clean_int(row.get('width', None))
-                size = _clean_int(row.get('size', None))
+                size = _clean_int(row.get('size',None))
                 start = _clean_int(row.get('start', None))
 
-                if width and width > 0:
+                if  width and width > 0:
                     illegal_value = '9' * width
                 else:
                     illegal_value = None
 
-                data = {k.replace('d_', '', 1): v for k, v in row.items() if
-                        k.startswith('d_')}
-
-                description = row.get('description', '').strip().encode('utf-8')
-
-                # progress_cb("Column: {}".format(row['column']))
-
-                col = self.add_column(
-                    t, row['column'], sequence_id=row.get('seq', None),
-                    is_primary_key=True if row.get('is_pk', False) else False,
-                    fk_vid=row['is_fk'] if row.get('is_fk', False) else None,
-                    description=description, datatype=datatype,
-                    proto_vid=row.get('proto_vid', None) if row.get('proto_vid', None) else None,
-                    derivedfrom=row.get('derivedfrom', None) if row.get('derivedfrom', None) else None,
-                    unique_constraints=','.join(uniques), indexes=','.join(indexes), uindexes=','.join(uindexes),
-                    default=default, illegal_value=illegal_value, size=size, start=start, width=width, data=data,
-                    sql=row.get('sql', None), precision=int(row['precision']) if row.get('precision', False) else None,
-                    scale=float(row['scale']) if row.get('scale', False) else None, flags=row.get('flags', None),
-                    keywords=row.get('keywords', None), measure=row.get('measure', None), units=row.get('units', None),
-                    universe=row.get('universe', None), commit=False, fast=fast)
-                # Don't check if the column exists
+                data = { k.replace('d_','',1): v for k,v in row.items() if k.startswith('d_') }
+
+                description = row.get('description','').strip().encode('utf-8')
+
+                #progress_cb("Column: {}".format(row['column']))
+
+
+                col = self.add_column(t,row['column'],
+                                       sequence_id = row.get('seq',None),
+                                       is_primary_key= True if row.get('is_pk', False) else False,
+                                       fk_vid= row['is_fk'] if row.get('is_fk', False) else None,
+                                       description=description,
+                                       datatype=datatype,
+                                       proto_vid = row.get('proto_vid',None) if row.get('proto_vid',None) else None,
+                                       derivedfrom = row.get('derivedfrom',None) if row.get('derivedfrom',None) else None,
+                                       unique_constraints = ','.join(uniques),
+                                       indexes = ','.join(indexes),
+                                       uindexes = ','.join(uindexes),
+                                       default = default,
+                                       illegal_value = illegal_value,
+                                       size = size,
+                                       start = start,
+                                       width = width,
+                                       data=data,
+                                       sql=row.get('sql',None),
+                                       precision=int(row['precision']) if row.get('precision',False) else None,
+                                       scale=float(row['scale']) if row.get('scale',False) else None,
+                                       flags=row.get('flags',None),
+                                       keywords=row.get('keywords',None),
+                                       measure=row.get('measure',None),
+                                       units=row.get('units',None),
+                                       universe=row.get('universe',None),
+                                       commit = False,
+                                       fast = fast # Don't check if the column exists
+
+                                       )
 
                 if col:
                     self.validate_column(t, col, warnings, errors)
+
+
 
         return warnings, errors
 
@@ -736,7 +719,7 @@
         from dbexceptions import NotFoundError
         from identity import ObjectNumber
 
-        q = (self.bundle.database.session.query(Table).filter(Table.proto_vid is not None))
+        q = (self.bundle.database.session.query(Table).filter(Table.proto_vid != None))
 
         l = self.bundle.library
 
@@ -755,18 +738,17 @@
             try:
                 proto_table = l.table(proto_vid)
             except NotFoundError:
-                self.bundle.error(
-                    "Can't expand prototype for table {}: missing prototype reference {} (a)"
-                    .format(t.name, proto_vid))
+                self.bundle.error("Can't expand prototype for table {}: missing prototype reference {} (a)"
+                                  .format(t.name, proto_vid))
                 continue
 
             if not proto_table:
-                self.bundle.error(
-                    "Can't expand prototype for table {}: missing prototype reference {} (b)"
-                    .format(t.name, proto_vid))
+                self.bundle.error("Can't expand prototype for table {}: missing prototype reference {} (b)"
+                                  .format(t.name, proto_vid))
                 continue
 
             t_on = ObjectNumber.parse(proto_vid)
+
 
             for c in proto_table.columns:
 
@@ -804,7 +786,7 @@
         from identity import ObjectNumber, NotObjectNumberError
         from collections import defaultdict
 
-        q = (self.bundle.database.session.query(Column).filter(Column.proto_vid is not None))
+        q = (self.bundle.database.session.query(Column).filter(Column.proto_vid != None))
 
         pt_map = None
 
@@ -822,7 +804,8 @@
             except NotObjectNumberError:
                 if not pt_map:
                     p = self.bundle.library.get('civicknowledge.com-proto-proto_terms').partition
-                    pt_map = {row['name']: dict(row) for row in p.rows}
+
+                    pt_map = { row['name'] : dict(row) for row in p.rows }
 
                 pt_row = pt_map[c.proto_vid]
 
@@ -830,29 +813,19 @@
                 c.proto_vid = pt_row['obj_number']
 
                 if pt_row['index_partition']:
-<<<<<<< HEAD
-                    ip = self.bundle.library.get(
-                        pt_row['index_partition']).partition
-=======
                     ip = self.bundle.library.get(pt_row['index_partition']).partition
->>>>>>> 524f0d8c
 
                     for ipc in ip.table.columns:
 
                         if ipc.proto_vid == c.proto_vid:
                             c.fk_vid = ipc.id_
-                            c.data['index'] = "{}:{}".format(
-                                str(ip.identity.vname), ipc.name)
+                            c.data['index'] = "{}:{}".format(str(ip.identity.vname),ipc.name)
                             self.bundle.log("expand_column_prototype: {} {} -> {}.{}".format(
-<<<<<<< HEAD
-                                c.table.name, c.name, str(ip.identity.vname), ipc.name))
-=======
                                             c.table.name, c.name,
                                             str(ip.identity.vname),ipc.name))
 
                             table_cols[ip.identity.vid].add(c.vid)
 
->>>>>>> 524f0d8c
 
     def process_proto_vid(self, pvid):
         """Lookup protovids to ensure they are sensible, and convert names to the proto_vid"""
@@ -876,20 +849,22 @@
 
                 try:
                     size = c['type'].length
-                    dt = str(c['type']).replace(str(size), '').replace('()',
-                                                                       '').lower()
+                    dt = str(c['type']).replace(str(size),'').replace('()','').lower()
                 except AttributeError:
                     size = None
                     dt = str(c['type']).lower()
 
                 self.bundle.log("   {} {} {} ".format(name, dt, size))
 
-                self.add_column(t, name, datatype=dt, size=size, is_primary_key=c['primary_key'] != 0)
+                self.add_column(t, name, datatype = dt,
+                                size = size,
+                                is_primary_key = c['primary_key'] != 0)
+
+
 
     def write_schema(self):
         '''Write the schema back to the schema file'''
-        with open(self.bundle.filesystem.path('meta', self.bundle.SCHEMA_FILE),
-                  'w') as f:
+        with open(self.bundle.filesystem.path('meta',self.bundle.SCHEMA_FILE), 'w') as f:
             self.as_csv(f)
 
     def move_revised_schema(self):
@@ -902,32 +877,15 @@
         # Some original import files don't have a schema, particularly
         # imported Shapefiles
 
-<<<<<<< HEAD
-        fsp = partial(self.bundle.filesystem.path, 'meta')
-=======
 
         fsp = partial(self.bundle.filesystem.path,'meta')
         fsbp = partial(self.bundle.filesystem.build_path)
->>>>>>> 524f0d8c
         sb = self.bundle
 
+
         if os.path.exists(fsp(sb.SCHEMA_FILE)):
 
             try:
-<<<<<<< HEAD
-                if not filecmp.cmp(fsp(sb.SCHEMA_FILE),
-                                   fsp(sb.SCHEMA_OLD_FILE)):
-                    shutil.copy(fsp(sb.SCHEMA_FILE), fsp(sb.SCHEMA_OLD_FILE))
-            except OSError:  # hopefully only a file not found error
-                pass
-
-            try:
-                if not filecmp.cmp(fsp(sb.SCHEMA_REVISED_FILE),
-                                   fsp(sb.SCHEMA_FILE)):
-                    shutil.copy(fsp(sb.SCHEMA_REVISED_FILE),
-                                fsp(sb.SCHEMA_FILE))
-            except OSError:  # hopefully only a file not found error
-=======
                 if not filecmp.cmp( fsp(sb.SCHEMA_FILE),fsbp(sb.SCHEMA_OLD_FILE)):
                     shutil.copy(fsp(sb.SCHEMA_FILE),fsbp(sb.SCHEMA_OLD_FILE))
             except OSError: # hopefully only a file not found error
@@ -937,8 +895,8 @@
                 if not filecmp.cmp(fsbp(sb.SCHEMA_REVISED_FILE),fsp(sb.SCHEMA_FILE)):
                     shutil.copy(fsbp(sb.SCHEMA_REVISED_FILE),fsp(sb.SCHEMA_FILE))
             except OSError: # hopefully only a file not found error
->>>>>>> 524f0d8c
                 pass
+
 
     def copy_table(self, in_table, out_table_name=None):
         '''Copy a table schema into this schema
@@ -976,20 +934,18 @@
         indexes = {}
 
         # Sets the order of the fields
-        all_opt_col_fields = ["size", "precision", "scale", "default", "start",
-                              "width",
-                              "description", "sql", "flags", "keywords",
-                              "measure", "units", "universe", 'proto_vid',
-                              "derivedfrom"]
+        all_opt_col_fields = ["size", "precision","scale", "default","start", "width",
+                              "description","sql","flags","keywords",
+                              "measure","units","universe", 'proto_vid', "derivedfrom"]
 
         # Collects what fields actually exist
         opt_fields_set = set()
 
-        all_opt_table_fields = ["keywords", "universe"]
+        all_opt_table_fields = [ "keywords", "universe"]
+
 
         if table_name:
-            tables = [table for table in self.tables if
-                      table.name == table_name]
+            tables = [ table for table in self.tables if table.name == table_name]
         else:
             tables = self.tables
 
@@ -1011,45 +967,43 @@
                 if col.proto_vid:
                     opt_fields_set.add("proto_vid")
 
-                for index_set in [col.indexes, col.uindexes,
-                                  col.unique_constraints]:
+                for index_set in [col.indexes, col.uindexes, col.unique_constraints]:
                     if not index_set:
-                        continue  # HACK. This probably should not happen
+                        continue # HACK. This probably should not happen
 
                     for idx in index_set.split(','):
-
-                        idx = idx.replace(table.name + '_', '')
-                        if idx not in indexes:
+                        
+                        idx = idx.replace(table.name+'_','')
+                        if not idx in indexes:
                             indexes[idx] = set()
-
+                            
                         indexes[idx].add(col)
-
+                    
                 for field in all_opt_col_fields:
 
                     v = getattr(col, field)
                     if v and field not in opt_fields_set:
                         opt_fields_set.add(field)
 
-                for k, v in col.data.items():
-                    data_fields.add(k)
-
-                    # also add data columns for the table
-
-            for k, v in table.data.items():
+                for k,v in col.data.items():
+                    data_fields.add(k) 
+
+        # also add data columns for the table
+        
+            for k,v in table.data.items():
                 data_fields.add(k)
 
         data_fields = sorted(data_fields)
 
         # Put back into same order as in all_opt_col_fields
-        opt_col_fields = [field for field in all_opt_col_fields if
-                          field in opt_fields_set]
+        opt_col_fields = [ field for field in all_opt_col_fields if field in opt_fields_set]
 
         indexes = OrderedDict(sorted(indexes.items(), key=lambda t: t[0]))
 
         first = True
-
+        
         for table in tables:
-
+            
             for col in table.columns:
                 row = OrderedDict()
                 row['table'] = table.name
@@ -1060,7 +1014,8 @@
                 row['id'] = None
                 row['type'] = col.datatype.upper() if col.datatype else None
 
-                for idx, s in indexes.items():
+
+                for idx,s in indexes.items():
                     if idx:
                         row[idx] = 1 if col in s else None
 
@@ -1070,7 +1025,7 @@
                 if col.is_primary_key:
                     # For the primary key, the data comes from the table. 
                     for k in data_fields:
-                        row['d_' + k] = table.data.get(k, None)
+                        row['d_'+k]=table.data.get(k,None)
 
                     # In CSV files the table description is stored as the description of the
                     # id column
@@ -1079,7 +1034,7 @@
 
                 else:
                     for k in data_fields:
-                        row['d_' + k] = col.data.get(k, None)
+                        row['d_'+k]=col.data.get(k,None)
 
                 row['description'] = col.description
 
@@ -1109,124 +1064,128 @@
 
                 yield row
 
-    def as_csv(self, f=None):
+
+
+    def as_csv(self, f = None):
         import unicodecsv as csv
         from StringIO import StringIO
 
         if f is None:
+
             f = StringIO()
 
         g = self._dump_gen(self)
-
+        
         try:
             header = g.next()
         except StopIteration:
             # No schema file at all!
-            return
-
-        w = csv.DictWriter(f, header, encoding='utf-8')
+            return 
+            
+        w = csv.DictWriter(f,header, encoding='utf-8')
         w.writeheader()
         last_table = None
         for row in g:
-
+            
             # Blank row to seperate tables. 
             if last_table and row['table'] != last_table:
                 w.writerow({})
-
+            
             w.writerow(row)
-
+        
             last_table = row['table']
 
         if isinstance(f, StringIO):
             return f.getvalue()
-
+             
     def as_struct(self):
 
-        class GrowingList(list):  # http://stackoverflow.com/a/4544699/1144479
+        
+        class GrowingList(list): # http://stackoverflow.com/a/4544699/1144479
             def __setitem__(self, index, value):
                 if index >= len(self):
-                    self.extend([None] * (index + 1 - len(self)))
+                    self.extend([None]*(index + 1 - len(self)))
                 list.__setitem__(self, index, value)
-
+        
         o = defaultdict(GrowingList)
-
+        
         g = self._dump_gen(self)
-
+        
         header = g.next()
-
+    
         for row in g:
-            o[row['table']][row['seq'] - 1] = row
-
-        return o
-
-    def as_text(self, table, pad='    '):
+            o[row['table']][row['seq']-1] = row
+            
+        return o      
+        
+    def as_text(self, table, pad = '    '):
         import textwrap
-
-        g = self._dump_gen(self, table_name=table)
-
+        
+        g = self._dump_gen(self,table_name=table)
+        
         header = g.next()
-
+    
         rows = []
-        rows.append(['#', 'Id', 'Column', 'Type', 'Size', 'Description'])
-
+        rows.append(['#', 'Id', 'Column', 'Type', 'Size','Description'])
+    
         def fill(row, sizes):
-            return [str(cell).ljust(size) for cell, size in zip(row, sizes)]
-
+            return [ str(cell).ljust(size) for cell, size in zip(row, sizes)]
+    
         out = "### {} table\n".format(table.title())
 
-        for row in g:
-
-            if 'size' not in row or row['size'] is None:
+        for row in g: 
+            
+            if  'size' not in row or  row['size'] is None:
                 row['size'] = ''
 
-            rows.append(
-                [row['seq'], row['id'], row['column'], row['type'].title(),
-                 row['size'], row['description']])
+                   
+            rows.append([row['seq'], row['id'], row['column'], row['type'].title(), row['size'], row['description'] ])
 
         desc_wrap = 40
-
+        
         sizes = [0] * len(rows[0])
         for row in rows:
             for i, cell in enumerate(row):
                 sizes[i] = max(sizes[i], len(str(cell)))
 
+                
         sizes[-1] = desc_wrap
 
-        out += pad + '  '.join(fill(rows.pop(0), sizes)) + '\n'
-
-        lines = pad + '-+'.join(['-' * size for size in sizes]) + '\n'
+        out += pad + '  '.join(fill(rows.pop(0), sizes))+'\n'
+        
+        lines = pad + '-+'.join( [ '-'*size for size in sizes ]) +'\n'
         out += lines
 
         for row in rows:
-
+            
             # Handling the wrapping of the description is tricky. 
             if row[-1]:
-                drows = textwrap.wrap(row[-1],
-                                      desc_wrap)  # Put in the first row of the wrapped desc
+                drows = textwrap.wrap(row[-1], desc_wrap) # Put in the first row of the wrapped desc
                 row[-1] = drows.pop(0)
             else:
                 drows = []
-
+                
             join_str = '  '
-
-            out += pad + join_str.join(fill(row, sizes)) + '\n'
-
+            
+            out += pad + join_str.join(fill(row, sizes))+'\n'
+            
             # Now add in all of the other rows. 
             if drows:
-                row.pop()  # Get rid of the desc, so we can get the length of the padding for subsequent rows.
+                row.pop() # Get rid of the desc, so we can get the length of the padding for subsequent rows. 
                 dsizes = list(sizes)
                 dsizes.pop()
-                desc_pad = ' ' * len(pad + join_str.join(fill(row, dsizes)))
+                desc_pad = ' ' * len(pad + join_str.join(fill(row, dsizes)) )
                 for desc in drows:
-                    out += desc_pad + join_str + desc + "\n"
-
-                    # out += lines
+                    out += desc_pad + join_str+ desc + "\n"
+            
+            #out += lines
 
         return out
 
     def as_orm(self):
         """Return a string that holds the schema represented as Sqlalchemy
         classess"""
+
 
         def write_file():
             return """
@@ -1244,65 +1203,63 @@
 
 """
 
+
         def write_class(table):
             return """
 class {name}(Base):
     __tablename__ = '{tablelc}'
 """.format(name=table.name.capitalize(), tablelc=table.name.lower())
-
+        
         def write_fields(table):
             import re
-
+            
             o = ""
             for col in table.columns:
                 opts = []
                 optstr = ''
 
-                if col.is_primary_key:
-                    opts.append("primary_key=True")
+                if col.is_primary_key: opts.append("primary_key=True")
+
+
 
                 if col.foreign_key:
-                    raise NotImplemented(
-                        "Foreign keys are now column vid references.")
-                    # opts.append("ForeignKey('{tablelc}')".format(
-                    #     tableuc=col.foreign_key.capitalize(),
-                    #     tablelc=col.foreign_key))
-
-                if len(opts):
+                    raise NotImplemented("Foreign keys are now column vid references.")
+                    opts.append("ForeignKey('{tablelc}')".format(
+                                tableuc=col.foreign_key.capitalize(), tablelc=col.foreign_key))
+                
+                if  len(opts):
                     optstr = ',' + ','.join(opts)
-
+                  
                 o += "    {column} = SAColumn('{column}',sqlalchemy.types.{type}{options})\n".format(
-                    column=col.name, type=col.sqlalchemy_type.__name__,
-                    options=optstr)
-
+                                            column=col.name, type=col.sqlalchemy_type.__name__,options=optstr)
+            
             for col in table.columns:
                 if col.foreign_key:
                     rel_name = re.sub('_id$', '', col.name)
-
+                    
                     t = """
     {rel_name}=relationship(\"{that_table_uc}\",
        foreign_keys=[{column}],
        backref=backref('{this_table}_{rel_name}', 
                        order_by='{that_table_lc}'))
 """
-                    # t = "    {rel_name}=relationship(\"{that_table_uc}\")\n"
-
+                    #t = "    {rel_name}=relationship(\"{that_table_uc}\")\n"
+                    
                     o += t.format(
-                        column=col.name,
-                        that_table_uc=col.foreign_key.capitalize(),
-                        that_table_lc=col.foreign_key.lower(),
-                        this_table=table.name,
-                        rel_name=rel_name
-                    )
+                           column=col.name, 
+                           that_table_uc=col.foreign_key.capitalize(), 
+                           that_table_lc=col.foreign_key.lower(), 
+                           this_table = table.name,
+                           rel_name = rel_name
+                     )
 
             return o
-
+        
         def write_init(table):
             o = "    def __init__(self,**kwargs):\n"
             for col in table.columns:
-                o += "        self.{column} = kwargs.get(\"{column}\",None)\n".format(
-                    column=col.name)
-
+                o += "        self.{column} = kwargs.get(\"{column}\",None)\n".format(column=col.name)
+            
             return o
 
         out = write_file()
@@ -1315,29 +1272,28 @@
             out += "\n\n"
 
         return out
-
+    
     def write_orm(self):
         """Writes the ORM file to the lib directory, which is automatically added to the
         import path by the Bundle"""
         import os
-
+        
         lib_dir = self.bundle.filesystem.path('lib')
         if not os.path.exists(lib_dir):
             os.makedirs(lib_dir)
-
-        with open(os.path.join(lib_dir, 'orm.py'), 'w') as f:
+            
+        with open(os.path.join(lib_dir,'orm.py'),'w') as f:
             f.write(self.as_orm())
 
     def write_codes(self):
 
         import unicodecsv as csv
 
-        header = ['table', 'column', 'key', 'value', 'description']
+        header = ['table','column','key','value','description']
 
         count = 0
 
-        with open(self.bundle.filesystem.path('meta', self.bundle.CODE_FILE),
-                  'w') as f:
+        with open(self.bundle.filesystem.path('meta',self.bundle.CODE_FILE), 'w') as f:
 
             w = csv.writer(f, encoding='utf-8')
             w.writerow(header)
@@ -1351,17 +1307,15 @@
 
         if not count:
             import os
-
-            os.remove(
-                self.bundle.filesystem.path('meta', self.bundle.CODE_FILE))
+            os.remove(self.bundle.filesystem.path('meta',self.bundle.CODE_FILE))
+
 
     def read_codes(self):
         """Read codes from a codes.csv file back into the schema"""
         import csv
         from dbexceptions import NotFoundError
 
-        with open(self.bundle.filesystem.path('meta', self.bundle.CODE_FILE),
-                  'r') as f:
+        with open(self.bundle.filesystem.path('meta', self.bundle.CODE_FILE), 'r') as f:
 
             r = csv.DictReader(f)
             table = None
@@ -1376,12 +1330,10 @@
                     if not column or column.name != row['column']:
                         column = table.column(row['column'])
 
-                    column.add_code(row['key'], row['value'],
-                                    row['description'])
+                    column.add_code(row['key'], row['value'], row['description'])
                 except NotFoundError:
-                    self.bundle.error(
-                        "Skipping code '{}' for non existent table '{}".format(
-                            row['key'], row['table']))
+                    self.bundle.error("Skipping code '{}' for non existent table '{}".format(row['key'],row['table']))
+
 
     @property
     def dict(self):
@@ -1403,91 +1355,86 @@
 
         return out
 
+
     def add_views(self):
         """Add views defined in the configuration"""
-
+        
         for p in self.bundle.partitions:
 
             if not p.table:
                 continue
-
+  
             if not self.bundle.config.group('views'):
                 raise ConfigurationError('add_views() requires views to be specified in the configuration file')
-
+                
             views = self.bundle.config.views.get(p.table.name, False)
-
+ 
             if not views:
                 continue
-
+            
             for name, view in views.items():
                 self.bundle.log("Adding view: {} to {}".format(name, p.identity.name))
                 sql = "DROP VIEW IF EXISTS {}; ".format(name)
                 p.database.connection.execute(sql)
-
+                  
                 sql = "CREATE VIEW {} AS {};".format(name, view)
-                p.database.connection.execute(sql)
-
-    def update_lengths(self, table_name, lengths):
+                p.database.connection.execute(sql)  
+        
+    def update_lengths(self, table_name,  lengths):
         '''Update the sizes of the columns in table with a dict mapping column names to length'''
 
         with self.bundle.session as s:
 
             table = self.table(table_name)
-
+            
             for c in table.columns:
-
+                
                 size = lengths.get(c.name, False)
-
+                
                 if size and size > c.size:
-                    self.bundle.log(
-                        "Updating schema column length {}.{} {} -> {}".format(
-                            table.name, c.name, c.size, size))
+                    self.bundle.log("Updating schema column length {}.{} {} -> {}".format(table.name, c.name, c.size,size))
                     c.size = size
-
+                    
                     # Integers that are too long for 32 bits should be upgraded to 64
-                    if c.datatype == c.DATATYPE_INTEGER and c.size >= 10:  # 2^32 is 10 gigits
-                        self.bundle.log(
-                            "Updating schema column datatype {}.{} to integer64".format(
-                                table.name, c.name, c.size, size))
+                    if c.datatype == c.DATATYPE_INTEGER and c.size >= 10: #  2^32 is 10 gigits
+                        self.bundle.log("Updating schema column datatype {}.{} to integer64".format(table.name, c.name, c.size,size))
                         c.datatype = c.DATATYPE_INTEGER64
-
+                    
                     s.merge(c)
 
-        # Need to expire the unmanaged cache, or the regeneration of the schema in _revise_schema will
+
+        # Need to expire the unmanaged cache, or the regeneration of the schema in _revise_schema will 
         # use the cached schema object rather than the ones we just updated. 
         self.bundle.database.session.expire_all()
-
+    
+    
     def extract_columns(self, extract_table, extra_columns=None):
-
+            
         et = self.table(extract_table)
 
         if not et:
-            raise Exception(
-                "Didn't find extract table {}".format(extract_table))
+            raise Exception("Didn't find extract table {}".format(extract_table))
 
         lines = []
-        for col in et.columns:
+        for col in et.columns: 
             if col.sql:
                 sql = col.sql
             else:
                 sql = col.name
 
-            lines.append(
-                "CAST({sql} AS {type}) AS {col}".format(sql=sql, col=col.name,
-                                                        type=col.schema_type))
-
+            lines.append("CAST({sql} AS {type}) AS {col}".format(sql=sql, col=col.name,type=col.schema_type))
+            
         if extra_columns:
             lines = lines + extra_columns
-
-        return ',\n'.join(lines)
-
+           
+        return ',\n'.join(lines) 
+        
     def extract_query(self, source_table, extract_table, extra_columns=None):
 
         st = self.table(source_table)
-
-        return "SELECT {} FROM {}".format(
-            self.extract_columns(self, extract_table, extra_columns), st.name)
-
+            
+        return  "SELECT {} FROM {}".format(self.extract_columns(self, extract_table, extra_columns),st.name)
+     
     #
     # Updating Schemas
     #
@@ -1521,38 +1468,33 @@
                 name = col.name
 
                 if name == 'id':
-                    self.add_column(table, 'id', datatype='integer',
-                                    is_primary_key=True)
+                    self.add_column(table, 'id', datatype='integer', is_primary_key=True)
 
                 else:
 
                     type_, has_codes = col.resolved_type()
 
-                    description = re.sub('[\r\n\s]+', ' ',
-                                         col.description).strip() if col.description else ''
+                    description = re.sub('[\r\n\s]+', ' ', col.description).strip() if col.description else ''
 
                     # add_column will update existing columns
                     orm_col = self.add_column(table, name,
-                                              datatype=type_map[type_],
-                                              description=description,
-                                              size=col.length if type_ == str else None,
-                                              data=dict(
-                                                  has_codes=1) if has_codes else {})
+                                    datatype=type_map[type_],
+                                    description=description,
+                                    size=col.length if type_ == str else None,
+                                    data = dict(has_codes=1) if has_codes else {})
 
                     if has_codes:
                         if False:
                             # This mostly just muchs up loading files be altering the header.
-                            self.add_column(table, name + '_codes',
-                                            datatype='varchar',
-                                            description='Non-numeric codes extracted from the {} column'.format(
-                                                name),
-                                            data={'is_code': 1},
-                                            derivedfrom=orm_col.id_)
+                            self.add_column(table, name+'_codes',datatype='varchar',
+                            description='Non-numeric codes extracted from the {} column'.format(name),
+                            data = {'is_code' : 1},
+                            derivedfrom=orm_col.id_)
 
         self.write_schema()
 
     def update_from_iterator(self, table_name, iterator, header=None,
-                             max_n=None, logger=None):
+                             max_n = None,logger = None):
         """
 
         :param table_name:
@@ -1575,7 +1517,8 @@
         else:
             descriptions = None
 
-        intuit = Intuiter(header=header, logger=logger)
+
+        intuit = Intuiter(header=header, logger = logger)
         intuit.iterate(iterator, max_n=max_n)
 
-        self.update_from_intuiter(table_name, intuit, descriptions=descriptions)
+        self.update_from_intuiter(table_name, intuit, descriptions = descriptions)
