"""Access classess and identity for partitions.

Copyright (c) 2013 Clarinova. This file is licensed under the terms of
the Revised BSD License, included in this distribution as LICENSE.txt

"""

# import os

from identity import PartitionIdentity, PartitionNameQuery, PartialPartitionName, NameQuery  # , PartitionName

from sqlalchemy.orm.exc import NoResultFound
# from util.typecheck import accepts, returns
from dbexceptions import ConflictError
from util import Constant


class Partitions(object):

    """Continer and manager for the set of partitions.

    This object is always accessed from Bundle.partitions""

    """

    STATE = Constant()
    STATE.NEW = 'new'
    STATE.BUILDING = 'building'
    STATE.BUILT = 'built'
    STATE.ERROR = 'error'
    STATE.FINALIZED = 'finalized'

    bundle = None
    _partitions = None

    def __init__(self, bundle):
        self.bundle = bundle
        self._partitions = {}

    def partition(self, arg, **kwargs):
        """Get a local partition object from either a Partion ORM object, or a
        partition name.

        :param arg:
        :param kwargs:
        Arguments:
        arg    -- a orm.Partition or Partition object.

        """

        from ambry.orm import Partition as OrmPartition
        from ambry.identity import PartitionNumber
        from identity import PartitionIdentity
        from sqlalchemy import or_

        from partition import new_partition

        session = self.bundle.database.session

        orm_partition = None

        if isinstance(arg, OrmPartition):
            orm_partition = arg

        elif isinstance(arg, basestring):

            orm_query = session.query(OrmPartition).filter(
                or_(OrmPartition.id_ == arg, OrmPartition.vid == arg))

        elif isinstance(arg, PartitionNumber):
            orm_query = session.query(OrmPartition).filter(
                OrmPartition.id_ == str(arg))

        elif isinstance(arg, PartitionIdentity):
            orm_query = session.query(OrmPartition).filter(
                OrmPartition.id_ == str(
                    arg.id_))

        else:
            raise ValueError(
                "Arg must be a Partition or PartitionNumber. Got {}".format(
                    type(arg)))

        if not orm_partition:
            orm_partition = orm_query.one()

        vid = orm_partition.vid

        if vid in self._partitions:
            return self._partitions[vid]
        else:
            p = new_partition(self.bundle, orm_partition, **kwargs)
            self._partitions[vid] = p
            return p

    @property
    def count(self):
        from ambry.orm import Partition as OrmPartition

        return (self.bundle.database.session.query(OrmPartition)
                .filter(OrmPartition.d_vid == self.bundle.dataset.vid)).count()

    @property
    def all(self):  # @ReservedAssignment
        """Return an iterator of all partitions.

        :type self: object

        """
        from ambry.orm import Partition as OrmPartition
        # from sqlalchemy.orm import joinedload_all
        import sqlalchemy.exc

        try:
            ds = self.bundle.dataset

            q = (self.bundle.database.session.query(OrmPartition)
                 .filter(OrmPartition.d_vid == ds.vid)
                 .order_by(OrmPartition.vid.asc())
                 .order_by(OrmPartition.segment.asc()))

            partitions = []

            for op in q.all():
                try:
                    partitions.append(self.partition(op))
                except KeyError:  # as e:  # Unknown partition type, usually 'hdf'
                    raise

            return partitions
        except sqlalchemy.exc.OperationalError:
            raise
            # return []

    def __iter__(self):
        return iter(self.all)

    def close(self):
        for vid, p in self._partitions.items():
            p.close()

        self._partitions = {}

    def get(self, id_):
        """Get a partition by the id number.

        Arguments:
            id_ -- a partition id value

        Returns:
            A partitions.Partition object

        Throws:
            a Sqlalchemy exception if the partition either does not exist or
            is not unique

        Because this method works on the bundle, it the id_ ( without version information )
        is equivalent to the vid ( with version information )

        """
        from ambry.orm import Partition as OrmPartition
        from sqlalchemy import or_

        if isinstance(id_, PartitionIdentity):
            id_ = id_.id_

        s = self.bundle.database.session

        q = (s
             .query(OrmPartition)
             .filter(or_(
                 OrmPartition.id_ == str(id_).encode('ascii'),
                 OrmPartition.vid == str(id_).encode('ascii')
             )))

        try:
            orm_partition = q.one()

            return self.partition(orm_partition)
        except NoResultFound:
            orm_partition = None

        if not orm_partition:
            q = (s.query(OrmPartition)
                 .filter(OrmPartition.name == id_.encode('ascii')))

            try:
                orm_partition = q.one()

                return self.partition(orm_partition)
            except NoResultFound:
                orm_partition = None

        return orm_partition

    def find_table(self, table_name):
        """Return the first partition that has the given table name."""

        for partition in self.all:
            if partition.table and partition.table.name == table_name:
                return partition

        return None

    def find_id(self, id_):
        """Find a partition from an id or vid.

        :param id_:

        """

        from ambry.orm import Partition as OrmPartition
        from sqlalchemy import or_

        q = (self.bundle.database.session.query(OrmPartition)
             .filter(or_(
                 OrmPartition.id_ == str(id_).encode('ascii'),
                 OrmPartition.vid == str(id_).encode('ascii')
             )))

        return q.first()

    def find(self, pnq=None, use_library=False, **kwargs):
        """Return a Partition object from the database based on a PartitionId.

        The object returned is immutable; changes are not persisted

        """
        import sqlalchemy.orm.exc

        if pnq is None:
            pnq = PartitionNameQuery(**kwargs)

        assert isinstance(
            pnq, PartitionNameQuery), "Expected NameQuery, got {}".format(
            type(pnq))

        try:

            partitions = [
                self.partition(
                    op,
                    memory=kwargs.get(
                        'memory',
                        False)) for op in self._find_orm(pnq).all()]

            if len(partitions) == 1:
                p = partitions.pop()

                if use_library and not p.database.exists:
                    # Try to get it from the library, if it exists.
                    b = self.bundle.library.get(p.identity.vname)

                    if not b or not b.partition:
                        return p
                    else:
                        return b.partition
                else:
                    return p

            elif len(partitions) > 1:
                from ambry.dbexceptions import ResultCountError

                rl = ";\n".join([p.identity.vname for p in partitions])

                raise ResultCountError(
                    "Got too many results:  for {}\n{}".format(
                        vars(pnq),
                        rl))
            else:
                return None

        except sqlalchemy.orm.exc.NoResultFound:
            return None

    def find_all(self, pnq=None, **kwargs):
        """Return a Partition object from the database based on a PartitionId.

        The object returned is immutable; changes are not persisted

        """
        # from identity import Identity
        from sqlalchemy.orm.exc import NoResultFound

        if pnq is None:
            pnq = PartitionNameQuery(**kwargs)

        try:
            ops = self._find_orm(pnq).all()
        except NoResultFound:
            from dbexceptions import NotFoundError

            raise NotFoundError(
                "Failed to find partition for '{}' ".format(
                    pnq.as_partialname()))

        return [self.partition(op) for op in ops]

    def _find_orm(self, pnq):
        """Return a Partition object from the database based on a PartitionId.

        An ORM object is returned, so changes can be persisted.

        """
        # import sqlalchemy.orm.exc
        from ambry.orm import Partition as OrmPartition  # , Table
        from sqlalchemy.orm import joinedload  # , joinedload_all

        assert isinstance(
            pnq, PartitionNameQuery), "Expected PartitionNameQuery, got {}".format(
            type(pnq))

        pnq = pnq.with_none()

        q = self.bundle.database.session.query(OrmPartition)

        if pnq.fqname is not NameQuery.ANY:
            q = q.filter(OrmPartition.fqname == pnq.fqname)
        elif pnq.vname is not NameQuery.ANY:
            q = q.filter(OrmPartition.vname == pnq.vname)
        elif pnq.name is not NameQuery.ANY:
            q = q.filter(OrmPartition.name == pnq.name)
        else:
            if pnq.time is not NameQuery.ANY:
                q = q.filter(OrmPartition.time == pnq.time)

            if pnq.space is not NameQuery.ANY:
                q = q.filter(OrmPartition.space == pnq.space)

            if pnq.grain is not NameQuery.ANY:
                q = q.filter(OrmPartition.grain == pnq.grain)

            if pnq.format is not NameQuery.ANY:
                q = q.filter(OrmPartition.format == pnq.format)

            if pnq.segment is not NameQuery.ANY:
                q = q.filter(OrmPartition.segment == pnq.segment)

            if pnq.table is not NameQuery.ANY:

                if pnq.table is None:
                    q = q.filter(OrmPartition.t_id is None)
                else:
                    tr = self.bundle.schema.table(pnq.table)

                    if not tr:
                        raise ValueError(
                            "Didn't find table named {} in {} bundle path = {}".format(
                                pnq.table,
                                pnq.vname,
                                self.bundle.database.path))

                    q = q.filter(OrmPartition.t_id == tr.id_)

        ds = self.bundle.dataset

        q = q.filter(OrmPartition.d_vid == ds.vid)

        q = q.order_by(
            OrmPartition.vid.asc()).order_by(
            OrmPartition.segment.asc())

        q = q.options(joinedload(OrmPartition.table))

        return q

    def _new_orm_partition(self, pname, tables=None, data=None, memory=False):
        """Create a new ORM Partrition object, or return one if it already
        exists."""
        from ambry.orm import Partition as OrmPartition, Table
        from sqlalchemy.exc import IntegrityError

        assert isinstance(pname, PartialPartitionName), "Expected PartialPartitionName, got {}".format(
            type(pname))

        if tables and not isinstance(tables, (list, tuple, set)):
            raise ValueError(
                "If specified, 'tables' must be a list, set or tuple")

        if not data:
            data = {}

        pname = pname.promote(self.bundle.identity)

        pname.is_valid()

        session = self.bundle.database.session

        if pname.table:
            q = session.query(Table).filter( (Table.name == pname.table) | (Table.id_ == pname.table))
            try:
                table = q.one()
            except:
                from dbexceptions import NotFoundError
                raise NotFoundError('Failed to find table for name or id: {}'.format(pname.table))
        else:
            table = None

        if tables:
            tables = list(tables)

        if tables and pname and pname.table and pname.table not in tables:
            tables = list(tables)
            tables.append(pname.table)

        if tables:
            data['tables'] = tables

        if not table and tables:
            table = tables[0]

        d = pname.dict

        # Promoting to a PartitionName create the partitionName subclass from
        # the format, which is required to get the correct cache_key
        d['cache_key'] = pname.promote(self.bundle.identity.name).cache_key

        if 'format' not in d:
            d['format'] = 'db'

        try:
            del d['table']  # OrmPartition requires t_id instead
        except:
            pass

        if 'dataset' in d:
            del d['dataset']

        # This code must have the session established in the context be active.


        assert table

        op = OrmPartition(self.bundle.get_dataset(), t_id=table.id_,
            data=data,state=Partitions.STATE.NEW,**d)

        if memory:
            from random import randint
            from identity import ObjectNumber
            op.dataset = self.bundle.get_dataset()
            op.table = table
            op.set_ids(randint(100000, ObjectNumber.PARTMAXVAL))
            return op

        session.add(op)

        # We need to do this here to ensure that the before_commit()
        # routine is run, which sets the fqname and vid, which are needed later
        try:
            session.commit()
        except IntegrityError as e:
            from dbexceptions import ConflictError
            raise ConflictError(
                'Integrity error in database {}, while creating partition {}\n{}\n{}' .format(
                    self.bundle.database.dsn,
                    str(pname),
                    pname.cache_key,
                    e.message))

        if not op.format:
            raise Exception("Must have a format!")

        return op

    def clean(self, session):
        from ambry.orm import Partition as OrmPartition

        session.query(OrmPartition).delete()

    def _new_partition(self,ppn,tables=None,data=None,clean=False,create=True):
        """Creates a new OrmPartition record."""

        assert isinstance(ppn, PartialPartitionName), "Expected PartialPartitionName, got {}".format(
            type(ppn))

        with self.bundle.session:  # as s:
            op = self._new_orm_partition(ppn, tables=tables, data=data)

            fqname = op.fqname

        partition = self.find(PartitionNameQuery(fqname=fqname))

        try:
            assert bool(partition), '''Failed to find partition that was just created'''
        except AssertionError:
            self.bundle.error("Failed to get partition for: created={}, fqname={}, database={} " .format(
<<<<<<< HEAD
                    ppn,fqname,self.bundle.database.dsn))
=======
                ppn, fqname, self.bundle.database.dsn))
>>>>>>> 668ff30d
            raise

        if create:
            if tables and hasattr(partition, 'create_with_tables'):
                partition.create_with_tables(tables, clean)
            else:
                partition.create()

        partition.close()

        return partition

<<<<<<< HEAD
    def _find_or_new(self, kwargs,clean=False,format=None,tables=None,data=None,create=True):
=======
    def _find_or_new(self, kwargs, clean=False, format=None, tables=None, data=None, create=True):
>>>>>>> 668ff30d
        """Returns True if the partition was found, not created, False if it
        was created."""

        pnq = PartitionNameQuery(**kwargs)

        ppn = PartialPartitionName(**kwargs)

        if tables:
            tables = set(tables)

        if ppn.table:
            if not tables:
                tables = set()

            tables.add(ppn.table)

        if format:
            ppn.format = format
            pnq.format = format

        partition = self.find(pnq)

        if partition:
            return partition, True

        partition = self._new_partition(ppn,tables=tables, data=data,create=create)

        return partition, False

    def new_partition(self, clean=False, tables=None, data=None, **kwargs):
        return self.new_db_partition(clean=clean,tables=tables,data=data,**kwargs)

    def find_or_new(self, clean=False, tables=None, data=None, **kwargs):
        return self.find_or_new_db(tables=tables,clean=clean,data=data,**kwargs)

    def new_db_partition(self,clean=False,tables=None,data=None,create=True,**kwargs):

        p, found = self._find_or_new(
            kwargs, clean=False, tables=tables, data=data, create=create, format='db')

        if found:
            raise ConflictError("Partition {} already exists".format(p.name))

        return p

    def new_db_from_pandas(self,frame,table=None,data=None,load=True, **kwargs):
        """Create a new db partition from a pandas data frame.

        If the table does not exist, it will be created

        """
<<<<<<< HEAD

        from orm import Column
=======
        # import pandas as pd
        # import numpy as np
        from orm import Column
        # from dbexceptions import ConfigurationError
>>>>>>> 668ff30d

        # Create the table from the information in the data frame.
        with self.bundle.session:
            sch = self.bundle.schema
            t = sch.add_table(table)

            if frame.index.name:
                id_name = frame.index.name
            else:
                id_name = 'id'

            sch.add_column(t,id_name,
                datatype=Column.convert_numpy_type(frame.index.dtype),is_primary_key=True)

            for name, type_ in zip([row for row in frame.columns],
                                   [row for row in frame.convert_objects(convert_numeric=True,
                                                                         convert_dates=True).dtypes]):
                sch.add_column(
                    t,
                    name,
                    datatype=Column.convert_numpy_type(type_))
                sch.write_schema()

        p = self.new_partition(table=table, data=data, **kwargs)

        if load:
            pk_name = frame.index.name
            with p.inserter(table) as ins:
                for i, row in frame.iterrows():
                    d = dict(row)
                    d[pk_name] = i

                    ins.insert(d)

        return p

    def find_or_new_db(self, clean=False, tables=None, data=None, **kwargs):
        """Find a partition identified by pid, and if it does not exist, create
        it.

        Args:
            pid A partition Identity
            tables. String or array of tables to copy form the main partition
            data. add a data field to the partition in the database
            clean. Clean the database when it is created
            kwargs. time,space,gran, etc; parameters to name the partition

        """

        p, _ = self._find_or_new(
            kwargs, clean=False, tables=tables, data=data, format='db')

        return p

    def new_geo_partition(
            self,
            clean=False,
            tables=None,
            data=None,
            shape_file=None,
            logger=None,
            **kwargs):
        # from sqlalchemy.orm.exc import NoResultFound

        try:
            import gdal

            p, found = self._find_or_new(kwargs, format='geo')

            if found:
                raise ConflictError(
                    "Partition {} alread exists".format(
                        p.name))

            if shape_file:
                p.database.close()

                p.load_shapefile(shape_file, logger=logger)

        except ImportError:
            self.bundle.log("GDAL not installed; using non geo database")
            p, found = self._find_or_new(kwargs)

            if found:
                raise ConflictError(
                    "Partition {} alread exists".format(
                        p.name))

            if shape_file:
                from dbexceptions import RequirementError
                raise RequirementError(
                    "GDAL is not installed, so can't load a shapefile")

        return p

    def find_or_new_geo(self, clean=False, tables=None, data=None,
                        create=False, shape_file=None, **kwargs):
        """Find a partition identified by pid, and if it does not exist, create
        it.

        Args:
            pid A partition Identity
            tables String or array of tables to copy form the main partition

        """

        try:
            import gdal

            p, _ = self._find_or_new(kwargs, clean=False, tables=None,
                                     data=None, create=True, format='geo')

            if shape_file:
                p.load_shapefile(shape_file)

        except ImportError:
            self.bundle.log("GDAL not installed; using non geo database")

            p, _ = self._find_or_new(
                kwargs, clean=False, tables=None, data=None, create=True)

            if shape_file:
                from dbexceptions import RequirementError
                raise RequirementError(
                    "GDAL is not installed, so can't load a shapefile")

        return p

    def find_or_new_hdf(self, clean=False, tables=None, data=None, create=False, **kwargs):
        """
        :param clean:
        :param tables:
        :param data:
        :param create:
        :param kwargs:
        :return:
        """

        raise NotImplementedError()

        # p, _ = self._find_or_new(kwargs, clean=False, tables=None, data=None, create=True, format='hdf')
        #
        # return p

    def new_memory_partition(self, tables=None, data=None, **kwargs):
        """Find a partition identified by pid, and if it does not exist, create
        it.

        Args:
            pid A partition Identity
            tables String or array of tables to copy form the main partition

        """

        # from partition.sqlite import SqlitePartition
        from partition import partition_classes

        ppn = PartialPartitionName(**kwargs)

        if tables:
            tables = set(tables)

        if ppn.table:
            if not tables:
                tables = set()

            tables.add(ppn.table)

        op = self._new_orm_partition(
            ppn,
            tables=tables,
            data=data,
            memory=True)

        cls = partition_classes().partition_by_format[
            kwargs.get(
                'format',
                'db')]

        p = cls(self.bundle, op, memory=True, **kwargs)

        if tables:
            p.create_with_tables(tables)
        else:
            p.create()

        return p

    def delete(self, partition):
        from ambry.orm import Partition as OrmPartition

        q = (self.bundle.database.session.query(OrmPartition)
             .filter(OrmPartition.id_ == partition.identity.id_))

        q.delete()

    @property
    def info(self):

        out = 'Partitions: ' + str(self.count) + "\n"

        for p in self.all:
            out += str(p.identity.sname) + "\n"

        return out

    def _repr_html_(self):
        from identity import PartitionName

        active_parts = set()

        # Find out which of the name parts are being used, particularly
        # time, space, grain
        for p in self.all:
            active_parts |= set(p.name.partital_dict.keys())

        cols = ['Id', 'Vid', 'Name', 'VName']

        for np, _, _ in PartitionName._name_parts:
            if np in active_parts:
                cols.append(np.title())

        rows = ["<tr>" +
                ''.join(['<th>{}</th>'.format(c) for c in cols]) +
                "</tr>"]

        for p in self.all:
            cols = []
            d = p.name.partital_dict

            cols.append(p.identity.id_)
            cols.append(p.identity.vid)
            cols.append(p.identity.sname)
            cols.append(p.identity.vname)

            for np, _, _ in PartitionName._name_parts:

                if np not in active_parts:
                    continue

                cols.append(d[np] if np in d else '')

            rows.append("<tr>" +
                        ''.join(['<td>{}</td>'.format(c) for c in cols]) +
                        "</tr>")

        return "<table>\n" + "\n".join(rows) + "\n</table>"<|MERGE_RESOLUTION|>--- conflicted
+++ resolved
@@ -484,11 +484,7 @@
             assert bool(partition), '''Failed to find partition that was just created'''
         except AssertionError:
             self.bundle.error("Failed to get partition for: created={}, fqname={}, database={} " .format(
-<<<<<<< HEAD
-                    ppn,fqname,self.bundle.database.dsn))
-=======
                 ppn, fqname, self.bundle.database.dsn))
->>>>>>> 668ff30d
             raise
 
         if create:
@@ -501,11 +497,7 @@
 
         return partition
 
-<<<<<<< HEAD
-    def _find_or_new(self, kwargs,clean=False,format=None,tables=None,data=None,create=True):
-=======
     def _find_or_new(self, kwargs, clean=False, format=None, tables=None, data=None, create=True):
->>>>>>> 668ff30d
         """Returns True if the partition was found, not created, False if it
         was created."""
 
@@ -557,15 +549,9 @@
         If the table does not exist, it will be created
 
         """
-<<<<<<< HEAD
-
-        from orm import Column
-=======
-        # import pandas as pd
-        # import numpy as np
+
         from orm import Column
         # from dbexceptions import ConfigurationError
->>>>>>> 668ff30d
 
         # Create the table from the information in the data frame.
         with self.bundle.session:
