--- conflicted
+++ resolved
@@ -852,11 +852,11 @@
 class _ScalarTermU(unicode):
 
     def __new__(cls, string, jinja_sub):
-        ob = super(_ScalarTermS, cls).__new__(cls, string)
+        ob = super(_ScalarTermU, cls).__new__(cls, string)
         return ob
 
     def __init__(self, string, jinja_sub):
-        ob = super(_ScalarTermS, self).__init__(string)
+        ob = super(_ScalarTermU, self).__init__(string)
         self.jinja_sub = jinja_sub
         return ob
 
@@ -882,7 +882,6 @@
         self._parent._term_values[self._key] = v
 
     def get(self):
-<<<<<<< HEAD
 
         st = self._parent._term_values.get(self._key,None)
 
@@ -901,15 +900,12 @@
         if isinstance(st, str):
             return _ScalarTermS(st, jinja_sub)
         elif isinstance(st, unicode):
-            return _ScalarTermS(st, jinja_sub)
+            return _ScalarTermU(st, jinja_sub)
         elif st is None:
             return _ScalarTermS('', jinja_sub)
         else:
             return st
 
-=======
-        return self._parent._term_values.get(self._key, None)  # Supresses KeyError HACK?
->>>>>>> 668ff30d
 
     def null_entry(self):
         return None
