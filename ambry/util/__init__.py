"""Misc support code.

Copyright (c) 2013 Clarinova. This file is licensed under the terms of
the Revised BSD License, included in this distribution as LICENSE.txt

"""

from __future__ import print_function
import collections
import functools
from itertools import ifilterfalse
from heapq import nsmallest
from operator import itemgetter
import logging
import yaml
from collections import OrderedDict, defaultdict

from flo import *  # Legacy; should convert clients to direct import

logger_init = set()

def get_logger(name,file_name=None,stream=None,template=None,clear=False,propagate=False):

<<<<<<< HEAD
def get_logger(name, file_name=None, stream=None, template=None, clear=False, propagate=False):
    return _get_logger(name, file_name=file_name, stream=stream, template=template, clear=clear, propagate=propagate)


def _get_logger(name, file_name=None, stream=None, template=None, clear=False, propagate=False):
=======
    return _get_logger(name,file_name=file_name,stream=stream,template=template,
                       clear=clear,propagate=propagate)

def _get_logger(name,file_name=None,stream=None,template=None,clear=False,propagate=False):
>>>>>>> 524f0d8c
    """Get a logger by name.

    if file_name is specified, and the dirname() of the file_name
    exists, it will write to that file. If the dirname dies not exist,
    it will silently ignre it.

    """

    logger = logging.getLogger(name)

    if propagate is not None:
        logger.propagate = propagate

    if clear:
        logger.handlers = []

    # To list all loggers: logging.Logger.manager.loggerDict

    if name not in logger_init:

        for handler in logger.handlers:
            logger.removeHandler(handler)

        if not template:
            template = "%(name)s %(process)s %(levelname)s %(message)s"

        formatter = logging.Formatter(template)

        if not file_name and not stream:
            stream = sys.stdout

        handlers = []

        if stream is not None:
            handlers.append(logging.StreamHandler(stream=stream))

        if file_name is not None:

            if os.path.isdir(os.path.dirname(file_name)):
                handlers.append(logging.FileHandler(file_name))
            else:
                print("ERROR: Can't open log file {}".format(file_name))

        for ch in handlers:
            ch.setFormatter(formatter)
            logger.addHandler(ch)

        logger.setLevel(logging.INFO)

        logger_init.add(name)

    return logger

def install_test_logger(test_file_name):

    def test_get_logger(name,file_name=None,stream=None,template=None,clear=False,propagate=False):
        """A quiet logger used for testing. """

        import logging

        logger = logging.getLogger(name )
        hdlr = logging.FileHandler(test_file_name)
        formatter = logging.Formatter('%(asctime)s %(levelname)s %(message)s')
        hdlr.setFormatter(formatter)
        logger.addHandler(hdlr)
        logger.setLevel(logging.DEBUG)

        return logger

    return test_get_logger


def install_test_logger(test_file_name):
    def test_get_logger(name, file_name=None, stream=None, template=None, clear=False, propagate=False):
        """A quiet logger used for testing. """

        import logging

        logger = logging.getLogger(name)
        hdlr = logging.FileHandler(test_file_name)
        formatter = logging.Formatter('%(asctime)s %(levelname)s %(message)s')
        hdlr.setFormatter(formatter)
        logger.addHandler(hdlr)
        logger.setLevel(logging.DEBUG)

        return logger

    return test_get_logger


def clear_logger(name):
    logger_init.remove(name)


def rm_rf(d):
    """Recursively delete a directory."""

    if not os.path.exists(d):
        return

    for path in (os.path.join(d, f) for f in os.listdir(d)):
        if os.path.isdir(path):
            rm_rf(path)
        else:
            os.unlink(path)
    os.rmdir(d)


def bundle_file_type(path_or_file):
    """Return a determination if the file is a sqlite file or a gzip file.

    Args
        :param path: a string pathname to the file or stream to test
        :type path: a `str` object or file object

        :rtype: 'gzip' or 'sqlite' or None

    """

    import struct

    try:
        try:
            loc = path_or_file.tell()
        except:
            loc = 0
        path_or_file.seek(0)
        d = path_or_file.read(15)
        path_or_file.seek(loc)
    except AttributeError as e:
        d = None

    if not d:
        try:
            with open(path_or_file) as f:
                d = f.read(15)
        except AttributeError:
            d = None
        # "TypeError: coercing to Unicode: need string or buffer, FileLikeFromIter found"
        except TypeError:
            d = None

    if not d:
        d = path_or_file.read(15)

        try:
            path_or_file.seek(0)
        except AttributeError as e:
            # Hopefilly, it is a FileLikeIter

            path_or_file.push(d)

    if not d:
        if path_or_file.endswith('.db'):
            return 'sqlite'
        elif path_or_file.endswith('.gz'):
            return 'gzip'
        else:
            Exception("Can't figure out file type for {}".format(path_or_file))

    d = d.strip()

    if d == 'SQLite format 3':
        return 'sqlite'
    elif d[1:4] == 'HDF':
        return 'hdf'
    elif hex(struct.unpack('!H', d[0:2])[0]) == '0x1f8b':
        return 'gzip'
    else:
        return None


# From https://wiki.python.org/moin/PythonDecoratorLibrary#Memoize
def memoize(obj):
    cache = obj.cache = {}

    @functools.wraps(obj)
    def memoizer(*args, **kwargs):
        key = str(args) + str(kwargs)
        if key not in cache:
            cache[key] = obj(*args, **kwargs)
        return cache[key]

    return memoizer


def expiring_memoize(obj):
    """Like memoize, but forgets after 10 seconds."""
    from collections import defaultdict

    cache = obj.cache = {}
    last_access = obj.last_access = defaultdict(int)

    @functools.wraps(obj)
    def memoizer(*args, **kwargs):
        import time

        key = str(args) + str(kwargs)

        if last_access[key] and last_access[key] + 10 < time.time():
            if key in cache:
                del cache[key]

        last_access[key] = time.time()

        if key not in cache:
            cache[key] = obj(*args, **kwargs)
        return cache[key]

    return memoizer


class Counter(dict):
    """Mapping where default values are zero."""

    def __missing__(self, key):
        return 0


# Stolen from:
# http://code.activestate.com/recipes/498245-lru-and-lfu-cache-decorators/
def lru_cache(maxsize=128, maxtime=60):
    '''Least-recently-used cache decorator.

    Arguments to the cached function must be hashable.
    Cache performance statistics stored in f.hits and f.misses.
    Clear the cache with f.clear().
    http://en.wikipedia.org/wiki/Cache_algorithms#Least_Recently_Used

    '''
    maxqueue = maxsize * 10

    # @ReservedAssignment
    def decorating_function(
            user_function,
            len=len,
            iter=iter,
            tuple=tuple,
            sorted=sorted,
            KeyError=KeyError):
        from time import time

        cache = {}  # mapping of args to results
        queue = collections.deque()  # order that keys have been used
        refcount = Counter()  # times each key is in the queue
        sentinel = object()  # marker for looping around the queue
        kwd_mark = object()  # separate positional and keyword args

        # lookup optimizations (ugly but fast)
        queue_append, queue_popleft = queue.append, queue.popleft
        queue_appendleft, queue_pop = queue.appendleft, queue.pop

        @functools.wraps(user_function)
        def wrapper(*args, **kwds):
            # cache key records both positional and keyword args
            key = args
            if kwds:
                key += (kwd_mark,) + tuple(sorted(kwds.items()))

            # record recent use of this key
            queue_append(key)
            refcount[key] += 1

            # get cache entry or compute if not found
            try:
                result, expire_time = cache[key]

                if expire_time and time() > expire_time:
                    raise KeyError('Expired')

                wrapper.hits += 1
            except KeyError:
                result = user_function(*args, **kwds)
                if maxtime:
                    expire_time = time() + maxtime
                else:
                    expire_time = None

                cache[key] = result, expire_time
                wrapper.misses += 1

                # purge least recently used cache entry
                if len(cache) > maxsize:
                    key = queue_popleft()
                    refcount[key] -= 1
                    while refcount[key]:
                        key = queue_popleft()
                        refcount[key] -= 1
                    del cache[key], refcount[key]

            # periodically compact the queue by eliminating duplicate keys
            # while preserving order of most recent access
            if len(queue) > maxqueue:
                refcount.clear()
                queue_appendleft(sentinel)
                for key in ifilterfalse(refcount.__contains__,
                                        iter(queue_pop, sentinel)):
                    queue_appendleft(key)
                    refcount[key] = 1

            return result

        def clear():
            cache.clear()
            queue.clear()
            refcount.clear()
            wrapper.hits = wrapper.misses = 0

        wrapper.hits = wrapper.misses = 0
        wrapper.clear = clear
        return wrapper

    return decorating_function


def lfu_cache(maxsize=100):
    '''Least-frequenty-used cache decorator.

    Arguments to the cached function must be hashable.
    Cache performance statistics stored in f.hits and f.misses.
    Clear the cache with f.clear().
    http://en.wikipedia.org/wiki/Least_Frequently_Used

    '''

    def decorating_function(user_function):
        cache = {}  # mapping of args to results
        use_count = Counter()  # times each key has been accessed
        kwd_mark = object()  # separate positional and keyword args

        @functools.wraps(user_function)
        def wrapper(*args, **kwds):
            key = args
            if kwds:
                key += (kwd_mark,) + tuple(sorted(kwds.items()))
            use_count[key] += 1

            # get cache entry or compute if not found
            try:
                result = cache[key]
                wrapper.hits += 1
            except KeyError:
                result = user_function(*args, **kwds)
                cache[key] = result
                wrapper.misses += 1

                # purge least frequently used cache entry
                if len(cache) > maxsize:
                    for key, _ in nsmallest(maxsize // 10,
                                            use_count.iteritems(),
                                            key=itemgetter(1)):
                        del cache[key], use_count[key]

            return result

        def clear():
            cache.clear()
            use_count.clear()
            wrapper.hits = wrapper.misses = 0

        wrapper.hits = wrapper.misses = 0
        wrapper.clear = clear
        return wrapper

    return decorating_function


def patch_file_open():
    """A Monkey patch to log opening and closing of files, which is useful for
    debugging file descriptor exhaustion."""
    import __builtin__
    import traceback

    openfiles = set()
    oldfile = __builtin__.file

    class newfile(oldfile):
        def __init__(self, *args, **kwargs):
            self.x = args[0]

            all_fds = count_open_fds()

            print(
                "### {} OPENING {} ( {} total )###".format(
                    len(openfiles), str(
                        self.x), all_fds))
            oldfile.__init__(self, *args, **kwargs)

            openfiles.add(self)

        def close(self):
            print("### {} CLOSING {} ###".format(len(openfiles), str(self.x)))
            oldfile.close(self)
            openfiles.remove(self)

    def newopen(*args, **kwargs):
        return newfile(*args, **kwargs)

    __builtin__.file = newfile
    __builtin__.open = newopen


# patch_file_open()

# From
# http://stackoverflow.com/questions/528281/how-can-i-include-an-yaml-file-inside-another


class YamlIncludeLoader(yaml.Loader):
    def __init__(self, stream):
        self._root = os.path.split(stream.name)[0]

        super(YamlIncludeLoader, self).__init__(stream)


# From http://pypi.python.org/pypi/layered-yaml-attrdict-config/12.07.1
class OrderedDictYAMLLoader(yaml.Loader):
    'Based on: https://gist.github.com/844388'

    def __init__(self, *args, **kwargs):
        yaml.Loader.__init__(self, *args, **kwargs)

        self.dir = None
        for a in args:
            try:
                self.dir = os.path.dirname(a.name)
            except:
                pass

        self.add_constructor(
            u'tag:yaml.org,2002:map',
            type(self).construct_yaml_map)
        self.add_constructor(
            u'tag:yaml.org,2002:omap',
            type(self).construct_yaml_map)
        self.add_constructor('!include', OrderedDictYAMLLoader.include)

    def construct_yaml_map(self, node):
        data = OrderedDict()
        yield data
        value = self.construct_mapping(node)
        data.update(value)

    def construct_mapping(self, node, deep=False):
        if isinstance(node, yaml.MappingNode):
            self.flatten_mapping(node)
        else:
            raise yaml.constructor.ConstructorError(
                None,
                None,
                'expected a mapping node, but found {}'.format(
                    node.id),
                node.start_mark)

        mapping = OrderedDict()
        for key_node, value_node in node.value:
            key = self.construct_object(key_node, deep=deep)
            try:
                hash(key)
            except TypeError as exc:
                raise yaml.constructor.ConstructorError(
                    'while constructing a mapping',
                    node.start_mark,
                    'found unacceptable key ({})'.format(exc),
                    key_node.start_mark)
            value = self.construct_object(value_node, deep=deep)
            mapping[key] = value
        return mapping

    def include(self, node):
        from ambry.dbexceptions import ConfigurationError

        if not self.dir:
            return "ConfigurationError: Can't include file: wasn't able to set base directory"

        relpath = self.construct_scalar(node)
        abspath = os.path.join(self.dir, relpath)

        if not os.path.exists(abspath):
            raise ConfigurationError(
                "Can't include file '{}': Does not exist".format(abspath))

        with open(abspath, 'r') as f:

            parts = abspath.split('.')
            ext = parts.pop()

            if ext == 'yaml':
                return yaml.load(f, OrderedDictYAMLLoader)
            else:
                return IncludeFile(abspath, relpath, f.read())


# IncludeFile and include_representer ensures that when config files are re-written, they are
# represented as an include, not the contents of the include


class IncludeFile(str):
    def __new__(cls, abspath, relpath, data):
        s = str.__new__(cls, data)
        s.abspath = abspath
        s.relpath = relpath
        return s


def include_representer(dumper, data):
    return dumper.represent_scalar(u'!include', data.relpath)


def include_representer(dumper, data):
    return dumper.represent_scalar(u'!include', data.relpath)


# http://pypi.python.org/pypi/layered-yaml-attrdict-config/12.07.1


class AttrDict(OrderedDict):
    def __init__(self, *argz, **kwz):
        super(AttrDict, self).__init__(*argz, **kwz)

    def __setitem__(self, k, v):
        super(
            AttrDict,
            self).__setitem__(
            k,
            AttrDict(v) if isinstance(
                v,
                Mapping) else v)

    def __getattr__(self, k):
        if not (k.startswith('__') or k.startswith('_OrderedDict__')):
            return self[k]
        else:
            return super(AttrDict, self).__getattr__(k)

    def __setattr__(self, k, v):
        if k.startswith('_OrderedDict__'):
            return super(AttrDict, self).__setattr__(k, v)
        self[k] = v

    def __iter__(self):
        for key in super(OrderedDict, self).keys():
            yield key

    ##
    # __enter__ and __exit__ allow for assigning a  path to a variable
    # with 'with', which isn't extra functionalm but looks pretty.
    ##

    def __enter__(self):
        return self

    def __exit__(self, type_, value, traceback):
        return False

    @classmethod
    def from_yaml(cls, path, if_exists=False):
        if if_exists and not os.path.exists(path):
            return cls()

        with open(path) as f:
            return cls(yaml.load(f, OrderedDictYAMLLoader))

    @staticmethod
    def flatten_dict(data, path=tuple()):
        dst = list()
        for k, v in data.iteritems():
            k = path + (k,)
            if isinstance(v, Mapping):
                for v in v.flatten(k):
                    dst.append(v)
            else:
                dst.append((k, v))
        return dst

    def flatten(self, path=tuple()):
        return self.flatten_dict(self, path=path)

    def to_dict(self):
        root = {}
        val = self.flatten()
        for k, v in val:
            dst = root
            for slug in k[:-1]:
                if dst.get(slug) is None:
                    dst[slug] = dict()
                dst = dst[slug]
            if v is not None or not isinstance(dst.get(k[-1]), Mapping):
                dst[k[-1]] = v

        return root

    def update_flat(self, val):

        if isinstance(val, AttrDict):
            val = val.flatten()
        for k, v in val:
            dst = self
            for slug in k[:-1]:
                if dst.get(slug) is None:
                    dst[slug] = AttrDict()
                dst = dst[slug]
            if v is not None or not isinstance(dst.get(k[-1]), Mapping):
                dst[k[-1]] = v

    def unflatten_row(self, k, v):
        dst = self
        for slug in k[:-1]:

            if slug is None:
                continue

            if dst.get(slug) is None:
                dst[slug] = AttrDict()
            dst = dst[slug]
        if v is not None or not isinstance(dst.get(k[-1]), Mapping):
            dst[k[-1]] = v

    def update_yaml(self, path):
        self.update_flat(self.from_yaml(path))

    def clone(self):
        clone = AttrDict()
        clone.update_dict(self)
        return clone

    def rebase(self, base):
        base = base.clone()
        base.update_dict(self)
        self.clear()
        self.update_dict(base)

    def dump(self, stream=None, map_view=None):
        from StringIO import StringIO
        from ..orm import MutationList, MutationDict

        yaml.representer.SafeRepresenter.add_representer(
            MapView, yaml.representer.SafeRepresenter.represent_dict)

        yaml.representer.SafeRepresenter.add_representer(
            AttrDict, yaml.representer.SafeRepresenter.represent_dict)

        yaml.representer.SafeRepresenter.add_representer(
            OrderedDict, yaml.representer.SafeRepresenter.represent_dict)

        yaml.representer.SafeRepresenter.add_representer(
            defaultdict, yaml.representer.SafeRepresenter.represent_dict)

        yaml.representer.SafeRepresenter.add_representer(
            MutationDict, yaml.representer.SafeRepresenter.represent_dict)

        yaml.representer.SafeRepresenter.add_representer(
            set, yaml.representer.SafeRepresenter.represent_list)

        yaml.representer.SafeRepresenter.add_representer(
            MutationList, yaml.representer.SafeRepresenter.represent_list)

        yaml.representer.SafeRepresenter.add_representer(
            IncludeFile, include_representer)

        if stream is None:
            stream = StringIO()

        d = self

        if map_view is not None:
            map_view.inner = d
            d = map_view

        yaml.safe_dump(d, stream,
                       default_flow_style=False, indent=4, encoding='utf-8')

        if isinstance(stream, StringIO):
            return stream.getvalue()

    def json(self):
        import yaml
        import json

        o = yaml.load(self.dump())

        return json.dumps(o)


class MapView(collections.MutableMapping):
    """A group that holds key/value pairs."""

    _inner = None
    _keys = None

    def __init__(self, d=None, keys=None):
        self._inner = d
        self._keys = keys

    @property
    def inner(self):
        return self._inner

    @inner.setter
    def inner(self, value):
        self._inner = value

    def __getitem__(self, key):
        return self._inner.__getitem__(key)

    def __setitem__(self, key, value):
        raise NotImplementedError()
        return self._inner.__setitem__(key, value)

    def __delitem__(self, key):
        return self._inner.__delitem__(key)

    def __len__(self):
        return self._inner.__len__()

    def __iter__(self):

        for k in self._inner:
            if not self._keys or k in self._keys:
                yield k

    def __getattr__(self, item):
        return getattr(self._inner, item)


from collections import Mapping


class CaseInsensitiveDict(Mapping):  # http://stackoverflow.com/a/16202162

    def __init__(self, d):
        self._d = d
        self._s = dict((k.lower(), k) for k in d)

    def __contains__(self, k):
        return k.lower() in self._s

    def __len__(self):
        return len(self._s)

    def __iter__(self):
        return iter(self._s)

    def __getitem__(self, k):
        return self._d[self._s[k.lower()]]

    def __setitem__(self, k, v):
        self._d[k] = v
        self._s[k.lower()] = k

    def pop(self, k):
        k0 = self._s.pop(k.lower())
        return self._d.pop(k0)

    def actual_key_case(self, k):
        return self._s.get(k.lower())


def lowercase_dict(d):
    return dict((k.lower(), v) for k, v in d.items())


def configure_logging(cfg, custom_level=None):
    """Don't know what this is for ...."""
    import itertools as it
    import operator as op

    if custom_level is None:
        custom_level = logging.WARNING
    for entity in it.chain.from_iterable(it.imap(
            op.methodcaller('viewvalues'),
                    [cfg] + list(cfg.get(k, dict()) for k in ['handlers', 'loggers']))):
        if isinstance(entity, Mapping) \
                and entity.get('level') == 'custom':
            entity['level'] = custom_level
    logging.config.dictConfig(cfg)
    logging.captureWarnings(cfg.warnings)


# {{{ http://code.activestate.com/recipes/578272/ (r1)


def toposort(data):
    """Dependencies are expressed as a dictionary whose keys are items and
    whose values are a set of dependent items. Output is a list of sets in
    topological order. The first set consists of items with no dependences,
    each subsequent set consists of items that depend upon items in the
    preceeding sets.

>>> print '\\n'.join(repr(sorted(x)) for x in toposort2({
...     2: set([11]),
...     9: set([11,8]),
...     10: set([11,3]),
...     11: set([7, 5]),
...     8: set([7, 3]),
...     }) )
[3, 5, 7]
[8, 11]
[2, 9, 10]

    """

    from functools import reduce

    # Ignore self dependencies.
    for k, v in data.items():
        v.discard(k)
    # Find all items that don't depend on anything.
    extra_items_in_deps = reduce(
        set.union, data.itervalues()) - set(data.iterkeys())
    # Add empty dependences where needed
    data.update({item: set() for item in extra_items_in_deps})
    while True:
        ordered = set(item for item, dep in data.iteritems() if not dep)
        if not ordered:
            break
        yield ordered
        data = {item: (dep - ordered)
                for item, dep in data.iteritems()
                if item not in ordered}

    assert not data, "Cyclic dependencies exist among these items:\n%s" % '\n'.join(
        repr(x) for x in data.iteritems())


# end of http://code.activestate.com/recipes/578272/ }}}


def chunks(l, n):
    """ Yield successive n-sized chunks from l.
    """
    for i in xrange(0, len(l), n):
        yield l[i:i + n]


def zip_dir(dir, file_):
    import zipfile
    import glob

    with zipfile.ZipFile(file_, 'w') as zf:
        g = os.path.join(dir, '*')
        for f in glob.glob(g):
            zf.write(f)
    return dir


def md5_for_file(f, block_size=2 ** 20):
    """Generate an MD5 has for a possibly large file by breaking it into
    chunks."""
    import hashlib

    md5 = hashlib.md5()
    try:
        # Guess that f is a FLO.
        f.seek(0)

        while True:
            data = f.read(block_size)
            if not data:
                break
            md5.update(data)
        return md5.hexdigest()

    except AttributeError as e:
        # Nope, not a FLO. Maybe string?

        file_name = f
        with open(file_name, 'rb') as f:
            return md5_for_file(f, block_size)


def rd(v, n=100.0):
    """Round down, to the nearest even 100."""
    import math

    n = float(n)
    return math.floor(v / n) * int(n)


def ru(v, n=100.0):
    """Round up, to the nearest even 100."""
    import math

    n = float(n)
    return math.ceil(v / n) * int(n)


def make_acro(past, prefix, s):
    """Create a three letter acronym from the input string s.

    Args:
        past: A set object, for storing acronyms that have already been created
        prefix: A prefix added to the acronym before storing in the set
        s: The string to create the acronym from.

    """

    def _make_acro(s, t=0):
        import re
        # Really should cache these ...
        v = ['a', 'e', 'i', 'o', 'u', 'y']
        c = [chr(x) for x in range(ord('a'), ord('z') + 1) if chr(x) not in v]

        s = re.sub(r'\W+', '', s.lower())

        vx = [x for x in s if x in v]  # Vowels in input string
        cx = [x for x in s if x in c]  # Consonants in input string

        if s.startswith('Mc'):

            if t < 1:
                return 'Mc' + v[0]
            if t < 2:
                return 'Mc' + c[0]

        if s[0] in v:  # Starts with a vowel
            if t < 1:
                return vx[0] + cx[0] + cx[1]
            if t < 2:
                return vx[0] + vx[1] + cx[0]

        if s[0] in c and s[1] in c:  # Two first consonants
            if t < 1:
                return cx[0] + cx[1] + vx[0]
            if t < 2:
                return cx[0] + cx[1] + cx[2]

        if t < 3:
            return cx[0] + vx[0] + cx[1]
        if t < 4:
            return cx[0] + cx[1] + cx[2]
        if t < 5:
            return cx[0] + vx[0] + vx[1]
        if t < 6:
            return cx[0] + cx[1] + cx[-1]
        if t < 7:
            return s[0:3]
        if t < 8:
            return s[1:4]
        if t < 9:
            return s[2:5]
        if t < 10:
            return s[3:6]

        return None

    for t in range(11):

        try:
            a = _make_acro(s, t)

            if a is not None:
                if prefix:
                    aps = prefix + a
                else:
                    aps = a

                if aps not in past:
                    past.add(aps)
                    return a

        except IndexError:
            pass

    raise Exception("Could not get acronym")


def temp_file_name():
    """Create a path to a file in the temp directory."""

    import platform

    if platform.system() == 'Windows':

        import tempfile

        f = tempfile.NamedTemporaryFile(delete=True)
        f.close()

        if os.path.exists(f.name):
            os.remove(f.name)

        return f.name

    else:

        import uuid

        tmp_dir = '/tmp/ambry'

        if not os.path.exists(tmp_dir):
            os.makedirs(tmp_dir)

        return os.path.join(tmp_dir, str(uuid.uuid4()))


# http://stackoverflow.com/questions/296499/how-do-i-zip-the-contents-of-a-folder-using-python-version-2-5
def zipdir(basedir, archivename):
    from contextlib import closing
    from zipfile import ZipFile, ZIP_DEFLATED
    import os

    assert os.path.isdir(basedir)

    with closing(ZipFile(archivename, "w", ZIP_DEFLATED)) as z:
        for root, dirs, files in os.walk(basedir):

            # NOTE: ignore empty directories
            for fn in files:
                absfn = os.path.join(root, fn)
                zfn = absfn[len(basedir) + len(os.sep):]  # XXX: relative path
                z.write(absfn, zfn)


def walk_dict(d):
    """Walk a tree (nested dicts).

    For each 'path', or dict, in the tree, returns a 3-tuple containing:
    (path, sub-dicts, values)

    where:
    * path is the path to the dict
    * sub-dicts is a tuple of (key,dict) pairs for each sub-dict in this dict
    * values is a tuple of (key,value) pairs for each (non-dict) item in this dict

    """
    # nested dict keys
    nested_keys = tuple(k for k in d.keys() if isinstance(d[k], dict))
    # key/value pairs for non-dicts
    items = tuple((k, d[k]) for k in d.keys() if k not in nested_keys)

    # return path, key/sub-dict pairs, and key/value pairs
    yield ('/', [(k, d[k]) for k in nested_keys], items)

    # recurse each subdict
    for k in nested_keys:
        for res in walk_dict(d[k]):
            # for each result, stick key in path and pass on
            res = ('/%s' % k + res[0], res[1], res[2])
            yield res


def init_log_rate(output_f, N=None, message='', print_rate=None):
    """Initialze the log_rate function. Returnas a partial function to call for
    each event.

    If N is not specified but print_rate is specified, the initial N is
    set to 100, and after the first message, the N value is adjusted to
    emit print_rate messages per second

    """
    from collections import deque
    import time
    from functools import partial

    if print_rate and not N:
        N = 100

    if not N:
        N = 5000

    d = [0,  # number of items processed
         time.time(),  # start time. This one gets replaced after first message
         N,  # ticker to next message
         N,  # frequency to log a message
         message,
         print_rate,
         deque([], maxlen=4)  # Deque for averaging last N rates
         ]

    assert callable(output_f)

    f = partial(_log_rate, output_f, d)
    f.always = output_f
    f.count = lambda: d[0]

    return f


def _log_rate(output_f, d, message=None):
    """Log a message for the Nth time the method is called.

    d is the object returned from init_log_rate

    """

    import time

    if d[2] <= 0:

        if message is None:
            message = d[4]

        # Average the rate over the length of the deque.
        d[6].append(int(d[3] / (time.time() - d[1])))
        rate = sum(d[6]) / len(d[6])

        # Prints the processing rate in 1,000 records per sec.
        output_f(message + ': ' + str(rate) + '/s ' + str(d[0] / 1000) + "K ")

        d[1] = time.time()

        # If the print_rate was specified, adjust the number of records to
        # aproximate that rate.
        if d[5]:
            target_rate = rate * d[5]
            d[3] = int((target_rate + d[3]) / 2)

        d[2] = d[3]

    d[0] += 1
    d[2] -= 1


def daemonize(f, args, rc, prog_name='ambry'):
    """Run a process as a daemon."""
    # import daemon #@UnresolvedImport
    import lockfile  # @UnresolvedImport
    # import setproctitle #@UnresolvedImport
    import os
    import sys
    import grp
    import pwd
    import logging

    if args.kill:
        # Not portable, but works in most of our environments.
        import os

        print("Killing ... ")
        os.system("pkill -f '{}'".format(prog_name))
        return

    lib_dir = '/var/lib/' + prog_name
    run_dir = '/var/run/' + prog_name
    log_dir = '/var/log/' + prog_name
    log_file = os.path.join(log_dir, prog_name + '.stdout')

    logger = get_logger(prog_name, log_file)
    logger.setLevel(logging.DEBUG)

    lock_file_path = os.path.join(run_dir, prog_name + '.pid')
    pid_file = lockfile.FileLock(lock_file_path)

    if pid_file.is_locked():
        if args.unlock:
            pid_file.break_lock()
        else:
            logger.error("Lockfile is locked: {}".format(lock_file_path))
            sys.stderr.write(
                "ERROR: Lockfile is locked: {}\n".format(lock_file_path))
            sys.exit(1)

    for dir in [run_dir, lib_dir, log_dir]:
        if not os.path.exists(dir):
            os.makedirs(dir)

    gid = grp.getgrnam(
        args.group).gr_gid if args.group is not None else os.getgid()
    uid = pwd.getpwnam(
        args.user).pw_uid if args.user is not None else os.getuid()

    class DaemonContext():  # daemon.DaemonContext):

        def __exit__(self, exc_type, exc_value, exc_traceback):
            logger.info("Exiting")

            super(
                DaemonContext,
                self).__exit__(
                exc_type,
                exc_value,
                exc_traceback)

    context = DaemonContext(
        detach_process=False,
        working_directory=lib_dir,
        umask=0o002,
        pidfile=pid_file,
        gid=gid,
        uid=uid,
        files_preserve=[logger._stream]
    )

    os.chown(log_file, uid, gid)
    os.chown(lib_dir, uid, gid)
    os.chown(run_dir, uid, gid)
    os.chown(log_dir, uid, gid)

    # setproctitle.setproctitle(prog_name)

    with context:
        f(prog_name, args, rc, logger)


def _print(*args):
    print(*args)


class Progressor(object):
    """Progress reporter suitable for calling in Library.get()

    Example:  r = l.get(args.term, cb=Progressor().progress)

    """

    start = None
    last = None
    freq = 5

    def __init__(self, message='Download', printf=_print):
        import time
        from collections import deque

        self.start = time.clock()
        self.message = message
        self.rates = deque(maxlen=10)
        self.printf = printf

    def progress(self, i, n):

        import time

        now = time.clock()

        if not self.last:
            self.last = now

        if now - self.last > self.freq:
            diff = now - self.start
            self.last = now

            i_rate = float(i) / diff
            self.rates.append(i_rate)

            if len(self.rates) > self.rates.maxlen / 2:
                rate = sum(self.rates) / len(self.rates)
                rate_type = 'a'
            else:
                rate = i_rate
                rate_type = 'i'

            self.printf("{}: Compressed: {} Mb. Downloaded, Uncompressed: {:6.2f}  Mb, {:5.2f} Mb / s ({})".format(
                self.message, int(int(n) / (1024 * 1024)),
                round(float(i) / (1024. * 1024.), 2),
                round(float(rate) / (1024 * 1024), 2), rate_type))


# http://stackoverflow.com/a/1695250
# >>> Numbers = enum('ZERO', 'ONE', TWO = 20, THREE = 30)
# >>> print Numbers.ONE
# >>> print Numbers.THREE


def enum(*sequential, **named):
    enums = dict(zip(sequential, range(len(sequential))), **named)
    return type('Enum', (), enums)


class Constant:
    """Organizes constants in a class."""

    class ConstError(TypeError):
        pass

    def __setattr__(self, name, value):
        if name in self.__dict__:
            raise self.ConstError("Can't rebind const(%s)" % name)
        self.__dict__[name] = value


class session_context(object):
    """Provide a transactional scope around a series of Sqlalchemy
    operations."""

    def __init__(self, sessionmaker_class):
        self.sessionmaker_class = sessionmaker_class
        self.session = None

    def __enter__(self):
        self.session = self.sessionmaker_class()

        return self.session

    def __exit__(self, exc_type, exc_val, exc_tb):

        if exc_type is not None:
            # Got an exception
            self.session.rollback()
            self.session.close()
            return False
        else:

            try:
                self.session.commit()
                return True
            except:
                self.session.rollback()
                raise
            finally:
                self.session.close()

        session.close()


def count_open_fds():
    """return the number of open file descriptors for current process.

    .. warning: will only work on UNIX-like os-es.

    http://stackoverflow.com/a/7142094

    """
    import subprocess
    import os

    pid = os.getpid()
    procs = subprocess.check_output(
        ["lsof", '-w', '-Ff', "-p", str(pid)])

    nprocs = len(
        filter(
            lambda s: s and s[0] == 'f' and s[1:].isdigit(),
            procs.split('\n'))
    )
    return nprocs


def parse_url_to_dict(url):
    """Parse a url and returna dict with keys for all of the parts.

    The urlparse function() returns a wacky combination of a namedtuple
    with properties.

    """

    from urlparse import urlparse

    p = urlparse(url)

    return {
        'scheme': p.scheme,
        'netloc': p.netloc,
        'path': p.path,
        'params': p.params,
        'query': p.query,
        'fragment': p.fragment,
        'username': p.username,
        'password': p.password,
        'hostname': p.hostname,
        'port': p.port
    }


def unparse_url_dict(d):
    if 'hostname' in d and d['hostname']:
        host_port = d['hostname']
    else:
        host_port = ''

    if 'port' in d and d['port']:
        host_port += ":" + str(d['port'])

    user_pass = ''
    if 'username' in d and d['username']:
        user_pass += d['username']

    if 'password' in d and d['password']:
        user_pass += ':' + d['password']

    if user_pass:
        host_port = user_pass + '@' + host_port

    url = "{}://{}/{}".format(d.get('scheme', 'http'),
                              host_port, d.get('path', '').lstrip('/'))

    if 'query' in d and d['query']:
        url += '?' + d['query']

    return url


def filter_url(url, **kwargs):
    """Alter a url by setting parameters set in parse_url_to_dict."""

    d = parse_url_to_dict(url)

    d.update(kwargs)

    return unparse_url_dict({k: v for k, v in d.items() if v})


def normalize_newlines(string):
    """Convert \r\n or \r to \n."""
    import re

    return re.sub(r'(\r\n|\r|\n)', '\n', string)


def print_yaml(o):
    """Pretty print an object as YAML."""
    import yaml
    from ..orm import MutationList, MutationDict

    print(yaml.dump(o, default_flow_style=False, indent=4, encoding='utf-8'))


# There is probably another function in Ambry that does this, but I can't
# remember where.


def qualified_class_name(o):
    module = o.__class__.__module__
    if module is None or module == str.__class__.__module__:
        return o.__class__.__name__
    return module + '.' + o.__class__.__name__<|MERGE_RESOLUTION|>--- conflicted
+++ resolved
@@ -21,18 +21,10 @@
 
 def get_logger(name,file_name=None,stream=None,template=None,clear=False,propagate=False):
 
-<<<<<<< HEAD
-def get_logger(name, file_name=None, stream=None, template=None, clear=False, propagate=False):
-    return _get_logger(name, file_name=file_name, stream=stream, template=template, clear=clear, propagate=propagate)
-
-
-def _get_logger(name, file_name=None, stream=None, template=None, clear=False, propagate=False):
-=======
     return _get_logger(name,file_name=file_name,stream=stream,template=template,
                        clear=clear,propagate=propagate)
 
 def _get_logger(name,file_name=None,stream=None,template=None,clear=False,propagate=False):
->>>>>>> 524f0d8c
     """Get a logger by name.
 
     if file_name is specified, and the dirname() of the file_name
@@ -94,24 +86,6 @@
         import logging
 
         logger = logging.getLogger(name )
-        hdlr = logging.FileHandler(test_file_name)
-        formatter = logging.Formatter('%(asctime)s %(levelname)s %(message)s')
-        hdlr.setFormatter(formatter)
-        logger.addHandler(hdlr)
-        logger.setLevel(logging.DEBUG)
-
-        return logger
-
-    return test_get_logger
-
-
-def install_test_logger(test_file_name):
-    def test_get_logger(name, file_name=None, stream=None, template=None, clear=False, propagate=False):
-        """A quiet logger used for testing. """
-
-        import logging
-
-        logger = logging.getLogger(name)
         hdlr = logging.FileHandler(test_file_name)
         formatter = logging.Formatter('%(asctime)s %(levelname)s %(message)s')
         hdlr.setFormatter(formatter)
@@ -204,8 +178,9 @@
     else:
         return None
 
-
 # From https://wiki.python.org/moin/PythonDecoratorLibrary#Memoize
+
+
 def memoize(obj):
     cache = obj.cache = {}
 
@@ -246,14 +221,16 @@
 
 
 class Counter(dict):
+
     """Mapping where default values are zero."""
 
     def __missing__(self, key):
         return 0
 
-
 # Stolen from:
 # http://code.activestate.com/recipes/498245-lru-and-lfu-cache-decorators/
+
+
 def lru_cache(maxsize=128, maxtime=60):
     '''Least-recently-used cache decorator.
 
@@ -274,12 +251,11 @@
             sorted=sorted,
             KeyError=KeyError):
         from time import time
-
-        cache = {}  # mapping of args to results
+        cache = {}                  # mapping of args to results
         queue = collections.deque()  # order that keys have been used
-        refcount = Counter()  # times each key is in the queue
-        sentinel = object()  # marker for looping around the queue
-        kwd_mark = object()  # separate positional and keyword args
+        refcount = Counter()        # times each key is in the queue
+        sentinel = object()         # marker for looping around the queue
+        kwd_mark = object()         # separate positional and keyword args
 
         # lookup optimizations (ugly but fast)
         queue_append, queue_popleft = queue.append, queue.popleft
@@ -344,7 +320,6 @@
         wrapper.hits = wrapper.misses = 0
         wrapper.clear = clear
         return wrapper
-
     return decorating_function
 
 
@@ -357,11 +332,10 @@
     http://en.wikipedia.org/wiki/Least_Frequently_Used
 
     '''
-
     def decorating_function(user_function):
-        cache = {}  # mapping of args to results
-        use_count = Counter()  # times each key has been accessed
-        kwd_mark = object()  # separate positional and keyword args
+        cache = {}                      # mapping of args to results
+        use_count = Counter()           # times each key has been accessed
+        kwd_mark = object()             # separate positional and keyword args
 
         @functools.wraps(user_function)
         def wrapper(*args, **kwds):
@@ -396,7 +370,6 @@
         wrapper.hits = wrapper.misses = 0
         wrapper.clear = clear
         return wrapper
-
     return decorating_function
 
 
@@ -405,17 +378,17 @@
     debugging file descriptor exhaustion."""
     import __builtin__
     import traceback
-
     openfiles = set()
     oldfile = __builtin__.file
 
     class newfile(oldfile):
+
         def __init__(self, *args, **kwargs):
             self.x = args[0]
 
             all_fds = count_open_fds()
 
-            print(
+            print (
                 "### {} OPENING {} ( {} total )###".format(
                     len(openfiles), str(
                         self.x), all_fds))
@@ -424,7 +397,7 @@
             openfiles.add(self)
 
         def close(self):
-            print("### {} CLOSING {} ###".format(len(openfiles), str(self.x)))
+            print ("### {} CLOSING {} ###".format(len(openfiles), str(self.x)))
             oldfile.close(self)
             openfiles.remove(self)
 
@@ -434,7 +407,6 @@
     __builtin__.file = newfile
     __builtin__.open = newopen
 
-
 # patch_file_open()
 
 # From
@@ -442,7 +414,9 @@
 
 
 class YamlIncludeLoader(yaml.Loader):
+
     def __init__(self, stream):
+
         self._root = os.path.split(stream.name)[0]
 
         super(YamlIncludeLoader, self).__init__(stream)
@@ -450,6 +424,7 @@
 
 # From http://pypi.python.org/pypi/layered-yaml-attrdict-config/12.07.1
 class OrderedDictYAMLLoader(yaml.Loader):
+
     'Based on: https://gist.github.com/844388'
 
     def __init__(self, *args, **kwargs):
@@ -525,12 +500,12 @@
             else:
                 return IncludeFile(abspath, relpath, f.read())
 
-
 # IncludeFile and include_representer ensures that when config files are re-written, they are
 # represented as an include, not the contents of the include
 
 
 class IncludeFile(str):
+
     def __new__(cls, abspath, relpath, data):
         s = str.__new__(cls, data)
         s.abspath = abspath
@@ -545,11 +520,11 @@
 def include_representer(dumper, data):
     return dumper.represent_scalar(u'!include', data.relpath)
 
-
 # http://pypi.python.org/pypi/layered-yaml-attrdict-config/12.07.1
 
 
 class AttrDict(OrderedDict):
+
     def __init__(self, *argz, **kwz):
         super(AttrDict, self).__init__(*argz, **kwz)
 
@@ -718,6 +693,7 @@
 
 
 class MapView(collections.MutableMapping):
+
     """A group that holds key/value pairs."""
 
     _inner = None
@@ -804,13 +780,12 @@
         custom_level = logging.WARNING
     for entity in it.chain.from_iterable(it.imap(
             op.methodcaller('viewvalues'),
-                    [cfg] + list(cfg.get(k, dict()) for k in ['handlers', 'loggers']))):
-        if isinstance(entity, Mapping) \
+            [cfg] + list(cfg.get(k, dict()) for k in ['handlers', 'loggers']))):
+        if isinstance(entity, Mapping)\
                 and entity.get('level') == 'custom':
             entity['level'] = custom_level
     logging.config.dictConfig(cfg)
     logging.captureWarnings(cfg.warnings)
-
 
 # {{{ http://code.activestate.com/recipes/578272/ (r1)
 
@@ -826,8 +801,8 @@
 ...     2: set([11]),
 ...     9: set([11,8]),
 ...     10: set([11,3]),
-...     11: set([7, 5]),
-...     8: set([7, 3]),
+...     11: set([7,5]),
+...     8: set([7,3]),
 ...     }) )
 [3, 5, 7]
 [8, 11]
@@ -856,8 +831,6 @@
 
     assert not data, "Cyclic dependencies exist among these items:\n%s" % '\n'.join(
         repr(x) for x in data.iteritems())
-
-
 # end of http://code.activestate.com/recipes/578272/ }}}
 
 
@@ -869,9 +842,9 @@
 
 
 def zip_dir(dir, file_):
+
     import zipfile
     import glob
-
     with zipfile.ZipFile(file_, 'w') as zf:
         g = os.path.join(dir, '*')
         for f in glob.glob(g):
@@ -907,7 +880,6 @@
 def rd(v, n=100.0):
     """Round down, to the nearest even 100."""
     import math
-
     n = float(n)
     return math.floor(v / n) * int(n)
 
@@ -915,7 +887,6 @@
 def ru(v, n=100.0):
     """Round up, to the nearest even 100."""
     import math
-
     n = float(n)
     return math.ceil(v / n) * int(n)
 
@@ -1042,6 +1013,7 @@
 
             # NOTE: ignore empty directories
             for fn in files:
+
                 absfn = os.path.join(root, fn)
                 zfn = absfn[len(basedir) + len(os.sep):]  # XXX: relative path
                 z.write(absfn, zfn)
@@ -1159,9 +1131,8 @@
     import logging
 
     if args.kill:
-        # Not portable, but works in most of our environments.
+            # Not portable, but works in most of our environments.
         import os
-
         print("Killing ... ")
         os.system("pkill -f '{}'".format(prog_name))
         return
@@ -1198,6 +1169,7 @@
     class DaemonContext():  # daemon.DaemonContext):
 
         def __exit__(self, exc_type, exc_value, exc_traceback):
+
             logger.info("Exiting")
 
             super(
@@ -1233,6 +1205,7 @@
 
 
 class Progressor(object):
+
     """Progress reporter suitable for calling in Library.get()
 
     Example:  r = l.get(args.term, cb=Progressor().progress)
@@ -1246,7 +1219,6 @@
     def __init__(self, message='Download', printf=_print):
         import time
         from collections import deque
-
         self.start = time.clock()
         self.message = message
         self.rates = deque(maxlen=10)
@@ -1255,7 +1227,6 @@
     def progress(self, i, n):
 
         import time
-
         now = time.clock()
 
         if not self.last:
@@ -1280,7 +1251,6 @@
                 round(float(i) / (1024. * 1024.), 2),
                 round(float(rate) / (1024 * 1024), 2), rate_type))
 
-
 # http://stackoverflow.com/a/1695250
 # >>> Numbers = enum('ZERO', 'ONE', TWO = 20, THREE = 30)
 # >>> print Numbers.ONE
@@ -1293,8 +1263,8 @@
 
 
 class Constant:
+
     """Organizes constants in a class."""
-
     class ConstError(TypeError):
         pass
 
@@ -1305,6 +1275,7 @@
 
 
 class session_context(object):
+
     """Provide a transactional scope around a series of Sqlalchemy
     operations."""
 
@@ -1388,6 +1359,7 @@
 
 
 def unparse_url_dict(d):
+
     if 'hostname' in d and d['hostname']:
         host_port = d['hostname']
     else:
@@ -1428,7 +1400,6 @@
 def normalize_newlines(string):
     """Convert \r\n or \r to \n."""
     import re
-
     return re.sub(r'(\r\n|\r|\n)', '\n', string)
 
 
@@ -1437,8 +1408,7 @@
     import yaml
     from ..orm import MutationList, MutationDict
 
-    print(yaml.dump(o, default_flow_style=False, indent=4, encoding='utf-8'))
-
+    print (yaml.dump(o, default_flow_style=False, indent=4, encoding='utf-8'))
 
 # There is probably another function in Ambry that does this, but I can't
 # remember where.
