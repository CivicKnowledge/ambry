"""Misc support code.

Copyright (c) 2015 Civic Knowledge. This file is licensed under the terms of
the Revised BSD License, included in this distribution as LICENSE.txt

"""


from collections import OrderedDict, defaultdict, Mapping, deque, MutableMapping, Callable
from functools import partial, reduce, wraps
import json
import hashlib
import logging

import os
import pprint
import re
import subprocess
import sys
from time import time
import uuid
import yaml
from yaml.representer import RepresenterError

from bs4 import BeautifulSoup

<<<<<<< HEAD
from six.moves import filterfalse, xrange
from six import iteritems, iterkeys, itervalues, _print, StringIO

=======
from six.moves import filterfalse, xrange as six_xrange
from six import iteritems, iterkeys, itervalues, print_, StringIO, text_type
from six.moves import builtins, zip as six_izip
>>>>>>> cf37ff17
from six.moves.urllib.parse import urlparse, urlsplit, urlunsplit
from six.moves.urllib.request import urlopen


from ambry.dbexceptions import ConfigurationError


logger_init = set()


def get_logger(name, file_name=None, stream=None, template=None, propagate=False, level=None):
    """Get a logger by name.

    """

    logger = logging.getLogger(name)
    if 'test' in sys.argv and not level:
        # testing without level, this means user does not want to see any log messages.
        level = logging.CRITICAL

    if not level:
        level = logging.INFO
    logger.setLevel(level)
    logger.propagate = propagate

    if not template:
        template = '%(name)s %(process)s %(levelname)s %(message)s'

    formatter = logging.Formatter(template)

    if not file_name and not stream:
        stream = sys.stdout

    handler = logging.StreamHandler(stream=stream)
    handler.setFormatter(formatter)

    logger.handlers = []
    logger.addHandler(handler)

    return logger




# From https://wiki.python.org/moin/PythonDecoratorLibrary#Memoize


def memoize(obj):
    cache = obj.cache = {}

    @wraps(obj)
    def memoizer(*args, **kwargs):
        key = str(args) + str(kwargs)
        if key not in cache:
            cache[key] = obj(*args, **kwargs)
        return cache[key]

    return memoizer


def expiring_memoize(obj):
    """Like memoize, but forgets after 10 seconds."""

    cache = obj.cache = {}
    last_access = obj.last_access = defaultdict(int)

    @wraps(obj)
    def memoizer(*args, **kwargs):
        key = str(args) + str(kwargs)

        if last_access[key] and last_access[key] + 10 < time():
            if key in cache:
                del cache[key]

        last_access[key] = time()

        if key not in cache:
            cache[key] = obj(*args, **kwargs)
        return cache[key]

    return memoizer


class Counter(dict):
    """Mapping where default values are zero."""

    def __missing__(self, key):
        return 0


# Stolen from:
# http://code.activestate.com/recipes/498245-lru-and-lfu-cache-decorators/


def lru_cache(maxsize=128, maxtime=60):
    '''Least-recently-used cache decorator.

    Arguments to the cached function must be hashable.
    Cache performance statistics stored in f.hits and f.misses.
    Clear the cache with f.clear().
    http://en.wikipedia.org/wiki/Cache_algorithms#Least_Recently_Used

    '''
    maxqueue = maxsize * 10

    # @ReservedAssignment
    def decorating_function(
            user_function,
            len=len,
            iter=iter,
            tuple=tuple,
            sorted=sorted,
            KeyError=KeyError):

        cache = {}  # mapping of args to results
        queue = deque()  # order that keys have been used
        refcount = Counter()  # times each key is in the queue
        sentinel = object()  # marker for looping around the queue
        kwd_mark = object()  # separate positional and keyword args

        # lookup optimizations (ugly but fast)
        queue_append, queue_popleft = queue.append, queue.popleft
        queue_appendleft, queue_pop = queue.appendleft, queue.pop

        @wraps(user_function)
        def wrapper(*args, **kwds):
            # cache key records both positional and keyword args
            key = args
            if kwds:
                key += (kwd_mark,) + tuple(sorted(kwds.items()))

            # record recent use of this key
            queue_append(key)
            refcount[key] += 1

            # get cache entry or compute if not found
            try:
                result, expire_time = cache[key]

                if expire_time and time() > expire_time:
                    raise KeyError('Expired')

                wrapper.hits += 1
            except KeyError:
                result = user_function(*args, **kwds)
                if maxtime:
                    expire_time = time() + maxtime
                else:
                    expire_time = None

                cache[key] = result, expire_time
                wrapper.misses += 1

                # purge least recently used cache entry
                if len(cache) > maxsize:
                    key = queue_popleft()
                    refcount[key] -= 1
                    while refcount[key]:
                        key = queue_popleft()
                        refcount[key] -= 1
                    del cache[key], refcount[key]

            # periodically compact the queue by eliminating duplicate keys
            # while preserving order of most recent access
            if len(queue) > maxqueue:
                refcount.clear()
                queue_appendleft(sentinel)
                for key in filterfalse(refcount.__contains__, iter(queue_pop, sentinel)):
                    queue_appendleft(key)
                    refcount[key] = 1

            return result

        def clear():
            cache.clear()
            queue.clear()
            refcount.clear()
            wrapper.hits = wrapper.misses = 0

        wrapper.hits = wrapper.misses = 0
        wrapper.clear = clear
        return wrapper

    return decorating_function



class YamlIncludeLoader(yaml.Loader):
    def __init__(self, stream):
        self._root = os.path.split(stream.name)[0]

        super(YamlIncludeLoader, self).__init__(stream)


# From http://pypi.python.org/pypi/layered-yaml-attrdict-config/12.07.1
class OrderedDictYAMLLoader(yaml.Loader):
    'Based on: https://gist.github.com/844388'

    def __init__(self, *args, **kwargs):
        yaml.Loader.__init__(self, *args, **kwargs)

        self.dir = None
        for a in args:
            try:
                self.dir = os.path.dirname(a.name)
            except:
                pass

        self.add_constructor(
            'tag:yaml.org,2002:map',
            type(self).construct_yaml_map)
        self.add_constructor(
            'tag:yaml.org,2002:omap',
            type(self).construct_yaml_map)
        self.add_constructor('!include', OrderedDictYAMLLoader.include)

    def construct_yaml_map(self, node):
        data = OrderedDict()
        yield data
        value = self.construct_mapping(node)
        data.update(value)

    def construct_mapping(self, node, deep=False):
        if isinstance(node, yaml.MappingNode):
            self.flatten_mapping(node)
        else:
            raise yaml.constructor.ConstructorError(
                None,
                None,
                'expected a mapping node, but found {}'.format(
                    node.id),
                node.start_mark)

        mapping = OrderedDict()
        for key_node, value_node in node.value:
            key = self.construct_object(key_node, deep=deep)
            try:
                hash(key)
            except TypeError as exc:
                raise yaml.constructor.ConstructorError(
                    'while constructing a mapping',
                    node.start_mark,
                    'found unacceptable key ({})'.format(exc),
                    key_node.start_mark)
            value = self.construct_object(value_node, deep=deep)
            mapping[key] = value
        return mapping

    def include(self, node):
        if not self.dir:
            return "ConfigurationError: Can't include file: wasn't able to set base directory"

        relpath = self.construct_scalar(node)
        abspath = os.path.join(self.dir, relpath)

        if not os.path.exists(abspath):
            raise ConfigurationError(
                "Can't include file '{}': Does not exist".format(abspath))

        with open(abspath, 'r') as f:

            parts = abspath.split('.')
            ext = parts.pop()

            if ext == 'yaml':
                return yaml.load(f, OrderedDictYAMLLoader)
            else:
                return IncludeFile(abspath, relpath, f.read())


# IncludeFile and include_representer ensures that when config files are re-written, they are
# represented as an include, not the contents of the include


class IncludeFile(str):
    def __new__(cls, abspath, relpath, data):
        s = str.__new__(cls, data)
        s.abspath = abspath
        s.relpath = relpath
        return s


def include_representer(dumper, data):
    return dumper.represent_scalar('!include', data.relpath)


# http://pypi.python.org/pypi/layered-yaml-attrdict-config/12.07.1
class AttrDict(OrderedDict):
    def __init__(self, *argz, **kwz):
        super(AttrDict, self).__init__(*argz, **kwz)

    def __setitem__(self, k, v):
        super(AttrDict, self).__setitem__(k, AttrDict(v) if isinstance(v, Mapping) else v)

    def __getattr__(self, k):
        if not (k.startswith('__') or k.startswith('_OrderedDict__')):
            return self[k]
        else:
            return super(AttrDict, self).__getattr__(k)

    def __setattr__(self, k, v):
        if k.startswith('_OrderedDict__'):
            return super(AttrDict, self).__setattr__(k, v)
        self[k] = v

    def __iter__(self):
        return iterkeys(super(OrderedDict, self))

    ##
    # __enter__ and __exit__ allow for assigning a  path to a variable
    # with 'with', which isn't extra functionalm but looks pretty.
    ##

    def __enter__(self):
        return self

    def __exit__(self, type_, value, traceback):
        return False

    @classmethod
    def from_yaml(cls, path, if_exists=False):
        if if_exists and not os.path.exists(path):
            return cls()

        with open(path) as f:
            return cls(yaml.load(f, OrderedDictYAMLLoader))

    @staticmethod
    def flatten_dict(data, path=tuple()):
        dst = list()
        for k, v in iteritems(data):
            k = path + (k,)
            if isinstance(v, Mapping):
                for v in v.flatten(k):
                    dst.append(v)
            else:
                dst.append((k, v))
        return dst

    def flatten(self, path=tuple()):
        return self.flatten_dict(self, path=path)

    def to_dict(self):
        root = {}
        val = self.flatten()
        for k, v in val:
            dst = root
            for slug in k[:-1]:
                if dst.get(slug) is None:
                    dst[slug] = dict()
                dst = dst[slug]
            if v is not None or not isinstance(dst.get(k[-1]), Mapping):
                dst[k[-1]] = v

        return root

    def update_flat(self, val):

        if isinstance(val, AttrDict):
            val = val.flatten()

        for k, v in val:
            dst = self
            for slug in k[:-1]:
                if dst.get(slug) is None:
                    dst[slug] = AttrDict()
                dst = dst[slug]
            if v is not None or not isinstance(dst.get(k[-1]), Mapping):
                dst[k[-1]] = v

    def unflatten_row(self, k, v):
        dst = self
        for slug in k[:-1]:

            if slug is None:
                continue

            if dst.get(slug) is None:
                dst[slug] = AttrDict()
            dst = dst[slug]
        if v is not None or not isinstance(dst.get(k[-1]), Mapping):
            dst[k[-1]] = v

    def update_yaml(self, path):
        self.update_flat(self.from_yaml(path))

    def clone(self):
        clone = AttrDict()
        clone.update_dict(self)
        return clone

    def rebase(self, base):
        base = base.clone()
        base.update_dict(self)
        self.clear()
        self.update_dict(base)

    def dump(self, stream=None, map_view=None):
        from ambry.metadata.meta import _ScalarTermS, _ScalarTermU
        from ambry.orm import MutationList, MutationDict  # cross-module import

        yaml.representer.SafeRepresenter.add_representer(
            MapView, yaml.representer.SafeRepresenter.represent_dict)

        yaml.representer.SafeRepresenter.add_representer(
            AttrDict, yaml.representer.SafeRepresenter.represent_dict)

        yaml.representer.SafeRepresenter.add_representer(
            OrderedDict, yaml.representer.SafeRepresenter.represent_dict)

        yaml.representer.SafeRepresenter.add_representer(
            defaultdict, yaml.representer.SafeRepresenter.represent_dict)

        yaml.representer.SafeRepresenter.add_representer(
            MutationDict, yaml.representer.SafeRepresenter.represent_dict)

        yaml.representer.SafeRepresenter.add_representer(
            set, yaml.representer.SafeRepresenter.represent_list)

        yaml.representer.SafeRepresenter.add_representer(
            MutationList, yaml.representer.SafeRepresenter.represent_list)

        yaml.representer.SafeRepresenter.add_representer(
            IncludeFile, include_representer)

        yaml.representer.SafeRepresenter.add_representer(
            _ScalarTermS, yaml.representer.SafeRepresenter.represent_str)

        yaml.representer.SafeRepresenter.add_representer(
            _ScalarTermU, yaml.representer.SafeRepresenter.represent_str)

        if stream is None:
            stream = StringIO()

        d = self

        if map_view is not None:
            map_view.inner = d
            d = map_view

        try:
            yaml.safe_dump(d, stream, default_flow_style=False, indent=4, encoding='utf-8')
        except RepresenterError:
            pprint.pprint(self.to_dict())
            raise

        if isinstance(stream, StringIO):
            return stream.getvalue()

    def json(self):
        o = yaml.load(self.dump())
        return json.dumps(o)


class MapView(MutableMapping):
    """A map that provides a limited view on an underlying, inner map. Iterating over the
    view retrns only the keys specified in the keys argument. """

    _inner = None
    _keys = None

    def __init__(self, d=None, keys=None):
        self._inner = d
        self._keys = keys

    @property
    def inner(self):
        return self._inner

    @inner.setter
    def inner(self, value):
        self._inner = value

    def __getitem__(self, key):
        return self._inner.__getitem__(key)

    def __setitem__(self, key, value):
        raise NotImplementedError()
        return self._inner.__setitem__(key, value)

    def __delitem__(self, key):
        return self._inner.__delitem__(key)

    def __len__(self):
        return self._inner.__len__()

    def __iter__(self):

        for k in self._inner:
            if not self._keys or k in self._keys:
                yield k

    def __getattr__(self, item):
        return getattr(self._inner, item)


class CaseInsensitiveDict(Mapping):  # http://stackoverflow.com/a/16202162

    def __init__(self, d):
        self._d = d
        self._s = dict((k.lower(), k) for k in d)

    def __contains__(self, k):
        return k.lower() in self._s

    def __len__(self):
        return len(self._s)

    def __iter__(self):
        return iter(self._s)

    def __getitem__(self, k):
        return self._d[self._s[k.lower()]]

    def __setitem__(self, k, v):
        self._d[k] = v
        self._s[k.lower()] = k

    def pop(self, k):
        k0 = self._s.pop(k.lower())
        return self._d.pop(k0)

    def actual_key_case(self, k):
        return self._s.get(k.lower())


def lowercase_dict(d):
    return dict((k.lower(), v) for k, v in iteritems(d))


def configure_logging(cfg, custom_level=None):
    """Don't know what this is for ...."""
    import itertools as it
    import operator as op

    if custom_level is None:
        custom_level = logging.WARNING
    for entity in it.chain.from_iterable(it.imap(op.methodcaller('viewvalues'),
                                                 [cfg] + [cfg.get(k, dict()) for k in ['handlers', 'loggers']])):
        if isinstance(entity, Mapping) and entity.get('level') == 'custom':
            entity['level'] = custom_level
    logging.config.dictConfig(cfg)
    logging.captureWarnings(cfg.warnings)


# {{{ http://code.activestate.com/recipes/578272/ (r1)


def toposort(data):
    """Dependencies are expressed as a dictionary whose keys are items and
    whose values are a set of dependent items. Output is a list of sets in
    topological order. The first set consists of items with no dependences,
    each subsequent set consists of items that depend upon items in the
    preceeding sets.

>>> print '\\n'.join(repr(sorted(x)) for x in toposort2({
...     2: set([11]),
...     9: set([11,8]),
...     10: set([11,3]),
...     11: set([7,5]),
...     8: set([7,3]),
...     }) )
[3, 5, 7]
[8, 11]
[2, 9, 10]

    """

    # Ignore self dependencies.
    for k, v in iteritems(data):
        v.discard(k)
    # Find all items that don't depend on anything.
    extra_items_in_deps = reduce(
        set.union, itervalues(data)) - set(data.keys())
    # Add empty dependences where needed
    data.update({item: set() for item in extra_items_in_deps})
    while True:
        ordered = set(item for item, dep in iteritems(data) if not dep)
        if not ordered:
            break
        yield ordered
        data = {item: (dep - ordered)
                for item, dep in iteritems(data)
                if item not in ordered}

    assert not data, 'Cyclic dependencies exist among these items:\n%s' % '\n'.join(
        repr(x) for x in list(data.items()))


# end of http://code.activestate.com/recipes/578272/ }}}


<<<<<<< HEAD
=======
def chunks(l, n):
    """ Yield successive n-sized chunks from l.
    """
    for i in six_xrange(0, len(l), n):
        yield l[i:i + n]


def zip_dir(dir, file_):
    import zipfile
    import glob

    with zipfile.ZipFile(file_, 'w') as zf:
        g = os.path.join(dir, '*')
        for f in glob.glob(g):
            zf.write(f)
    return dir


>>>>>>> cf37ff17
def md5_for_stream(f, block_size=2 ** 20):

    md5 = hashlib.md5()

    while True:
        data = f.read(block_size)
        if not data:
            break

        md5.update(data)

        return md5.hexdigest()


def md5_for_file(f, block_size=2 ** 20):
    """Generate an MD5 has for a possibly large file by breaking it into
    chunks."""

    md5 = hashlib.md5()
    try:
        # Guess that f is a FLO.
        f.seek(0)

<<<<<<< HEAD
        return md5_for_stream(f, block_size=block_size)
=======
        while True:
            data = f.read(block_size)
            if not data:
                break

            if isinstance(data, text_type):
                # HACK! This part seems wrong, but it seems to work
                data = data.encode('utf8')

            md5.update(data)
        return md5.hexdigest()
>>>>>>> cf37ff17

    except AttributeError:
        # Nope, not a FLO. Maybe string?

        file_name = f
        with open(file_name, 'rb') as f:
            return md5_for_file(f, block_size)




def make_acro(past, prefix, s):  # pragma: no cover
    """Create a three letter acronym from the input string s.

    Args:
        past: A set object, for storing acronyms that have already been created
        prefix: A prefix added to the acronym before storing in the set
        s: The string to create the acronym from.

    """

    def _make_acro(s, t=0):

        # Really should cache these ...
        v = ['a', 'e', 'i', 'o', 'u', 'y']
        c = [chr(x) for x in six_xrange(ord('a'), ord('z') + 1) if chr(x) not in v]

        s = re.sub(r'\W+', '', s.lower())

        vx = [x for x in s if x in v]  # Vowels in input string
        cx = [x for x in s if x in c]  # Consonants in input string

        if s.startswith('Mc'):

            if t < 1:
                return 'Mc' + v[0]
            if t < 2:
                return 'Mc' + c[0]

        if s[0] in v:  # Starts with a vowel
            if t < 1:
                return vx[0] + cx[0] + cx[1]
            if t < 2:
                return vx[0] + vx[1] + cx[0]

        if s[0] in c and s[1] in c:  # Two first consonants
            if t < 1:
                return cx[0] + cx[1] + vx[0]
            if t < 2:
                return cx[0] + cx[1] + cx[2]

        if t < 3:
            return cx[0] + vx[0] + cx[1]
        if t < 4:
            return cx[0] + cx[1] + cx[2]
        if t < 5:
            return cx[0] + vx[0] + vx[1]
        if t < 6:
            return cx[0] + cx[1] + cx[-1]
        if t < 7:
            return s[0:3]
        if t < 8:
            return s[1:4]
        if t < 9:
            return s[2:5]
        if t < 10:
            return s[3:6]

        return None

    for t in six_xrange(11):

        try:
            a = _make_acro(s, t)

            if a is not None:
                if prefix:
                    aps = prefix + a
                else:
                    aps = a

                if aps not in past:
                    past.add(aps)
                    return a

        except IndexError:
            pass

    raise Exception('Could not get acronym.')


def temp_file_name():
    """Create a path to a file in the temp directory."""

    import platform

    if platform.system() == 'Windows':

        import tempfile

        f = tempfile.NamedTemporaryFile(delete=True)
        f.close()

        if os.path.exists(f.name):
            os.remove(f.name)

        return f.name

    else:

        tmp_dir = '/tmp/ambry'

        if not os.path.exists(tmp_dir):
            os.makedirs(tmp_dir)

        return os.path.join(tmp_dir, str(uuid.uuid4()))





def walk_dict(d):
    """Walk a tree (nested dicts).

    For each 'path', or dict, in the tree, returns a 3-tuple containing:
    (path, sub-dicts, values)

    where:
    * path is the path to the dict
    * sub-dicts is a tuple of (key,dict) pairs for each sub-dict in this dict
    * values is a tuple of (key,value) pairs for each (non-dict) item in this dict

    """
    # nested dict keys
    nested_keys = tuple(k for k in list(d.keys()) if isinstance(d[k], dict))
    # key/value pairs for non-dicts
    items = tuple((k, d[k]) for k in list(d.keys()) if k not in nested_keys)

    # return path, key/sub-dict pairs, and key/value pairs
    yield ('/', [(k, d[k]) for k in nested_keys], items)

    # recurse each subdict
    for k in nested_keys:
        for res in walk_dict(d[k]):
            # for each result, stick key in path and pass on
            res = ('/%s' % k + res[0], res[1], res[2])
            yield res


def init_log_rate(output_f, N=None, message='', print_rate=None):
    """Initialze the log_rate function. Returnas a partial function to call for
    each event.

    If N is not specified but print_rate is specified, the initial N is
    set to 100, and after the first message, the N value is adjusted to
    emit print_rate messages per second

    """

    if print_rate and not N:
        N = 100

    if not N:
        N = 5000

    d = [0,  # number of items processed
         time(),  # start time. This one gets replaced after first message
         N,  # ticker to next message
         N,  # frequency to log a message
         message,
         print_rate,
         deque([], maxlen=4)  # Deque for averaging last N rates
         ]

    assert isinstance(output_f, Callable)

    f = partial(_log_rate, output_f, d)
    f.always = output_f
    f.count = lambda: d[0]

    return f


def _log_rate(output_f, d, message=None):
    """Log a message for the Nth time the method is called.

    d is the object returned from init_log_rate

    """

    if d[2] <= 0:

        if message is None:
            message = d[4]

        # Average the rate over the length of the deque.
        d[6].append(int(d[3] / (time() - d[1])))
        rate = sum(d[6]) / len(d[6])

        # Prints the processing rate in 1,000 records per sec.
        output_f(message + ': ' + str(rate) + '/s ' + str(d[0] / 1000) + 'K ')

        d[1] = time()

        # If the print_rate was specified, adjust the number of records to
        # aproximate that rate.
        if d[5]:
            target_rate = rate * d[5]
            d[3] = int((target_rate + d[3]) / 2)

        d[2] = d[3]

    d[0] += 1
    d[2] -= 1


class Progressor(object):
    """Progress reporter suitable for calling in Library.get()

    Example:  r = l.get(args.term, cb=Progressor().progress)

    """

    start = None
    last = None
    freq = 5

    def __init__(self, message='Download', printf=print_):
        self.start = time.clock()
        self.message = message
        self.rates = deque(maxlen=10)
        self.printf = printf

    def progress(self, i, n):

        now = time.clock()

        if not self.last:
            self.last = now

        if now - self.last > self.freq:
            diff = now - self.start
            self.last = now

            i_rate = float(i) / diff
            self.rates.append(i_rate)

            if len(self.rates) > self.rates.maxlen / 2:
                rate = sum(self.rates) / len(self.rates)
                rate_type = 'a'
            else:
                rate = i_rate
                rate_type = 'i'

            msg = '{}: Compressed: {} Mb. Downloaded, Uncompressed: {:6.2f}  Mb, {:5.2f} Mb / s ({})'\
                .format(
                    self.message, int(int(n) / (1024 * 1024)),
                    round(float(i) / (1024. * 1024.), 2),
                    round(float(rate) / (1024 * 1024), 2), rate_type)
            self.printf(msg)


# http://stackoverflow.com/a/1695250
# >>> Numbers = enum('ZERO', 'ONE', TWO = 20, THREE = 30)
# >>> print Numbers.ONE
# >>> print Numbers.THREE


def enum(*sequential, **named):
    enums = dict(list(zip(sequential, list(six_xrange(len(sequential))))), **named)
    return type('Enum', (), enums)


class Constant:
    """Organizes constants in a class."""

    class ConstError(TypeError):
        pass

    def __setattr__(self, name, value):
        if name in self.__dict__:
            raise self.ConstError("Can't rebind const(%s)" % name)
        self.__dict__[name] = value


def count_open_fds():
    """return the number of open file descriptors for current process.

    .. warning: will only work on UNIX-like os-es.

    http://stackoverflow.com/a/7142094

    """

    pid = os.getpid()
    procs = subprocess.check_output(
        ['lsof', '-w', '-Ff', '-p', str(pid)])

    nprocs = len(
        [s for s in procs.split('\n') if s and s[0] == 'f' and s[1:].isdigit()]
    )
    return nprocs


def parse_url_to_dict(url):
    """Parse a url and return a dict with keys for all of the parts.

    The urlparse function() returns a wacky combination of a namedtuple
    with properties.

    """
    p = urlparse(url)

    return {
        'scheme': p.scheme,
        'netloc': p.netloc,
        'path': p.path,
        'params': p.params,
        'query': p.query,
        'fragment': p.fragment,
        'username': p.username,
        'password': p.password,
        'hostname': p.hostname,
        'port': p.port
    }


def unparse_url_dict(d):
    if 'hostname' in d and d['hostname']:
        host_port = d['hostname']
    else:
        host_port = ''

    if 'port' in d and d['port']:
        host_port += ':' + str(d['port'])

    user_pass = ''
    if 'username' in d and d['username']:
        user_pass += d['username']

    if 'password' in d and d['password']:
        user_pass += ':' + d['password']

    if user_pass:
        host_port = '{}@{}'.format(user_pass, host_port)

    url = '{}://{}/{}'.format(d.get('scheme', 'http'),
                              host_port, d.get('path', '').lstrip('/'))

    if 'query' in d and d['query']:
        url += '?' + d['query']

    return url


def filter_url(url, **kwargs):
    """Alter a url by setting parameters set in parse_url_to_dict."""

    d = parse_url_to_dict(url)

    d.update(kwargs)

    return unparse_url_dict({k: v for k, v in list(d.items()) if v})


def normalize_newlines(string):
    """Convert \r\n or \r to \n."""
    return re.sub(r'(\r\n|\r|\n)', '\n', string)


def print_yaml(o):
    """Pretty print an object as YAML."""
    print(yaml.dump(o, default_flow_style=False, indent=4, encoding='utf-8'))


def qualified_class_name(o):
    module = o.__class__.__module__
    if module is None or module == str.__class__.__module__:
        return o.__class__.__name__
    return module + '.' + o.__class__.__name__


class _Getch:
    """Gets a single character from standard input.  Does not echo to the
screen."""
    def __init__(self):
        try:
            self.impl = _GetchWindows()
        except ImportError:
            self.impl = _GetchUnix()

    def __call__(self):
        return self.impl()


#from http://code.activestate.com/recipes/134892/
class _GetchUnix:
    def __init__(self):
        import tty, sys

    def __call__(self):
        import sys, tty, termios
        fd = sys.stdin.fileno()
        old_settings = termios.tcgetattr(fd)
        try:
            # Originally was raw mode, not cbreak, but raw screws up printing.
            tty.setcbreak(sys.stdin.fileno())
            ch = sys.stdin.read(1)
        finally:
            termios.tcsetattr(fd, termios.TCSADRAIN, old_settings)
        return ch


class _GetchWindows:
    def __init__(self):
        import msvcrt

    def __call__(self):
        import msvcrt
        return msvcrt.getch()


getch = _Getch()


def scrape_urls_from_web_page(page_url):
    parts = list(urlsplit(page_url))

    parts[2] = ''
    root_url = urlunsplit(parts)

    html_page = urlopen(page_url)
    soup = BeautifulSoup(html_page)

    d = dict(external_documentation={}, sources={}, links={})

    for link in soup.findAll('a'):

        if not link:
            continue

        if link.string:
            text = str(link.string.encode('ascii', 'ignore'))
        else:
            text = 'None'

        url = link.get('href')

        if not url:
            continue

        if 'javascript' in url:
            continue

        if url.startswith('http'):
            pass
        elif url.startswith('/'):
            url = os.path.join(root_url, url)
        else:
            url = os.path.join(page_url, url)

        base = os.path.basename(url)

        if '#' in base:
            continue

        try:
            fn, ext = base.split('.', 1)
        except ValueError:
            fn = base
            ext = ''

        try:  # Yaml adds a lot of junk to encode unicode.
            fn = str(fn)
            url = str(url)
            text = str(text)
        except UnicodeDecodeError:
            pass

        # xlsm is a bug that adss 'm' to the end of the url. No idea.
        if ext.lower() in ('zip', 'csv', 'xls', 'xlsx', 'xlsm', 'txt'):
            d['sources'][fn] = dict(url=url, description=text)

        elif ext.lower() in ('pdf', 'html'):
            d['external_documentation'][fn] = dict(url=url, description=text, title=text)

        else:
            d['links'][text] = dict(url=url, description=text, title=text)

    return d
<<<<<<< HEAD
=======


def trace(fn):
    """ Prints parameteters and return values of the each call of the wrapped function.

    Usage:
        decorate appropriate function or method:
            @trace
            def myf():
                ...
    """
    def wrapped(*args, **kwargs):
        msg = []
        msg.append('Enter {}('.format(fn.__name__))

        if args:
            msg.append(', '.join([str(x) for x in args]))

        if kwargs:
            kwargs_str = ', '.join(['{}={}'.format(k, v) for k, v in list(kwargs.items())])
            if args:
                msg.append(', ')
            msg.append(kwargs_str)
        msg.append(')')
        print(''.join(msg))
        ret = fn(*args, **kwargs)
        print('Return {}'.format(ret))
        return ret
    return wrapped


def drop_empty(rows):
    """ Returns generator with new rows without empty.

    Args:
        rows (list of lists):

    Example:
        FIXME: add example.

    Returns:
        iterator

    """
    # TODO: looks so complicated. Refactor.
    return six_izip(*[r for r in six_izip(*rows) if bool(list(filter(bool, r[1:])))])
>>>>>>> cf37ff17
<|MERGE_RESOLUTION|>--- conflicted
+++ resolved
@@ -24,15 +24,9 @@
 
 from bs4 import BeautifulSoup
 
-<<<<<<< HEAD
-from six.moves import filterfalse, xrange
-from six import iteritems, iterkeys, itervalues, _print, StringIO
-
-=======
 from six.moves import filterfalse, xrange as six_xrange
 from six import iteritems, iterkeys, itervalues, print_, StringIO, text_type
 from six.moves import builtins, zip as six_izip
->>>>>>> cf37ff17
 from six.moves.urllib.parse import urlparse, urlsplit, urlunsplit
 from six.moves.urllib.request import urlopen
 
@@ -625,27 +619,6 @@
 # end of http://code.activestate.com/recipes/578272/ }}}
 
 
-<<<<<<< HEAD
-=======
-def chunks(l, n):
-    """ Yield successive n-sized chunks from l.
-    """
-    for i in six_xrange(0, len(l), n):
-        yield l[i:i + n]
-
-
-def zip_dir(dir, file_):
-    import zipfile
-    import glob
-
-    with zipfile.ZipFile(file_, 'w') as zf:
-        g = os.path.join(dir, '*')
-        for f in glob.glob(g):
-            zf.write(f)
-    return dir
-
-
->>>>>>> cf37ff17
 def md5_for_stream(f, block_size=2 ** 20):
 
     md5 = hashlib.md5()
@@ -669,21 +642,7 @@
         # Guess that f is a FLO.
         f.seek(0)
 
-<<<<<<< HEAD
         return md5_for_stream(f, block_size=block_size)
-=======
-        while True:
-            data = f.read(block_size)
-            if not data:
-                break
-
-            if isinstance(data, text_type):
-                # HACK! This part seems wrong, but it seems to work
-                data = data.encode('utf8')
-
-            md5.update(data)
-        return md5.hexdigest()
->>>>>>> cf37ff17
 
     except AttributeError:
         # Nope, not a FLO. Maybe string?
@@ -1174,52 +1133,3 @@
             d['links'][text] = dict(url=url, description=text, title=text)
 
     return d
-<<<<<<< HEAD
-=======
-
-
-def trace(fn):
-    """ Prints parameteters and return values of the each call of the wrapped function.
-
-    Usage:
-        decorate appropriate function or method:
-            @trace
-            def myf():
-                ...
-    """
-    def wrapped(*args, **kwargs):
-        msg = []
-        msg.append('Enter {}('.format(fn.__name__))
-
-        if args:
-            msg.append(', '.join([str(x) for x in args]))
-
-        if kwargs:
-            kwargs_str = ', '.join(['{}={}'.format(k, v) for k, v in list(kwargs.items())])
-            if args:
-                msg.append(', ')
-            msg.append(kwargs_str)
-        msg.append(')')
-        print(''.join(msg))
-        ret = fn(*args, **kwargs)
-        print('Return {}'.format(ret))
-        return ret
-    return wrapped
-
-
-def drop_empty(rows):
-    """ Returns generator with new rows without empty.
-
-    Args:
-        rows (list of lists):
-
-    Example:
-        FIXME: add example.
-
-    Returns:
-        iterator
-
-    """
-    # TODO: looks so complicated. Refactor.
-    return six_izip(*[r for r in six_izip(*rows) if bool(list(filter(bool, r[1:])))])
->>>>>>> cf37ff17
