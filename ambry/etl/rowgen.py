"""The RowGenerator reads a file and yields rows, handling simple headers in CSV
files, and complex headers with receeding comments in Excel files.

Copyright (c) 2015 Civic Knowledge. This file is licensed under the terms of the
Revised BSD License, included in this distribution as LICENSE.txt
"""
import logging

from ambry.etl import Pipe
from ambry.util import get_logger

from six.moves.urllib.parse import urlparse
from six.moves.urllib.request import urlopen

logger = get_logger(__name__, level=logging.INFO, propagate=False)


class SourceError(Exception):
    pass


def source_pipe(bundle, source):
    """Create a source pipe from a source ORM record"""

    if source.generator:  # Get the source from the generator, not from a file.

        import sys
        # Ambry.build comes from ambry.bundle.files.PythonSourceFile#import_bundle
        gen = eval(source.generator, globals(), sys.modules['ambry.build'].__dict__)
        return gen(bundle, source)
    else:

        if source.get_urltype() == 'gs':
            return GoogleSource(bundle, source)

        gft = source.get_filetype()

        if gft == 'csv':
            return CsvSource(bundle, source)
        elif gft == 'tsv':
            return TsvSource(bundle, source)
        elif gft == 'fixed' or gft == 'txt':
            return FixedSource(bundle, source)
        elif gft == 'xls':
            return ExcelSource(bundle, source)
        elif gft == 'xlsx':
            return ExcelSource(bundle, source)
        else:
            raise ValueError("Unknown filetype for source {}: {} ".format(source.name, gft))


class DelayedOpen(object):
    """A Lightweight wrapper to delay opening a PyFilesystem object until is it used. It is needed because
    The open() command on a filesystem directory, to produce the file object, also opens the file
    """
    def __init__(self, source, fs, path, mode='r', from_cache=False, account_accessor=None):
        self._source = source
        self._fs = fs
        self._path = path
        self._mode = mode
        self._account_accessor = account_accessor

        self.from_cache = from_cache

    def open(self, mode=None, encoding=None):
        return self._fs.open(self._path, mode if mode else self._mode, encoding=encoding)

    def syspath(self):
        return self._fs.getsyspath(self._path)

    def source_pipe(self):
        return self._source.row_gen()

<<<<<<< HEAD
    def __str__(self):

        from fs.errors import NoSysPathError

        try:
            return self.syspath()
        except NoSysPathError:
            return str(self._fs)+';'+str(self._path)
=======
>>>>>>> 742931d6

def fetch(source, cache_fs, account_accessor):
    """Download the source and return a callable object that will open the file. """

    from fs.zipfs import ZipFS
    import os

    if source.get_urltype() == 'gs':
        return DelayedOpen(source, None, None, None, None)

    fstor = None

    def walk_all(fs):
        return [os.path.join(e[0], x) for e in fs.walk() for x in e[1]]

    if not source.url:
        raise SourceError("Can't download; not url specified")

    logger.debug("Downloading: {}".format(source.url))
    f = download(source.url, cache_fs, account_accessor=account_accessor)

    logger.debug("Downloaded: {}".format(source.url))

    if source.get_urltype() == 'zip':
        logger.debug("Testing a zip file")
        fs = ZipFS(cache_fs.open(f, 'rb'))

        if not source.file:
            first = walk_all(fs)[0]

            fstor = DelayedOpen(source, fs, first, 'rU', None)
            logger.debug("FSTOR for zip file")
        else:
            import re

            # Put the walk output into a normal list of files
            for zip_fn in walk_all(fs):

                if '_MACOSX' in zip_fn:
                    continue

                if re.search(source.file, zip_fn):
<<<<<<< HEAD
                    fstor = DelayedOpen( source,  fs, zip_fn, 'rb', account_accessor)
=======
                    fstor = DelayedOpen(source, fs, zip_fn, 'rb', account_accessor)
>>>>>>> 742931d6
                    logger.debug("FSTOR for zip archive")
                    break

            if not fstor:
                from ambry.dbexceptions import ConfigurationError
                raise ConfigurationError('Failed to get file {} from archive {}'.format(source.file, f))

    else:
        fstor = DelayedOpen(source, cache_fs, f, 'rb')
        logger.debug("FSTOR for file")

    return fstor


class SourcePipe(Pipe):
    """A Source RowGen is the first pipe in a pipeline, generating rows from the original source. """

    def __init__(self, bundle, source):

        self._source = source
        self._cache_fs = bundle.library.download_cache
        self._account_accessor = bundle.library.config.account
        self._fstor = None

    def __iter__(self):
        rg = self._get_row_gen()
        self.start()
        for i, row in enumerate(rg):
            if i == 0:
                self.headers = row

            yield row

        self.finish()

    def fetch(self):
        if not self._fstor:
            self._fstor = fetch(self._source, self._cache_fs, self._account_accessor)

        return self._fstor

    def _get_row_gen(self):
        pass

    def start(self):
        pass

    def finish(self):
        pass

    def __str__(self):
        from ..util import qualified_class_name
        from fs.errors import NoSysPathError

        if self._fstor:
            return qualified_class_name(self)+"\n"+self.indent+str(self._fstor)

        else:

            return qualified_class_name(self)


class CsvSource(SourcePipe):
    """Generate rows from a CSV source"""
    def _get_row_gen(self):
        import petl
        fstor = self.fetch()
        return petl.io.csv.fromcsv(fstor, self._source.encoding if self._source.encoding else None)


class TsvSource(SourcePipe):
    """Generate rows from a TSV ( Tab selerated value) source"""
    def _get_row_gen(self):
        import petl

        fstor = self.fetch()
        return petl.io.csv.fromtsv(fstor, self._source.encoding if self._source.encoding else None)


class FixedSource(SourcePipe):
    """Generate rows from a fixed-width source"""

    def fixed_width_iter(self, flo, source):

        parts = []
        self.headers = []  # THe header will be the column positions.
        for i, c in enumerate(source.source_table.columns):

            try:
                int(c.start)
                int(c.width)
            except TypeError:
                raise TypeError('Source table {} must have start and width values for {} column '
                                .format(source.source_table.name, c.source_header))

            parts.append('row[{}:{}]'.format(c.start - 1, c.start + c.width - 1))
            self.headers.append('{}:{}'.format(c.start - 1, c.start + c.width - 1))

        parser = eval('lambda row: [{}]'.format(','.join(parts)))

        yield source.source_table.headers

        for line in flo:
            yield [e.strip() for e in parser(line.strip())]

    def _get_row_gen(self):

        fstor = self.fetch()
        return self.fixed_width_iter(fstor.open(mode='r', encoding=self._source.encoding), self._source)

    def __iter__(self):
        rg = self._get_row_gen()
        self.start()
        for row in rg:
            yield row

        self.finish()


class ExcelSource(SourcePipe):
    """Generate rows from an excel file"""
    def _get_row_gen(self):
        fstor = self.fetch()
        return excel_iter(fstor.syspath(), self._source.segment)


class GoogleSource(SourcePipe):
    """Generate rows from a CSV source

    To read a GoogleSpreadsheet, you'll need to have an account entry for google_spreadsheets, and the
    spreadsheet must be shared with the client email defined in the credentials.

    Visit http://gspread.readthedocs.org/en/latest/oauth2.html to learn how to generate the cerdential file, then
    copy the entire contents of the file into the a 'google_spreadsheets' key in the accounts file.

    Them share the google spreadsheet document with the email addressed defined in the 'client_email' entry of
    the credentials.

    """
    def _get_row_gen(self):

        """"Iterate over the rows of a goodl spreadsheet. The URL field of the source must start with gs:// followed by
        the spreadsheet key. """
        import gspread
        from oauth2client.client import SignedJwtAssertionCredentials

        json_key = self.bundle.library.config.account('google_spreadsheets')

        scope = ['https://spreadsheets.google.com/feeds']

        credentials = SignedJwtAssertionCredentials(json_key['client_email'], json_key['private_key'], scope)

        spreadsheet_key = self.source.url.replace('gs://', '')

        gc = gspread.authorize(credentials)

        sh = gc.open_by_key(spreadsheet_key)

        wksht = sh.worksheet(self.source.segment)

        for row in wksht.get_all_values():
            yield row


def excel_iter(file_name, segment):
    from xlrd import open_workbook

    def srow_to_list(row_num, s):
        """Convert a sheet row to a list"""

        values = []

        for col in range(s.ncols):
            values.append(s.cell(row_num, col).value)

        return values

    wb = open_workbook(file_name)

    s = wb.sheets()[int(segment) if segment else 0]

    for i in range(0, s.nrows):
        row =  srow_to_list(i, s)
        yield row


def get_s3(url, account_accessor):
    # TODO: Hack the pyfilesystem fs.opener file to get credentials from a keychain
    # The monkey patch fixes a bug: https://github.com/boto/boto/issues/2836
    from fs.s3fs import S3FS
    from ambry.util import parse_url_to_dict

    import ssl

    _old_match_hostname = ssl.match_hostname

    def _new_match_hostname(cert, hostname):
        if hostname.endswith('.s3.amazonaws.com'):
            pos = hostname.find('.s3.amazonaws.com')
            hostname = hostname[:pos].replace('.', '') + hostname[pos:]
        return _old_match_hostname(cert, hostname)

    ssl.match_hostname = _new_match_hostname

    pd = parse_url_to_dict(url)

    account = account_accessor(pd['netloc'])

    s3 = S3FS(
        bucket=pd['netloc'],
        #prefix=pd['path'],
        aws_access_key=account['access'],
        aws_secret_key=account['secret'],
    )

    # ssl.match_hostname = _old_match_hostname

    return s3


def download(url, cache_fs, account_accessor=None):

    import os.path
    import requests
    from ambry.util.flo import copy_file_or_flo
    from ambry.util import parse_url_to_dict
    import filelock

    parsed = urlparse(str(url))

    cache_path = os.path.join(parsed.netloc, parsed.path.strip('/'))

    if parsed.query:
        import hashlib
        hash = hashlib.sha224(parsed.query).hexdigest()
        cache_path = os.path.join(cache_path, hash)

    if not cache_fs.exists(cache_path):

        cache_fs.makedir(os.path.dirname(cache_path), recursive=True, allow_recreate=True)

        lock_file = cache_fs.getsyspath(cache_path + '.lock')

        with filelock.FileLock(lock_file):

            if url.startswith('s3:'):
                s3 = get_s3(url, account_accessor)
                pd = parse_url_to_dict(url)

                with cache_fs.open(cache_path, 'wb') as fout:
                    with s3.open(pd['path'], 'rb') as fin:
                        copy_file_or_flo(fin, fout)

            elif url.startswith('ftp:'):
                import shutil
                from contextlib import closing

                with closing(urlopen(url)) as fin:
                    with cache_fs.open(cache_path, 'wb') as fout:
                        shutil.copyfileobj(fin, fout)
            else:

                r = requests.get(url, stream=True)

                with cache_fs.open(cache_path, 'wb') as f:
                    copy_file_or_flo(r.raw, f)

    return cache_path


def make_excel_date_caster(file_name):
    """Make a date caster function that can convert dates from a particular workbook. This is required
    because dates in Excel workbooks are stupid. """

    from xlrd import open_workbook

    wb = open_workbook(file_name)
    datemode = wb.datemode

    def excel_date(v):
        from xlrd import xldate_as_tuple
        import datetime

        try:

            year, month, day, hour, minute, second = xldate_as_tuple(float(v), datemode)
            return datetime.date(year, month, day)
        except ValueError:
            # Could be actually a string, not a float. Because Excel dates are completely broken.
            from dateutil import parser

            try:
                return parser.parse(v).date()
            except ValueError:
                return None

    return excel_date<|MERGE_RESOLUTION|>--- conflicted
+++ resolved
@@ -71,7 +71,6 @@
     def source_pipe(self):
         return self._source.row_gen()
 
-<<<<<<< HEAD
     def __str__(self):
 
         from fs.errors import NoSysPathError
@@ -80,8 +79,6 @@
             return self.syspath()
         except NoSysPathError:
             return str(self._fs)+';'+str(self._path)
-=======
->>>>>>> 742931d6
 
 def fetch(source, cache_fs, account_accessor):
     """Download the source and return a callable object that will open the file. """
@@ -124,11 +121,7 @@
                     continue
 
                 if re.search(source.file, zip_fn):
-<<<<<<< HEAD
-                    fstor = DelayedOpen( source,  fs, zip_fn, 'rb', account_accessor)
-=======
-                    fstor = DelayedOpen(source, fs, zip_fn, 'rb', account_accessor)
->>>>>>> 742931d6
+                    fstor = DelayedOpen(source,  fs, zip_fn, 'rb', account_accessor)
                     logger.debug("FSTOR for zip archive")
                     break
 
@@ -190,7 +183,6 @@
 
             return qualified_class_name(self)
 
-
 class CsvSource(SourcePipe):
     """Generate rows from a CSV source"""
     def _get_row_gen(self):
