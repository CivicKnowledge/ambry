--- conflicted
+++ resolved
@@ -355,11 +355,7 @@
         except AttributeError:
             pass
 
-<<<<<<< HEAD
         type_precidence = ['unknown', 'int', 'float', 'date', 'time', 'datetime', 'str']
-=======
-        type_precidence = ['unknown', 'int', 'float', 'str']
->>>>>>> 180fdfe3
 
         # TODO This will fail for dates and times.
 
@@ -410,7 +406,6 @@
 
             yield d
 
-
 class RowIntuiter(Pipe):
     """ Separates rows to the comments, header and data.
 
