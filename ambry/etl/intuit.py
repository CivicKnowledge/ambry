"""Intuit data types for rows of values."""
__author__ = 'eric'

from collections import deque, OrderedDict
import datetime

from ambry.etl.pipeline import Pipe

class unknown(str):

    __name__  = 'unknown'

    def __new__(cls):
        return super(unknown, cls).__new__(cls, cls.__name__)

    def __str__(self):
        return self.__name__

    def __eq__(self, other):
        return str(self) == str(other)


def test_float(v):
    # Fixed-width integer codes are actually strings.
    # if v and v[0]  == '0' and len(v) > 1:
    # return 0

    try:
        float(v)
        return 1
    except:
        return 0


def test_int(v):
    # Fixed-width integer codes are actually strings.
    # if v and v[0] == '0' and len(v) > 1:
    # return 0

    try:
        if float(v) == int(float(v)):
            return 1
        else:
            return 0
    except:
        return 0


def test_string(v):
    if isinstance(v, basestring):
        return 1
    else:
        return 0


def test_datetime(v):
    """Test for ISO datetime."""
    if not isinstance(v, basestring):
        return 0

    if len(v) > 22:
        # Not exactly correct; ISO8601 allows fractional seconds
        # which could result in a longer string.
        return 0

    if '-' not in v and ':' not in v:
        return 0

    for c in set(v):  # Set of Unique characters
        if not c.isdigit() and c not in 'T:-Z':
            return 0
    return 1


def test_time(v):
    if not isinstance(v, basestring):
        return 0

    if len(v) > 15:
        return 0

    if ':' not in v:
        return 0

    for c in set(v):  # Set of Unique characters
        if not c.isdigit() and c not in 'T:Z.':
            return 0

    return 1


def test_date(v):
    if not isinstance(v, basestring):
        return 0

    if len(v) > 10:
        # Not exactly correct; ISO8601 allows fractional seconds
        # which could result in a longer string.
        return 0

    if '-' not in v:
        return 0

    for c in set(v):  # Set of Unique characters
        if not c.isdigit() and c not in '-':
            return 0

    return 1


tests = [
    (int, test_int),
    (float, test_float),
    (str, test_string),
]


class Column(object):
    position = None
    header = None
    type_counts = None
    type_ratios = None
    length = 0
    count = 0
    strings = None

    def __init__(self):
        self.type_counts = {k: 0 for k, v in tests}
        self.type_counts[datetime.datetime] = 0
        self.type_counts[datetime.date] = 0
        self.type_counts[datetime.time] = 0
        self.type_counts[None] = 0
        self.strings = deque(maxlen=1000)
        self.position = None
        self.header = None
        self.count = 0
        self.length = 0
        self.date_successes = 0
        self.description = None

    def inc_type_count(self, t):
        self.type_counts[t] += 1

    def test(self, v):
        from dateutil import parser

        self.length = max(self.length, len(str(v)))
        self.count += 1

        if v is None:
            self.type_counts[None] += 1
            return None

        v = str(v)

        try:
            v = v.strip()
        except AttributeError:
            pass

        if v == '':
            self.type_counts[None] += 1
            return None

        for test, testf in tests:
            t = testf(v)

            if t > 0:
                type_ = test

                if test == str:
                    if v not in self.strings:
                        self.strings.append(v)

                    if (self.count < 1000 or self.date_successes != 0) and any((c in '-/:T') for c in v):
                        try:
                            maybe_dt = parser.parse(
                                v, default=datetime.datetime.fromtimestamp(0))
                        except (TypeError, ValueError):
                            maybe_dt = None

                        if maybe_dt:
                            # Check which parts of the default the parser didn't change to find
                            # the real type
                            # HACK The time check will be wrong for the time of
                            # the start of the epoch, 16:00.
                            if maybe_dt.time() == datetime.datetime.fromtimestamp(0).time():
                                type_ = datetime.date
                            elif maybe_dt.date() == datetime.datetime.fromtimestamp(0).date():
                                type_ = datetime.time
                            else:
                                type_ = datetime.datetime

                            self.date_successes += 1

                self.type_counts[type_] += 1

                return type_

    def _resolved_type(self):
        """Return the type for the columns, and a flag to indicate that the
        column has codes."""
        import datetime

        self.type_ratios = {test: (float(self.type_counts[test]) / float(self.count)) if self.count else None
                            for test, testf in tests + [(None, None)]}

<<<<<<< HEAD
        # If it is more than 20% str, it's a str
=======
>>>>>>> 3d1cb2ac
        if self.type_ratios[str] > .2:
            return str, False

        # If more than 70% None, it's also a str, because ...
        #if self.type_ratios[None] > .7:
        #    return str, False

        if self.type_counts[datetime.datetime] > 0:
            num_type = datetime.datetime

        elif self.type_counts[datetime.date] > 0:
            num_type = datetime.date

        elif self.type_counts[datetime.time] > 0:
            num_type = datetime.time

        elif self.type_counts[float] > 0:
            num_type = float

        elif self.type_counts[int] > 0:
            num_type = int

        elif self.type_counts[str] > 0:
            num_type = str

        else:
            num_type = unknown

        if self.type_counts[str] > 0 and num_type != str:
            has_codes = True
        else:
            has_codes = False

        return num_type, has_codes

    @property
    def resolved_type(self):
        return self._resolved_type()[0]

    @property
    def resolved_type_name(self):
        try:
            return self.resolved_type.__name__
        except AttributeError:
            return self.resolved_type

    @property
    def has_codes(self):
        return self._resolved_type()[1]

class TypeIntuiter(Pipe):
    """Determine the types of rows in a table."""
    header = None
    counts = None

    def __init__(self, skip_rows=1):

        self._columns = OrderedDict()
        self.skip_rows = skip_rows

    def process_row(self, n, row):

        if n == 0:
            header = row
            for i, value in enumerate(row):
                if i not in header:
                    self._columns[i] = Column()
                    self._columns[i].position = i
                    self._columns[i].header = value

            return

        if n < self.skip_rows:
            return

        try:
            for i, value in enumerate(row):
                if i not in self._columns:
                    self._columns[i] = Column()
                    self._columns[i].position = i

                self._columns[i].test(value)

        except Exception:
            # This usually doesn't matter, since there are usually plenty of other rows to intuit from
            # print 'Failed to add row: {}: {} {}'.format(row, type(e), e)
            pass

    def __iter__(self):
        for i, row in enumerate(self.source_pipe):
            self.process_row(i, row)
            yield row

    def iterate(self, row_gen, max_n=None):
        """
        :param row_gen:
        :param max_n:
        :return:
        """

        for n, row in enumerate(row_gen):

            if max_n and n > max_n:
                return

            self.process_row(n, row)

    @property
    def columns(self):

        for k, v in self._columns.items():
            v.position = k

            yield v

    def __str__(self):
        from tabulate import tabulate
        from ..util import qualified_class_name

        # return  SingleTable([[ str(x) for x in row] for row in self.rows] ).table

        results = self.results_table()

        if len(results) > 1:
            o = '\n' + str(tabulate(results[1:], results[0], tablefmt='pipe'))
        else:
            o = ''

        return qualified_class_name(self) + o

<<<<<<< HEAD
    @staticmethod
    def promote_type(orig_type, new_type):
        """Given a table with an original type, decide whether a new determination of a new applicable type
        should overide the existing one"""

        try:
            orig_type = orig_type.__name__
        except AttributeError:
            pass

        try:
            new_type = new_type.__name__
        except AttributeError:
            pass


        type_precidence = ['unknown', 'int', 'float', 'str']

        # TODO This will fail for dates and times.

        if type_precidence.index(new_type) > type_precidence.index(orig_type):
            return new_type
        else:
            return orig_type

=======
>>>>>>> 3d1cb2ac
    def results_table(self):

        fields = 'position header length resolved_type has_codes count ints floats strs nones datetimes dates times '.split()

        header = list(fields)
        header[0] = '#'
        header[2] = 'size'
        header[4] = 'codes?'
        header[10] = 'd/t'

        rows = list()

        rows.append(header)

        for d in self._dump():
            rows.append([d[k] for k in fields])

        return rows

    def _dump(self):

        for v in self.columns:

            d = dict(
                position=v.position,
                header=v.header,
                length=v.length,
                resolved_type=v.resolved_type_name,
                has_codes=v.has_codes,
                count=v.count,
                ints=v.type_counts.get(int, None),
                floats=v.type_counts.get(float, None),
                strs=v.type_counts.get(str, None),
                nones=v.type_counts.get(None, None),
                datetimes=v.type_counts.get(datetime.datetime, None),
                dates=v.type_counts.get(datetime.date, None),
                times=v.type_counts.get(datetime.time, None),
                strvals=','.join(list(v.strings)[:20])
            )

            yield d


class RowIntuiter(Pipe):
    header = None
    comments = None
    FIRST_ROWS = 20  # How many rows to keep in the top rows slice while looking for the comments and header.
    LAST_ROWS = 20  # How many rows to keep in the last rows slice while looking for the last row with data.
    SAMPLE_SIZE = 200  # How many rows to keep in the sample while recognizing data pattern.

    def _matches(self, row, pattern):
        """ Returns True if given row matches given patter.

        Args:
            row (list):
            pattern (list of sets):

        Returns:
            bool: True if row matches pattern. False otherwise.

        """
        for i, e in enumerate(row):
            # FIXME: Use TypeIntuiter
            if type(e) not in pattern[i]:
                return False
        return True

    def _find_data_lines(self, rows, data_pattern):
        """ Finds first and last rows with data

        Note: Assuming len(rows) == len(data_pattern)

        Args:
            rows (list):
            data_pattern (list of sets):

        Returns:
            tuple of int, int: (first line index, last line index)
        """

        first_rows = rows[:self.FIRST_ROWS]  # The first 20 lines ( Header section )
        last_rows = rows[-self.LAST_ROWS:]  # The last 20 lines ( Footer section )

        first_line = None
        last_line = None

        # iterate header to find first line with data.
        for i, row in enumerate(first_rows):
            if self._matches(row, data_pattern):
                first_line = i
                break

        # iterate footer from the end to find last row with data.
        for i, row in enumerate(reversed(last_rows)):
            if self._matches(row, data_pattern):
                last_line = len(rows) - i
                break

        assert first_line is not None
        assert last_line is not None
        return first_line, last_line

    def _find_header(self, first_rows, header_pattern):

        MATCH_THRESHOLD = 0.4  # Ratio of the strings in the row to consider it as header.

        for row in first_rows:
            if self._matches(row, header_pattern):

                str_matches = 0
                for elem in row:
                    if isinstance(elem, (str, unicode)):
                        str_matches += 1
                if float(str_matches) / float(len(row)) >= MATCH_THRESHOLD:
                    return row
        # FIXME: What should I do if header couldn't be found?

    def _find_comments(self, first_rows, comments_pattern):
        """ Finds comments in the rows using comments pattern.

        Args:
            first_rows: rows where to look for comments.
            comments_pattern: pattern to match against to.

        Returns:
            list: list with comments or empty list if no comments found.
        """
        for row in first_rows:
            if self._matches(row, comments_pattern):
                # FIXME: should I join comments?
                return row
        return []

    def _get_patterns(self, rows):
        """ Finds comments, header and data patterns in the rows.

        Args:
            row (list):

        Returns:
            FIXME:

        """
        data_rows = rows[self.FIRST_ROWS:-self.LAST_ROWS]
        data_sample = data_rows[:self.SAMPLE_SIZE]
        data_pattern = [set() for x in range(len(data_rows[0]))]

        for row in data_sample:
            for i, column in enumerate(row):
                # FIXME: Use TypeIntuiter instead of type()
                data_pattern[i].add(type(column))

        comments_pattern = [set() for x in range(len(rows[0]))]
        for row in rows[:2]:
            for i, column in enumerate(row):
                # FIXME: Use TypeIntuiter instead of type()
                comments_pattern[i].add(type(column))

        header_pattern = [set([str, None]) for x in data_pattern]
        return comments_pattern, header_pattern, data_pattern

    def __iter__(self):
        """ Generates rows with data.

        Yields:
            list

        """

        rows = list(self._source_pipe)

        comments_pattern, header_pattern, data_pattern = self._get_patterns(rows)

        # save comments
        self.comments = self._find_comments(rows, comments_pattern)

        # save header
        self.header = self._find_header(rows, header_pattern)

        # find data and generate data
        first_line, end_line = self._find_data_lines(rows, data_pattern)

        for row in rows[first_line:end_line]:
            yield row

        self.finish()<|MERGE_RESOLUTION|>--- conflicted
+++ resolved
@@ -30,7 +30,6 @@
         return 1
     except:
         return 0
-
 
 def test_int(v):
     # Fixed-width integer codes are actually strings.
@@ -45,14 +44,12 @@
     except:
         return 0
 
-
 def test_string(v):
     if isinstance(v, basestring):
         return 1
     else:
         return 0
 
-
 def test_datetime(v):
     """Test for ISO datetime."""
     if not isinstance(v, basestring):
@@ -69,8 +66,8 @@
     for c in set(v):  # Set of Unique characters
         if not c.isdigit() and c not in 'T:-Z':
             return 0
+
     return 1
-
 
 def test_time(v):
     if not isinstance(v, basestring):
@@ -197,6 +194,7 @@
 
                 return type_
 
+
     def _resolved_type(self):
         """Return the type for the columns, and a flag to indicate that the
         column has codes."""
@@ -205,10 +203,7 @@
         self.type_ratios = {test: (float(self.type_counts[test]) / float(self.count)) if self.count else None
                             for test, testf in tests + [(None, None)]}
 
-<<<<<<< HEAD
         # If it is more than 20% str, it's a str
-=======
->>>>>>> 3d1cb2ac
         if self.type_ratios[str] > .2:
             return str, False
 
@@ -259,12 +254,14 @@
     def has_codes(self):
         return self._resolved_type()[1]
 
+
 class TypeIntuiter(Pipe):
     """Determine the types of rows in a table."""
     header = None
     counts = None
 
     def __init__(self, skip_rows=1):
+        from collections import OrderedDict
 
         self._columns = OrderedDict()
         self.skip_rows = skip_rows
@@ -339,7 +336,6 @@
 
         return qualified_class_name(self) + o
 
-<<<<<<< HEAD
     @staticmethod
     def promote_type(orig_type, new_type):
         """Given a table with an original type, decide whether a new determination of a new applicable type
@@ -365,8 +361,6 @@
         else:
             return orig_type
 
-=======
->>>>>>> 3d1cb2ac
     def results_table(self):
 
         fields = 'position header length resolved_type has_codes count ints floats strs nones datetimes dates times '.split()
@@ -409,7 +403,6 @@
 
             yield d
 
-
 class RowIntuiter(Pipe):
     header = None
     comments = None
