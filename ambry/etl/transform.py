"""Support functions for transforming rows read from input files before writing
to databases.

Copyright (c) 2015 Civic Knowlege. This file is licensed under the terms of
the Revised BSD License, included in this distribution as LICENSE.txt

"""
import dateutil.parser as dp
import datetime
from functools import partial
from pipeline import Pipe
import textwrap


class CasterError(Exception):
    pass


class CastingError(TypeError):

    def __init__(self, field_name, value, message, *args, **kwargs):

        # Call the base class constructor with the parameters it needs
        Exception.__init__(self, textwrap.fill(message, 120), *args, **kwargs)

        self.field_name = field_name
        self.value = value


def coerce_int(v):
    """Convert to an int, or return if isn't an int."""
    try:
        return int(v)
    except:
        return v


def coerce_int_except(v, msg):
    """Convert to an int, throw an exception if it isn't."""

    try:
        return int(v)
    except:
        raise ValueError("Bad value: '{}'; {} ".format(v, msg))


def coerce_float(v):
    """Convert to an float, or return if isn't an int."""
    try:
        return float(v)
    except:
        return v


def coerce_float_except(v, msg):
    """Convert to an float, throw an exception if it isn't."""
    try:
        return float(v)
    except:
        raise ValueError("Bad value: '{}'; {} ".format(v, msg))


class PassthroughTransform(object):

    """Pasthorugh the value unaltered."""

    def __init__(self, column, useIndex=False):
        """"""
        # Extract the value from a position in the row
        if useIndex:
            f = lambda row, column=column: row[column.sequence_id - 1]
        else:
            f = lambda row, column=column: row[column.name]

        self.f = f

    def __call__(self, row):
        return self.f(row)


class BasicTransform(object):

    """A Callable class that will take a row and return a value, cleaned
    according to the classes cleaning rules."""

    @staticmethod
    def basic_defaults(v, column, default, f):
        """Basic defaults method, using only the column default and
        illegal_value parameters.

        WIll also convert blanks and None to the default

        """
        if v is None:
            return default
        elif v == '':
            return default
        elif str(v) == column.illegal_value:
            return default
        else:
            return f(v)

    def __init__(self, column, useIndex=False):
        """"""
        self.column = column

        # for numbers try to coerce to an integer. We'd have to use a helper func
        # with a try/catch, except in this case, integers are always all digits
        # here
        if str(column.datatype) == 'integer' or str(column.datatype) == 'integer64':
            # f = lambda v: int(v)
            msg = column.name
            f = lambda v, msg = msg: coerce_int_except(v, msg)
        elif column.datatype == 'real':
            # f = lambda v: int(v)
            msg = column.name
            f = lambda v, msg = msg: coerce_float_except(v, msg)
        else:
            f = lambda v: v

        if column.default is not None:
            if column.datatype == 'text':
                default = column.default
            else:
                default = int(column.default)
        else:
            default = None

        if default:
            f = (
                lambda v,
                column=column,
                f=f,
                default=default,
                defaults_f=self.basic_defaults: defaults_f(
                    v,
                    column,
                    default,
                    f))

        # Strip test values, but not numbers
        f = lambda v, f=f: f(v.strip()) if isinstance(v, basestring) else f(v)

        if useIndex:
            f = lambda row, column=column, f=f: f(row[column.sequence_id - 1])
        else:
            f = lambda row, column=column, f=f: f(row[column.name])

        self.f = f

    def __call__(self, row):
        return self.f(row)


#
# Functions for CasterTransformBUilder
#

class Int(int):

    """An Integer."""

    def __init__(self, v):
        int.__init__(self, v)
        if self < 0:
            raise ValueError("Must be a non negative integer")


class NonNegativeInt(int):

    '''An Integer that is >=0
    '''

    def __init__(self, v):
        int.__init__(self, v)
        if self < 0:
            raise ValueError("Must be a non negative integer")


class NaturalInt(int):

    """An Integer that is > 0."""

    def __init__(self, v):
        int.__init__(self, v)
        if self <= 0:
            raise ValueError("Must be a greater than zero")


def is_nothing(v):

    if isinstance(v, basestring):
        v = v.strip()

    if v is None or v == '' or v == '-':
        return True
    else:
        return False


def parse_int(caster, name, v, type_=int):
    """Parse as an integer, or a subclass of Int."""

    try:
        if is_nothing(v):
            return None
        else:
            return int(round(float(v), 0))
    except ValueError as e:
        caster.cast_error(int, name, v, e)
        return None


def parse_float(caster, name, v):

    try:
        if is_nothing(v):
            return None
        else:
            return float(v)
    except (TypeError, ValueError) as e:
        caster.cast_error(float, name, v, e)
        return None


def parse_str(caster, name, v):
    return str(v)


def parse_unicode(caster, name, v):
    return unicode(v)


def parse_type(type_, caster,  name, v):

    try:
        if is_nothing(v):
            return None
        else:
            return type_(v)
    except (TypeError, ValueError) as e:
        caster.cast_error(type_, name, v, e)
        return None


def parse_date(caster, name, v):
    if is_nothing(v):
        return None
    elif isinstance(v, basestring):
        try:
            return dp.parse(v).date()
        except (ValueError,  TypeError) as e:
            caster.cast_error(datetime.date, name, v, e)
            return None

    elif isinstance(v, datetime.date):
        return v
    else:
        caster.cast_error(
            datetime.date, name, v, "Expected datetime.date or basestring, got '{}'".format(type(v)))
        return None


def parse_time(caster, name, v):
    if is_nothing(v):
        return None
    elif isinstance(v, basestring):
        try:
            return dp.parse(v).time()
        except ValueError as e:
            caster.cast_error(datetime.date, name, v, e)
            return None

    elif isinstance(v, datetime.time):
        return v
    else:
        caster.cast_error(datetime.date, name, v, "Expected datetime.time or basestring, got '{}'".format(type(v)))
        return None


def parse_datetime(caster, name, v):
    if is_nothing(v):
        return None
    elif isinstance(v, basestring):
        try:
            return dp.parse(v)
        except (ValueError, TypeError) as e:
            caster.cast_error(datetime.date, name, v, e)
            return None

    elif isinstance(v, datetime.datetime):
        return v
    else:
        caster.cast_error(
            datetime.date, name, v, "Expected datetime.time or basestring, got '{}'".format(type(v)))
        return None


class Transform(object):

    def __init__(self, error_handler=None):
        self.types = []
        self._compiled = None
        self.custom_types = {}
        self.dict_code = None

        self.dict_transform = None
        self.row_transform = None

        self.error_handler = error_handler

        self.error_accumulator = None

        self.errors = None

<<<<<<< HEAD
        self.dict_transform_code = None
        self.row_transform_code = None

=======
>>>>>>> 3d1cb2ac
    def append(self, name, type_):
        self.types.append((name, type_))

        # Doing this every time is more expensive, but not much compared to row processing
        self.compile()

    def add_type(self, t):
        self.custom_types[t.__name__] = t

        self.compile()

    def make_transform(self):

        o = []

        for i, (name, type_) in enumerate(self.types):

            if type_ == str:
                type_ = unicode

            if type_ in [datetime.date, datetime.time, datetime.datetime, int, float, str, unicode]:
                o.append((i, name, 'parse_{}'.format(type_.__name__)))

            else:
                o.append((i, name, 'partial(parse_type,{})'.format(type_.__name__)))

        dict_transform = """def dict_transform(caster, row):

        import dateutil.parser as dp
        import datetime
        from functools import partial
        from ambry.etl.transform import parse_date, parse_time, parse_datetime

        return {{{}}}""".format(','.join("'{name}':{func}(caster, '{name}', row.get('{name}'))".format(i=i, name=name, func=v)
                                         for i, name, v in o))

        row_transform = """def row_transform(caster, row):

        import dateutil.parser as dp
        import datetime
        from functools import partial
        from ambry.etl.transform import parse_date, parse_time, parse_datetime

        return [{}]""".format(
            ','.join("{func}(caster, {i}, row[{i}])".format(i=i, name=name, func=v) for i, name, v in o))

        return dict_transform,  row_transform

    def compile(self):
        # import uuid

        # Get the code in string form.
        dtc, rtc = self.make_transform()

        for k, v in self.custom_types.items():
            globals()[k] = v

        exec dtc
        self.dict_transform_code = dtc
        self.dict_transform = locals()['dict_transform']

        exec rtc
        self.row_transform_code = rtc
        self.row_transform = locals()['row_transform']

    def cast_error(self, type_, name, v, e):
        self.error_accumulator[name] = {'type': type_, 'value': v, 'exception': str(e)}

class DictTransform(Transform):

    def __call__(self, row):
        """Call the caster to cast all of the values in a row.
        """
        self.error_accumulator = {}
        row = self.dict_transform(self, row)
        if self.error_handler:
            row, self.error_accumulator = self.error_handler(row, self.error_accumulator)

        return row, self.error_accumulator


class ListTransform(Transform):

    def __call__(self, row):
        """Call the caster to cast all of the values in a row.
        """
        self.error_accumulator = {}
        row = self.row_transform(self, row)
        if self.error_handler:
            row, self.error_accumulator = self.error_handler(row, self.error_accumulator)

        return row, self.error_accumulator


class CasterPipe(Transform, Pipe, ):

    def __init__(self, table=None, error_handler=None):
        super(CasterPipe, self).__init__(error_handler)
        self.errors = []
        self.table = table

    def process_header(self, row):
        self.headers = row

        if self.table:
            table = self.table
        else:
            table = self.source.dest_table

        cm = {c.name: c for c in table.columns}

        for h in self.headers:

            try:
                self.append(h, cm[h].python_type)
            except KeyError:
                from pipeline import MissingHeaderError
                # pipeline, pipe, header, table,
                raise MissingHeaderError(
                    self, h, table,
                    "While processing header in CasterPipe in pipe '{}' failed to find header '{}' in dest table '{}' "
                    .format(self.pipeline.name, h, table.name))

        self.compile()

        return row

    def process_body(self, row):

<<<<<<< HEAD
        self.error_accumulator = {} # Clear the accumulator
        try:
            row = self.row_transform(self, row) # casters can call self.cast_error to add to the accmulator
        except IndexError as e:
            raise IndexError('Header has {} items, Row has {} items, caster has {}\nheaders= {}\ncaster = {}\nrow    = {}'
                             .format(len(self.headers), len(row), len(self.types),
                                     self.headers, [ e[0] for e in self.types], row))
        except Exception as e:
            raise e
            return None
=======
        self.error_accumulator = {}  # Clear the accumulator
        row = self.row_transform(self, row)  # casters can call self.cast_error to add to the accmulator
>>>>>>> 3d1cb2ac
        if self.error_handler:
            row, self.error_accumulator = self.error_handler(row, self.error_accumulator)
        else:
            self.errors.append(self.error_accumulator)

        return row<|MERGE_RESOLUTION|>--- conflicted
+++ resolved
@@ -313,12 +313,9 @@
 
         self.errors = None
 
-<<<<<<< HEAD
         self.dict_transform_code = None
         self.row_transform_code = None
 
-=======
->>>>>>> 3d1cb2ac
     def append(self, name, type_):
         self.types.append((name, type_))
 
@@ -448,7 +445,6 @@
 
     def process_body(self, row):
 
-<<<<<<< HEAD
         self.error_accumulator = {} # Clear the accumulator
         try:
             row = self.row_transform(self, row) # casters can call self.cast_error to add to the accmulator
@@ -459,10 +455,6 @@
         except Exception as e:
             raise e
             return None
-=======
-        self.error_accumulator = {}  # Clear the accumulator
-        row = self.row_transform(self, row)  # casters can call self.cast_error to add to the accmulator
->>>>>>> 3d1cb2ac
         if self.error_handler:
             row, self.error_accumulator = self.error_handler(row, self.error_accumulator)
         else:
