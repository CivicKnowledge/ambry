"""Classes for converting warehouse databases to other formats.

Copyright (c) 2013 Clarinova. This file is licensed under the terms of
the Revised BSD License, included in this distribution as LICENSE.txt

"""


class ExtractError(Exception):
    pass


class ExtractEntry(object):

    def __init__(self, extracted, rel_path, abs_path, data=None):
        self.extracted = extracted
        self.rel_path = rel_path
        self.abs_path = abs_path
        self.data = data
        self.time = None

    def __str__(self):
        return 'extracted={} rel={} abs={} data={}'.format(
            self.extracted,
            self.rel_path,
            self.abs_path,
            self.data)


def new_extractor(format, warehouse, cache, force=False):

    ex_class = extractors.get(format.lower(), False)

    if not ex_class:
        raise ValueError("Unknown format: {} ".format(format))

    return ex_class(warehouse, cache, force=force)


def get_extractors(t):

    return [format for format, ex in extractors.items() if ex.can_extract(t)]


class Extractor(object):

    is_geo = False

    def __init__(self, warehouse, cache, force=False):

        self.warehouse = warehouse
        self.database = self.warehouse.database
        self.cache = cache
        self.force = force
        self.hash = None

    def mangle_path(self, rel_path):
        return rel_path

    def extract(self, table, rel_path, update_time=None):
        import time

        e = ExtractEntry(False,rel_path,self.cache.path(self.mangle_path(rel_path),missing_ok=True),
            (table,self.__class__))

        force = self.force

        md = self.cache.metadata(self.mangle_path(rel_path))

        # If the table was created after
        if md and 'time' in md and update_time \
                and int(md['time']) - int(update_time) < 0:
            force = True

        if self.cache.has(self.mangle_path(rel_path)):
            if force:
                self.cache.remove(self.mangle_path(rel_path), True)
            else:
                return e

        md = {'time': time.time()}

        self._extract(table, rel_path, md)
        e.time = time.time()
        e.extracted = True
        return e

    def stream(self, table, rel_path, update_time = None):
        return self._stream(table, rel_path, None )


class CsvExtractor(Extractor):

    mime = 'text/csv'

    def __init__(self, warehouse, cache, force=False):
        super(CsvExtractor, self).__init__(warehouse, cache, force=force)

    @classmethod
    def can_extract(cls, t):
        return True

    def _extract(self, table, rel_path, metadata):

        import unicodecsv

        rel_path = self.mangle_path(rel_path)

        row_gen = self.warehouse.database.connection.execute("SELECT * FROM {}".format(table))

        with self.cache.put_stream(rel_path, metadata=metadata) as stream:
            w = unicodecsv.writer(stream)

            for i, row in enumerate(row_gen):
                if i == 0:
                    w.writerow(row.keys())

                w.writerow(row)

        return True, self.cache.path(rel_path)

    def _stream(self, table, rel_path, metadata):
        """Return a generator that yields from the CSV data. Give to Flask to stream output. """
        import unicodecsv
        from ambry.util.flo import StringQueue

        row_gen = self.warehouse.database.connection.execute("SELECT * FROM {}".format(table))

        def yield_rows():
            f = StringQueue()

            w = unicodecsv.writer(f)

            for i, row in enumerate(row_gen):
                if i == 0:
                    w.writerow(row.keys())

                w.writerow(row)

                yield f.read() # Returns everything previously written

        return yield_rows


class JsonExtractor(Extractor):

    mime = 'application/json'

    def __init__(self, warehouse, cache, force=False):
        super(JsonExtractor, self).__init__(warehouse, cache, force=force)

    @classmethod
    def can_extract(cls, t):
        return True

    def _extract(self, table, rel_path, metadata):
        import json

        rel_path = self.mangle_path(rel_path)

        row_gen = self.warehouse.database.connection.execute(
            "SELECT * FROM {}".format(table))

        # A template to ensure the JSON head and tail are properly formatted
        head, mid, tail = json.dumps(
            {'header': [0], 'rows': [[0]]}).split('[0]')

        with self.cache.put_stream(rel_path, metadata=metadata) as stream:

            stream.write(head)

            for i, row in enumerate(row_gen):
                if i == 0:
                    stream.write(json.dumps(row.keys()))
                    stream.write(mid)
                else:
                    stream.write(',\n')

                stream.write(json.dumps(list(row)))

            stream.write(tail)

        return True, self.cache.path(rel_path)


class OgrExtractor(Extractor):

    epsg = 4326

    is_geo = True

    def __init__(self, warehouse, cache, force=False):
        import ogr

        super(OgrExtractor, self).__init__(warehouse, cache, force=force)

        self.mangled_names = {}

        # Inside the initializer because org is an optional depency
        self.geo_map = {
            'POLYGON': ogr.wkbPolygon,
            'MULTIPOLYGON': ogr.wkbMultiPolygon,
            'POINT': ogr.wkbPoint,
            'MULTIPOINT': ogr.wkbMultiPoint,
            # There are a lot more , add them as they are encountered.
        }

        self._ogr_type_map = {
            None: ogr.OFTString,
            '': ogr.OFTString,
            'TEXT': ogr.OFTString,
            'VARCHAR': ogr.OFTString,
            'INT': ogr.OFTInteger,
            'INTEGER': ogr.OFTInteger,
            'REAL': ogr.OFTReal,
            'FLOAT': ogr.OFTReal,
        }


    def geometry_type(self, database, table):
        """Return the name of the most common geometry type and the coordinate
        dimensions."""
        ce = database.connection.execute

        # Only deal with the first geometry column per table. Unfortunately, the table is often
        # actually a view, so you can't use it to look up the geometry column in the
        # 'geometry_columns' table. Instead, we'll have to get al of the geometry columns, and see
        # which ones we have in out table.
        q = "SElECT f_geometry_column FROM geometry_columns " .format(table)
        geo_cols = [row['f_geometry_column'] for row in ce(q).fetchall()]

        all_cols = ce("SELECT * FROM {} LIMIT 1".format(table)).fetchone().keys()

        geo_col = None
        for col in all_cols:
            if col in geo_cols:
                geo_col = col
                break

        if not geo_col:
            pass

        types = ce(
            'SELECT count(*) AS count, GeometryType({geo}) AS type,  CoordDimension({geo}) AS cd '
            'FROM {table} GROUP BY type ORDER BY type desc;' .format(
                geo=geo_col,
                table=table)).fetchall()

        t = types[0][1]
        cd = types[0][2]

        if not t:
            raise ExtractError("No geometries in {}".format(table))

        return t, cd, geo_col

<<<<<<< HEAD

=======
    geo_map = None
    _ogr_type_map = None

    try:
        from osgeo import ogr
        geo_map = {
            'POLYGON': ogr.wkbPolygon,
            'MULTIPOLYGON': ogr.wkbMultiPolygon,
            'POINT': ogr.wkbPoint,
            'MULTIPOINT': ogr.wkbMultiPoint,
            # There are a lot more , add them as they are encountered.
        }

        _ogr_type_map = {
            None: ogr.OFTString,
            '': ogr.OFTString,
            'TEXT': ogr.OFTString,
            'VARCHAR': ogr.OFTString,
            'INT': ogr.OFTInteger,
            'INTEGER': ogr.OFTInteger,
            'REAL': ogr.OFTReal,
            'FLOAT': ogr.OFTReal,
        }
    except ImportError:
        pass
>>>>>>> 668ff30d

    def ogr_type_map(self, v):
        return self._ogr_type_map[v.split('(', 1)[0]]  # Sometimes 'VARCHAR', sometimes 'VARCHAR(10)'

    @classmethod
    def can_extract(cls, t):

        for c in t.columns:
            if c.name == 'geometry':
                return True

        return False

    def create_schema(self, database, table, layer):
        from osgeo import ogr
        ce = database.connection.execute

        # TODO! pragma only works in sqlite
        for row in ce('PRAGMA table_info({})'.format(table)).fetchall():

            if row['name'].lower() in ('geometry', 'wkt', 'wkb'):
                continue

            name = self.mangle_name(str(row['name']))

            try:
                fdfn = ogr.FieldDefn(name, self.ogr_type_map(row['type']))
            except KeyError:
                continue

            if row['type'] == '':
                # FIXME Wasteful, but would have to scan table for max value.
                fdfn.SetWidth(254)

            layer.CreateField(fdfn)

    def new_layer(self, abs_dest, name, t):
        from osgeo import ogr

        ogr.UseExceptions()

        driver = ogr.GetDriverByName(self.driver_name)

        ds = driver.CreateDataSource(abs_dest)

        if ds is None:
            raise ExtractError(
                "Failed to create data source for driver '{}' at dest '{}'" .format(
                    self.driver_name,
                    abs_dest))

        srs = ogr.osr.SpatialReference()
        srs.ImportFromEPSG(self.epsg)

        # Gotcha! You can't create a layer with a unicode layername!
        # http://gis.stackexchange.com/a/53939/12543
        layer = ds.CreateLayer(name.encode('utf-8'), srs, self.geo_map[t])

        return ds, layer

    def mangle_name(self, name):

        if '_' in name:
            _, name = name.split('_', 1)

        if len(name) <= self.max_name_len:
            return name

        if name in self.mangled_names:
            return self.mangled_names[name]

        for i in range(0, 20):
            mname = name[:self.max_name_len] + str(i)
            if mname not in self.mangled_names.values():
                self.mangled_names[name] = mname
                return mname

        raise Exception(
            "Ran out of names {} is still in {}".format(
                name,
                self.mangled_names.values()))

    def _extract_shapes(self, abs_dest, table):
        from osgeo import ogr

        t, cd, geo_col = self.geometry_type(self.database, table)

        ds, layer = self.new_layer(abs_dest, table, t)

        self.create_schema(self.database, table, layer)

        # TODO AsTest, etc, will have to change to ST_AsText for Postgis
        q = "SELECT *, AsText(Transform({}, {} )) AS _wkt FROM {}".format(
            geo_col,
            self.epsg,
            table)

        for i, row in enumerate(self.database.connection.execute(q)):

            feature = ogr.Feature(layer.GetLayerDefn())

            for name, value in row.items():
                if name.lower() in (geo_col, 'geometry', 'wkt', 'wkb', '_wkt'):
                    continue

                if value:
                    try:
                        if isinstance(value, unicode):
                            value = str(value)

                        name = self.mangle_name(str(name))

                        feature.SetField(name, value)
                    except Exception:
                        raise
                    except NotImplementedError:
                        raise

            geometry = ogr.CreateGeometryFromWkt(row['_wkt'])

            feature.SetGeometryDirectly(geometry)
            if layer.CreateFeature(feature) != 0:
                import gdal
                raise Exception(
                    'Failed to add feature: {}: geometry={}'.format(gdal.GetLastErrorMsg(), geometry.ExportToWkt()))

            feature.Destroy()

        ds.SyncToDisk()
        ds.Release()

        return True, abs_dest


class ShapeExtractor(OgrExtractor):

    mime = 'application/zip'

    driver_name = 'Esri Shapefile'
    max_name_len = 8  # For ESRI SHapefiles

    def mangle_path(self, rel_path):
        if not rel_path.endswith('.zip'):
            rel_path += '.zip'

        return rel_path

    def zip_dir(self, layer_name, source_dir, dest_path):
        """layer_name The name of the top level directory in."""
        import zipfile
        import os

        zf = zipfile.ZipFile(dest_path, 'w', zipfile.ZIP_DEFLATED)

        for root, dirs, files in os.walk(source_dir):
            for f in files:
                zf.write(os.path.join(root, f), os.path.join(layer_name, f))

            zf.close()

    def _extract(self, table, rel_path, metadata):

        from ambry.util import temp_file_name
        from ambry.util.flo import copy_file_or_flo
        import shutil
        import os

        rel_path = self.mangle_name(rel_path)

        shapefile_dir = temp_file_name()

        self._extract_shapes(shapefile_dir, table)

        zf = temp_file_name()

        self.zip_dir(table, shapefile_dir, zf)

        copy_file_or_flo(
            zf,
            self.cache.put_stream(
                rel_path,
                metadata=metadata))

        shutil.rmtree(shapefile_dir)
        os.remove(zf)

        return self.cache.path(rel_path)


class GeoJsonExtractor(OgrExtractor):

    mime = 'application/json'

    driver_name = 'GeoJSON'
    max_name_len = 40

    def temp_dest(self):
        from ambry.util import temp_file_name
        return temp_file_name()

    def _extract(self, table, rel_path, metadata):
        from ambry.util import temp_file_name
        from ambry.util.flo import copy_file_or_flo
        import os

        rel_path = self.mangle_name(rel_path)

        tf = temp_file_name() + '.geojson'

        self._extract_shapes(tf, table)

        copy_file_or_flo(
            tf,
            self.cache.put_stream(
                rel_path,
                metadata=metadata))

        os.remove(tf)

        return self.cache.path(rel_path)


class KmlExtractor(OgrExtractor):

    mime = 'application/vnd.google-earth.kml+xml'

    driver_name = 'KML'
    max_name_len = 40

    def _extract(self, table, rel_path, metadata):
        from ambry.util import temp_file_name
        from ambry.util.flo import copy_file_or_flo
        import os

        rel_path = self.mangle_name(rel_path)

        tf = temp_file_name()

        self._extract_shapes(tf, table)

        copy_file_or_flo(
            tf,
            self.cache.put_stream(
                rel_path,
                metadata=metadata))

        os.remove(tf)

        return self.cache.path(rel_path)

extractors = None

try:
    import osgeo
except ImportError:
    extractors = dict(
        csv=CsvExtractor,
        json=JsonExtractor)
else:
    extractors = dict(
        csv=CsvExtractor,
        json=JsonExtractor,
        shapefile=ShapeExtractor,
        geojson=GeoJsonExtractor,
        kml=KmlExtractor)


def geo_extractors():
    return [f for f, e in extractors if e.is_geo]


def table_extractors():
    return [f for f, e in extractors if not e.is_geo]<|MERGE_RESOLUTION|>--- conflicted
+++ resolved
@@ -254,21 +254,7 @@
 
         return t, cd, geo_col
 
-<<<<<<< HEAD
-
-=======
-    geo_map = None
-    _ogr_type_map = None
-
-    try:
-        from osgeo import ogr
-        geo_map = {
-            'POLYGON': ogr.wkbPolygon,
-            'MULTIPOLYGON': ogr.wkbMultiPolygon,
-            'POINT': ogr.wkbPoint,
-            'MULTIPOINT': ogr.wkbMultiPoint,
-            # There are a lot more , add them as they are encountered.
-        }
+
 
         _ogr_type_map = {
             None: ogr.OFTString,
@@ -282,7 +268,6 @@
         }
     except ImportError:
         pass
->>>>>>> 668ff30d
 
     def ogr_type_map(self, v):
         return self._ogr_type_map[v.split('(', 1)[0]]  # Sometimes 'VARCHAR', sometimes 'VARCHAR(10)'
