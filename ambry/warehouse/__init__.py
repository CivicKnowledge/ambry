--- conflicted
+++ resolved
@@ -181,7 +181,6 @@
         s = self.database.session
 
         try:
-<<<<<<< HEAD
             ds = s.query(Dataset).filter( Dataset.id_ == self.vid).order_by(Dataset.revision.desc()).one()
         except NoResultFound:
             from ..identity import Identity
@@ -189,19 +188,6 @@
             ident = Identity.from_dict(dict(id=self.vid,revision=1,source='ambry',dataset=self.vid))
 
             ds = Dataset(data=dict(dsn=self.dsn),creator='ambry',fqname=ident.fqname,**ident.dict)
-=======
-            s.query(Dataset).filter(Dataset.id_ == self.vid).order_by(Dataset.revision.desc()).one()
-        except NoResultFound:
-            from ..identity import Identity
-
-            ident = Identity.from_dict(dict(id=self.vid, revision=1, source='ambry', dataset=self.vid))
-
-            ds = Dataset(
-                data=dict(dsn=self.dsn),
-                creator='ambry',
-                fqname=ident.fqname,
-                **ident.dict)
->>>>>>> 668ff30d
 
             s.add(ds)
 
@@ -440,7 +426,6 @@
                                                     session=self.library.database.session)
         return meta, table
 
-<<<<<<< HEAD
     def table(self, table_name):
         """Get table metadata from the database."""
         from sqlalchemy import Table
@@ -482,8 +467,6 @@
 
 
 
-=======
->>>>>>> 668ff30d
     @property
     def tables(self):
         from ..orm import Table
@@ -521,13 +504,9 @@
         """Digest manifest into a list of commands for the installer."""
 
 
-<<<<<<< HEAD
         commands = []
 
         commands.append( ('about',manifest.title,manifest.summary['summary_text']))
-=======
-        commands = [('about', manifest.title, manifest.summary['summary_text'])]
->>>>>>> 668ff30d
 
         # First pass
         for line, section in manifest.sorted_sections:
@@ -535,14 +514,8 @@
             tag = section.tag
 
             if tag in ('partitions', 'sql', 'index', 'mview', 'view'):
-<<<<<<< HEAD
                 self.logger.info("== Processing manifest '{}' section '{}' at line {}" .format(
                         manifest.path,section.tag,section.linenumber))
-=======
-                self.logger.info(
-                    "== Processing manifest '{}' section '{}' at line {}".format(manifest.path, section.tag,
-                                                                                 section.linenumber))
->>>>>>> 668ff30d
 
             def resolve_partition(pd):
 
@@ -576,7 +549,6 @@
                 else:
                     index, table = None, None
 
-<<<<<<< HEAD
                 for pd in partitions:
                     commands.append(('install', resolve_partition(pd)))
 
@@ -584,14 +556,6 @@
                 # creating an index.
                 if it_command:
                     commands.append(it_command)
-=======
-                        if ident.format not in ('db', 'geo'):
-                            self.logger.warn(
-                                "Skipping {}; uninstallable format: {}".format(ident.vname, ident.format))
-                            continue
-
-                        commands.append(('install', dataset, tables, pd['where']))
->>>>>>> 668ff30d
 
             elif tag == 'sql':
                 sql = section.content
@@ -603,7 +567,6 @@
                 c = section.content
                 commands.append(('index', c['name'], c['table'], c['columns']))
 
-<<<<<<< HEAD
             elif tag == 'mview' or tag == 'view':
                 commands.append((tag,section.args,section.content['text'],
                      dict(
@@ -613,17 +576,6 @@
                          manifests=[manifest.uid],
                          sql_formatted=section.content['html']),
                         force))
-=======
-            elif tag in ('mview', 'view'):
-                commands.append(
-                    (tag, section.args, section.content['text'],
-                     dict(tc_names=section.content['tc_names'],
-                          summary=section.doc.get('summary_text', '') if section.doc else '',
-                          doc=section.doc, manifests=[manifest.uid], sql_formatted=section.content['html']),
-                     force
-                     )
-                )
->>>>>>> 668ff30d
 
             elif tag == 'extract':
 
@@ -649,16 +601,12 @@
     def execute_commands(self, commands):
         """Execute a set of installation commands, which are usually from a
         digested manifest."""
-<<<<<<< HEAD
 
         # The inputs commands most often will come from digest_manifest(), but they could also come
         # from an outside process, which is why this code is split from diget_manifest()
 
         from ..dbexceptions import NotFoundError, ConfigurationError
         from ..orm import Partition
-=======
-        from ..dbexceptions import NotFoundError
->>>>>>> 668ff30d
 
         installed_partitions = []
         installed_tables = []
@@ -829,12 +777,8 @@
         assert len(tables_in_partition) > 0, "Can't have partitions with no tables"
 
         for source_table_name in p.tables:
-<<<<<<< HEAD
 
             if not source_table_name in tables_in_partition: # Ignore system tables
-=======
-            if source_table_name not in tables_in_partition:
->>>>>>> 668ff30d
                 continue
 
             try:
@@ -1039,15 +983,8 @@
                 #if d.get('altname', False):
                 #    d['name'], d['altname'] = d['altname'], d['name']
 
-<<<<<<< HEAD
                 if not 'datatype' in d:
                     d['datatype'] = Column.convert_python_type(type(v),col_name)
-=======
-                if 'datatype' not in d:
-                    d['datatype'] = Column.convert_python_type(
-                        type(v),
-                        col_name)
->>>>>>> 668ff30d
 
                 t.add_column(**d)
 
@@ -1251,7 +1188,6 @@
             t = self.install_table( name, data=data, type_=type_, proto_vid=proto_vid, p_vid = p_vid, doc=doc)
             self.build_schema(t)
 
-<<<<<<< HEAD
         except Exception as e:
             self.logger.error("Failed to install view: \n{}\nin: {}".format(sqls, self.database.dsn))
 
@@ -1260,14 +1196,6 @@
         except OperationalError:
             self.logger.error("Failed to execute: \n{}\nin: {}".format(sqls, self.database.dsn))
 
-=======
-        except Exception:
-            self.logger.error("Failed to install view: \n{}".format(sql))
-            raise
-
-        except OperationalError:
-            self.logger.error("Failed to execute: {} ".format(sql))
->>>>>>> 668ff30d
             raise
 
     def install_table_alias(self, table_name, alias, proto_vid=None, p_vid = None):
@@ -1292,15 +1220,7 @@
         try:
             from sqlalchemy.orm import lazyload
 
-<<<<<<< HEAD
             q = (s.query(Table).filter(Table.d_vid == self.vid,Table.name == name) .options(lazyload('columns')))
-=======
-            q = (
-                s.query(Table).filter(
-                    Table.d_vid == self.vid,
-                    Table.name == name).options(
-                    lazyload('columns')))
->>>>>>> 668ff30d
 
             t = q.one()
 
@@ -1310,15 +1230,7 @@
 
             ds = s.query(Dataset).filter(Dataset.vid == self.vid).one()  # Get the Warehouse dataset.
 
-<<<<<<< HEAD
             q = (s.query(func.max(Table.sequence_id)) .filter(Table.d_vid == self.vid))
-=======
-            q = (
-                s.query(
-                    func.max(
-                        Table.sequence_id)).filter(
-                    Table.d_vid == self.vid))
->>>>>>> 668ff30d
 
             seq = q.one()[0]
 
@@ -1339,12 +1251,7 @@
         else:
             t.type = type_
 
-<<<<<<< HEAD
-
-=======
-        if data and 'summary' in data:
-            t.description = data['summary']
->>>>>>> 668ff30d
+
 
         if data and 'summary' in data:
             t.description = data['summary']
@@ -1381,32 +1288,11 @@
 
         return t
 
-<<<<<<< HEAD
     def load_local(self,partition,source_table_name,dest_table_name,where=None):
         return self.load_insert(partition,source_table_name,dest_table_name,where=where)
 
     def load_insert(self,partition,source_table_name,dest_table_name,where=None):
         from ..database.inserter import ValueInserter
-=======
-    def load_local(
-            self,
-            partition,
-            source_table_name,
-            dest_table_name,
-            where=None):
-        return self.load_insert(
-            partition,
-            source_table_name,
-            dest_table_name,
-            where=where)
-
-    def load_insert(
-            self,
-            partition,
-            source_table_name,
-            dest_table_name,
-            where=None):
->>>>>>> 668ff30d
         from sqlalchemy import Table, MetaData
         from sqlalchemy.dialects.postgresql.base import BYTEA
         import psycopg2
@@ -1594,7 +1480,6 @@
 
         return table, meta
 
-<<<<<<< HEAD
     def create_index(self, table, columns, name = None):
 
         from sqlalchemy.exc import OperationalError, ProgrammingError
@@ -1612,25 +1497,6 @@
             if 'exists' not in str(e).lower():
                 raise
 
-=======
-    def create_index(self, name, table, columns):
-
-        from sqlalchemy.exc import OperationalError, ProgrammingError
-
-        sql = 'CREATE INDEX {} ON "{}" ({})'.format(
-            name,
-            table,
-            ','.join(columns))
-
-        try:
-            self.database.connection.execute(sql)
-            self.logger.info('create_index {}'.format(name))
-        except (OperationalError, ProgrammingError) as e:
-
-            if 'exists' not in str(e).lower():
-                raise
-
->>>>>>> 668ff30d
             self.logger.info('index_exists {}'.format(name))
             # Ignore if it already exists.
 
