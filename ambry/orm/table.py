--- conflicted
+++ resolved
@@ -249,8 +249,7 @@
         for c in self.columns:
             tr.append(c.expanded_transform)
 
-<<<<<<< HEAD
-        return izip_longest(*tr)
+        return six.moves.zip_longest(*tr)
 
     @property
     def row(self):
@@ -266,9 +265,6 @@
             d['d_' + k] = v
 
         return d
-=======
-        return six.moves.zip_longest(*tr)
->>>>>>> 4b16c874
 
     def __str__(self):
         from tabulate import tabulate
