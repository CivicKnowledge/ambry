"""Object-Rlational Mapping classess, based on Sqlalchemy, for representing the
dataset, partitions, configuration, tables and columns.

Copyright (c) 2015 Civic Knowledge. This file is licensed under the terms of the
Revised BSD License, included in this distribution as LICENSE.txt
"""
__docformat__ = 'restructuredtext en'


import sys
import datetime

import dateutil

import six

import sqlalchemy

from sqlalchemy import event
from sqlalchemy import Column as SAColumn, Integer, Boolean, UniqueConstraint
from sqlalchemy import Text, String, ForeignKey
from sqlalchemy.orm import relationship

from ..util import memoize

from . import Base, MutationDict, MutationList,  JSONEncodedObj, BigIntegerType, GeometryType

from ambry.orm.code import Code
from ambry.identity import ColumnNumber, ObjectNumber


if sys.version_info > (3,):
    buffer = memoryview


class Column(Base):
    __tablename__ = 'columns'

    vid = SAColumn('c_vid', String(18), primary_key=True)
    id = SAColumn('c_id', String(15))
    sequence_id = SAColumn('c_sequence_id', Integer)
    is_primary_key = SAColumn('c_is_primary_key', Boolean, default=False)
    t_vid = SAColumn('c_t_vid', String(15), ForeignKey('tables.t_vid'), nullable=False, index=True)
    d_vid = SAColumn('c_d_vid', String(13), ForeignKey('datasets.d_vid'), nullable=False, index=True)
    t_id = SAColumn('c_t_id', String(12))
    name = SAColumn('c_name', Text)
    fqname = SAColumn('c_fqname', Text)  # Name with the vid prefix
    altname = SAColumn('c_altname', Text)
    datatype = SAColumn('c_datatype', Text)
    valuetype = SAColumn('c_valuetype', Text)
    start = SAColumn('c_start', Integer)
    size = SAColumn('c_size', Integer)
    width = SAColumn('c_width', Integer)
    sql = SAColumn('c_sql', Text)
    summary = SAColumn('c_summary', Text)
    description = SAColumn('c_description', Text)
    keywords = SAColumn('c_keywords', Text)
    caster = SAColumn('c_caster', Text)
    units = SAColumn('c_units', Text)
    universe = SAColumn('c_universe', Text)
    lom = SAColumn('c_lom', String(1))

    # A column vid, or possibly an equation, describing how this column was
    # created from other columns.
    derivedfrom = SAColumn('c_derivedfrom', Text)

    # ids of columns used for computing ratios, rates and densities
    numerator = SAColumn('c_numerator', String(20))
    denominator = SAColumn('c_denominator', String(20))

    indexes = SAColumn('t_indexes', MutationList.as_mutable(JSONEncodedObj))
    uindexes = SAColumn('t_uindexes', MutationList.as_mutable(JSONEncodedObj))

    default = SAColumn('c_default', Text)
    illegal_value = SAColumn('c_illegal_value', Text)

    data = SAColumn('c_data', MutationDict.as_mutable(JSONEncodedObj))

    codes = relationship(Code, backref='column', order_by='asc(Code.key)',
                         cascade='save-update, delete, delete-orphan')

    __table_args__ = (
        UniqueConstraint('c_sequence_id', 'c_t_vid', name='_uc_c_sequence_id'),
        UniqueConstraint('c_name', 'c_t_vid', name='_uc_c_name'),
    )

    # FIXME. These types should be harmonized with   SourceColumn.DATATYPE
    DATATYPE_STR = 'str'
    DATATYPE_INTEGER = 'int'
    DATATYPE_INTEGER64 = 'long' if six.PY2 else 'int'
    DATATYPE_FLOAT = 'float'
    DATATYPE_DATE = 'date'
    DATATYPE_TIME = 'time'
    DATATYPE_TIMESTAMP = 'timestamp'
    DATATYPE_DATETIME = 'datetime'
    DATATYPE_BLOB = 'blob'

    DATATYPE_POINT = 'point'  # Spatalite, sqlite extensions for geo
    DATATYPE_LINESTRING = 'linestring'  # Spatalite, sqlite extensions for geo
    DATATYPE_POLYGON = 'polygon'  # Spatalite, sqlite extensions for geo
    DATATYPE_MULTIPOLYGON = 'multipolygon'  # Spatalite, sqlite extensions for geo
    DATATYPE_GEOMETRY = 'geometry'  # Spatalite, sqlite extensions for geo

    types = {
        # Sqlalchemy, Python, Sql,

        DATATYPE_STR: (sqlalchemy.types.String, six.binary_type, 'VARCHAR'),
        DATATYPE_INTEGER: (sqlalchemy.types.Integer, int, 'INTEGER'),
<<<<<<< HEAD
        DATATYPE_INTEGER64: (BigIntegerType, int, 'INTEGER64'),
=======
        DATATYPE_INTEGER64: (BigIntegerType, six.integer_types[-1], 'INTEGER64'),  # it is long for py2 and int for py3
>>>>>>> cf37ff17
        DATATYPE_FLOAT: (sqlalchemy.types.Float, float, 'REAL'),
        DATATYPE_DATE: (sqlalchemy.types.Date, datetime.date, 'DATE'),
        DATATYPE_TIME: (sqlalchemy.types.Time, datetime.time, 'TIME'),
        DATATYPE_TIMESTAMP: (sqlalchemy.types.DateTime, datetime.datetime, 'TIMESTAMP'),
        DATATYPE_DATETIME: (sqlalchemy.types.DateTime, datetime.datetime, 'DATETIME'),
        DATATYPE_POINT: (GeometryType, six.binary_type, 'POINT'),
        DATATYPE_LINESTRING: (GeometryType, six.binary_type, 'LINESTRING'),
        DATATYPE_POLYGON: (GeometryType, six.binary_type, 'POLYGON'),
        DATATYPE_MULTIPOLYGON: (GeometryType, six.binary_type, 'MULTIPOLYGON'),
        DATATYPE_GEOMETRY: (GeometryType, six.binary_type, 'GEOMETRY'),
        DATATYPE_BLOB: (sqlalchemy.types.LargeBinary, buffer, 'BLOB')
    }

    def __init__(self,  **kwargs):

        super(Column, self).__init__(**kwargs)

        assert self.sequence_id is not None

        if not self.name:
            self.name = 'column' + str(self.sequence_id)
            # raise ValueError('Column must have a name. Got: {}'.format(kwargs))

        # Don't allow these values to be the empty string
        self.derivedfrom = self.derivedfrom or None

    def type_is_int(self):
        return self.python_type  == int

    def type_is_real(self):
        return self.python_type  == float

    def type_is_number(self):
        return self.type_is_real or self.type_is_int

    def type_is_text(self):
<<<<<<< HEAD
        return self.python_type == str
=======
        return self.datatype in (Column.DATATYPE_STR,)
>>>>>>> cf37ff17

    def type_is_geo(self):
        return self.datatype in (
            Column.DATATYPE_POINT, Column.DATATYPE_LINESTRING,
            Column.DATATYPE_POLYGON, Column.DATATYPE_MULTIPOLYGON, Column.DATATYPE_GEOMETRY)

    def type_is_gvid(self):
        return 'gvid' in self.name

    def type_is_time(self):
        return self.datatype in (Column.DATATYPE_TIME, Column.DATATYPE_TIMESTAMP)

    def type_is_date(self):
        return self.datatype in (Column.DATATYPE_TIMESTAMP, Column.DATATYPE_DATETIME, Column.DATATYPE_DATE)

    @property
    def sqlalchemy_type(self):
        return self.types[self.datatype][0]

    @property
    def valuetype_class(self):
        """Return the valuetype class, if one is defined, or a built-in type if it isn't"""
        from ambry.valuetype import import_valuetype

        try:
            return import_valuetype(self.datatype)
        except AttributeError as e:
            return self.types[self.datatype][1]

    @property
    def python_type(self):
        """Return the python type for the row, possibly getting it from a valuetype reference """

        from ambry.valuetype import python_type as vl_pt

        try:
            return self.types[self.datatype][1]
        except KeyError:
            return vl_pt(self.datatype)

    def python_cast(self, v):
        """Cast a value to the type of the column.

        Primarily used to check that a value is valid; it will throw an
        exception otherwise

        """

        if self.type_is_time():
            dt = dateutil.parser.parse(v)

            if self.datatype == Column.DATATYPE_TIME:
                dt = dt.time()
            if not isinstance(dt, self.python_type):
                raise TypeError('{} was parsed to {}, expected {}'.format(v, type(dt),self.python_type))

            return dt
        else:
            # This isn't calling the python_type method -- it's getting a python type, then instantialting it,
            # such as "int(v)"
            return self.python_type(v)

    @property
    def schema_type(self):

        if not self.datatype:
            from .exc import ConfigurationError
            raise ConfigurationError("Column '{}' has no datatype".format(self.name))

        # let it fail with KeyError if datatype is unknown.
        return self.types[self.datatype][2]

    @classmethod
    def convert_numpy_type(cls, dtype):
        """Convert a numpy dtype into a Column datatype. Only handles common
        types.

        Implemented as a function to decouple from numpy

        """

        m = {
            'int64': cls.DATATYPE_INTEGER64,
            'float64': cls.DATATYPE_FLOAT,
            'object': cls.DATATYPE_TEXT  # Hack. Pandas makes strings into object.
        }

        t = m.get(dtype.name, None)

        if not t:
            raise TypeError(
                "Failed to convert numpy type: '{}' ".format(
                    dtype.name))

        return t

    @classmethod
    def convert_python_type(cls, py_type_in, name=None):

        type_map = {
            six.text_type: six.binary_type
        }

        for col_type, (sla_type, py_type, sql_type) in six.iteritems(cls.types):

            if py_type == type_map.get(py_type_in, py_type_in):
                if col_type == 'blob' and name and name.endswith('geometry'):
                    return cls.DATATYPE_GEOMETRY

                elif sla_type != GeometryType:  # Total HACK. FIXME
                    return col_type

        return None

    @property
    def foreign_key(self):
        return self.fk_vid

    @property
    def dict(self):
        """A dict that holds key/values for all of the properties in the
        object.

        :return:

        """
        d = {p.key: getattr(self, p.key) for p in self.__mapper__.attrs
             if p.key not in ('table', 'stats', '_codes', 'data')}

        if not d:
            raise Exception(self.__dict__)

        d['schema_type'] = self.schema_type

        if self.data:
            # Copy data fields into top level dict, but don't overwrite existind values.
            for k, v in six.iteritems(self.data):
                if k not in d and k not in ('table', 'stats', '_codes', 'data'):
                    d[k] = v

        return d

    @property
    def nonull_dict(self):
        """Like dict, but does not hold any null values.

        :return:

        """
        return {k: v for k, v in six.iteritems(self.dict) if v and k != '_codes'}

    @property
    def insertable_dict(self):
        """Like dict, but properties have the table prefix, so it can be
        inserted into a row."""
        SKIP_KEYS = ('table', 'stats', '_codes')
        d = {p.key: getattr(self, p.key) for p in self.__mapper__.attrs if p.key not in SKIP_KEYS}
        x = {('c_' + k).strip('_'): v for k, v in six.iteritems(d)}
        return x

    @staticmethod
    def mangle_name(name):
        """Mangles a column name to a standard form, remoing illegal
        characters.

        :param name:
        :return:

        """
        import re
        try:
            return re.sub('_+', '_', re.sub('[^\w_]', '_', name).lower()).rstrip('_')
        except TypeError:
            raise TypeError(
                'Trying to mangle name with invalid type of: ' + str(type(name)))

    @property
    @memoize
    def reverse_code_map(self):
        """Return a map from a code ( usually a string ) to the  shorter numeric value"""

        return {c.value: (c.ikey if c.ikey else c.key) for c in self.codes}

    @property
    @memoize
    def forward_code_map(self):
        """Return  a map from the short code to the full value """

        return {c.key: c.value for c in self.codes}

    def add_code(self, key, value, description=None, data=None, source=None):
        """

        :param key: The code value that appears in the datasets, either a string or an int
        :param value: The string value the key is mapped to
        :param description:  A more detailed description of the code
        :param data: A data dict to add to the ORM record
        :return: the code record
        """

        # Ignore codes we already have, but will not catch codes added earlier for this same
        # object, since the code are cached

        for cd in self.codes:
            if cd.key == str(key):
                return cd

        def cast_to_int(s):
            try:
                return int(s)
            except ValueError:
                return None

        cd = Code(c_vid=self.vid, t_vid=self.t_vid,
                  key=str(key),
                  ikey=cast_to_int(key),
                  value=value,
                  source = source,
                  description=description,
                  data=data)

        self.codes.append(cd)

        return cd

    @property
    def row(self):
        from collections import OrderedDict

        # Use an Ordered Dict to make it friendly to creating CSV files.

        d = OrderedDict([('table', self.table.name)] +
                        [(p.key, getattr(self, p.key)) for p in self.__mapper__.attrs
                         if p.key not in ['codes', 'dataset', 'stats', 'table', 'd_vid', 'vid', 't_vid',
                                          'sequence_id', 'id', 'is_primary_key']])

        d['column'] = d['name']
        del d['name']

        if self.name == 'id':
            t = self.table
            d['description'] = t.description
            data = t.data
        else:
            data = self.data

        for k, v in six.iteritems(data):
            d[k] = v

        return d

    def __repr__(self):
        return '<column: {}, {}>'.format(self.name, self.vid)

    @staticmethod
    def before_insert(mapper, conn, target):
        """event.listen method for Sqlalchemy to set the seqience_id for this
        object and create an ObjectNumber value for the id_"""

        # from identity import ObjectNumber
        # assert not target.fk_vid or not ObjectNumber.parse(target.fk_vid).revision

        if target.sequence_id is None:
            from ambry.orm.exc import DatabaseError
            raise DatabaseError("Must have sequence_id before insertion")

        Column.before_update(mapper, conn, target)

    @staticmethod
    def before_update(mapper, conn, target):
        """Set the column id number based on the table number and the sequence
        id for the column."""

        target.name = Column.mangle_name(target.name)

        ton = ObjectNumber.parse(target.t_vid)
        con = ColumnNumber(ton, target.sequence_id)
        target.id = str(ton.rev(None))
        target.vid = str(con)
        target.id = str(con.rev(None))
        target.d_vid = str(ObjectNumber.parse(target.t_vid).as_dataset)




event.listen(Column, 'before_insert', Column.before_insert)
event.listen(Column, 'before_update', Column.before_update)<|MERGE_RESOLUTION|>--- conflicted
+++ resolved
@@ -106,11 +106,7 @@
 
         DATATYPE_STR: (sqlalchemy.types.String, six.binary_type, 'VARCHAR'),
         DATATYPE_INTEGER: (sqlalchemy.types.Integer, int, 'INTEGER'),
-<<<<<<< HEAD
         DATATYPE_INTEGER64: (BigIntegerType, int, 'INTEGER64'),
-=======
-        DATATYPE_INTEGER64: (BigIntegerType, six.integer_types[-1], 'INTEGER64'),  # it is long for py2 and int for py3
->>>>>>> cf37ff17
         DATATYPE_FLOAT: (sqlalchemy.types.Float, float, 'REAL'),
         DATATYPE_DATE: (sqlalchemy.types.Date, datetime.date, 'DATE'),
         DATATYPE_TIME: (sqlalchemy.types.Time, datetime.time, 'TIME'),
@@ -147,11 +143,7 @@
         return self.type_is_real or self.type_is_int
 
     def type_is_text(self):
-<<<<<<< HEAD
         return self.python_type == str
-=======
-        return self.datatype in (Column.DATATYPE_STR,)
->>>>>>> cf37ff17
 
     def type_is_geo(self):
         return self.datatype in (
