"""Object-Rlational Mapping classess, based on Sqlalchemy, for representing the
dataset, partitions, configuration, tables and columns.

Copyright (c) 2015 Civic Knowledge. This file is licensed under the terms of the
Revised BSD License, included in this distribution as LICENSE.txt
"""
__docformat__ = 'restructuredtext en'

<<<<<<< HEAD
from sqlalchemy import Column as SAColumn, Text, String, ForeignKey, Integer, event
=======
from time import time

from sqlalchemy import Column as SAColumn, Text, String, ForeignKey, Integer, event, UniqueConstraint
from sqlalchemy.orm import object_session, relationship
>>>>>>> b6f8193b

from . import Base, JSONAlchemy


class Config(Base):

    __tablename__ = 'config'
<<<<<<< HEAD

    id = SAColumn(Integer, primary_key=True, autoincrement=True)
    d_vid = SAColumn('co_d_vid', String(16), ForeignKey('datasets.d_vid'), index=True)
    type = SAColumn('co_type', String(200))  # DEPRECATED:
    group = SAColumn('co_group', String(200))  # FIXME: convert to boolean is_group
    key = SAColumn('co_key', String(200))
    parent_id = SAColumn(Integer, ForeignKey('config.id'), nullable=True)

    value = SAColumn('co_value', JSONAlchemy(Text()))
    modified = SAColumn('co_modified', Integer())
=======
    __table_args__ = (
        UniqueConstraint('co_d_vid', 'co_type', 'co_group', 'co_key', name='_type_group_key_uc'),)

    id = SAColumn(Integer, primary_key=True, autoincrement=True)
    d_vid = SAColumn(
        'co_d_vid', String(16), ForeignKey('datasets.d_vid'), index=True,
        doc='Dataset vid')
    type = SAColumn(
        'co_type', String(200),
        doc='Type of the configs: metadata, process, sync, etc...')
    group = SAColumn(
        'co_group', String(200),
        doc='Group of the configs: identity, about, etc...')
    key = SAColumn(
        'co_key', String(200),
        doc='Key of the config')
    value = SAColumn(
        'co_value', JSONAlchemy(Text()),
        doc='Value of the config.')
    modified = SAColumn(
        'co_modified', Integer(),
        doc='Modification date FIXME: explain format')
    parent_id = SAColumn(
        Integer, ForeignKey('config.id'), nullable=True,
        doc='Id of the parent config.')
    parent = relationship('Config', remote_side=[id])
    children = relationship('Config')
>>>>>>> b6f8193b

    @property
    def dict(self):
        return {p.key: getattr(self, p.key) for p in self.__mapper__.attrs}

    def __repr__(self):
        return '<config: {},{},{} = {}>'.format(self.d_vid, self.group, self.key, self.value)

    @staticmethod
    def before_insert(mapper, conn, target):
        Config.before_update(mapper, conn, target)

    @staticmethod
    def before_update(mapper, conn, target):

        if object_session(target).is_modified(target, include_collections=False):
            target.modified = time()


event.listen(Config, 'before_insert', Config.before_insert)
event.listen(Config, 'before_update', Config.before_update)


class ConfigTypeGroupAccessor(object):

    def __init__(self, dataset, type_name, group_name,  *args, **kwargs):

        self._dataset = dataset
        self._type_name = type_name
        self._group_name = group_name

        self._session = object_session(dataset)

        assert self._session, "Dataset has no session"

        # find all matched configs and populate configs cache.
        configs = self._session.query(Config)\
            .filter_by(d_vid=self._dataset.vid, type=self._type_name, group=self._group_name)\
            .all()

        self._configs = {}

        for config in configs:
            self._configs[config.key] = config

        self.__initialized = True

    def __getattr__(self, k):

        try:
            return self._configs[k].value
        except KeyError:
            return None

    def __setattr__(self, k, v):
        """ Maps attributes to values.
        Only if we are initialised
        """
        if '_ConfigTypeGroupAccessor__initialized' not in self.__dict__:
            return object.__setattr__(self, k, v)
        elif k in self.__dict__:       # any normal attributes are handled normally
            raise AttributeError("Can't set attributed after initialization")
        else:
            if k in self._configs:
                # key exists in the cache, update
                self._configs[k].value = v
                self._session.merge(self._configs[k])
            else:
                # key does not exist in the cache, create new.
                config = Config(
                    d_vid=self._dataset.vid, type=self._type_name,
                    group=self._group_name, key=k, value=v)
                self._configs[k] = config
                self._session.add(config)

    def __getitem__(self, item):
        return self.__getattr__(item)

    def __setitem__(self, key, value):
        self.__setattr__(key, value)

    def __iter__(self):
        return iter(self._configs.keys())

    def items(self):
        for k, v in self._configs.items():
            yield (k, v.value)

    def records(self):
        for k, v in self._configs.items():
            yield (k, v)

    def __len__(self):
        return len(self._configs)


class ConfigGroupAccessor(object):

    def __init__(self, dataset, type_name):

        self._dataset = dataset
        self._type_name = type_name

    def clean(self):
        for config in [config for config in self._dataset.configs if config.type == self._type_name]:
            self._dataset.configs.remove(config)

    def __getattr__(self, k):
        return ConfigTypeGroupAccessor(self._dataset, self._type_name, k)

    def __setattr__(self, k, v):
        if k.startswith('_'):
            return super(ConfigGroupAccessor, self).__setattr__(k, v)
        else:
            raise AttributeError("Can't set groups in ConfigGroupAccessor")

    def __getitem__(self, item):
        return self.__getattr__(item)

    def __setitem__(self, key, value):
        self.__setattr__(key, value)<|MERGE_RESOLUTION|>--- conflicted
+++ resolved
@@ -6,14 +6,10 @@
 """
 __docformat__ = 'restructuredtext en'
 
-<<<<<<< HEAD
-from sqlalchemy import Column as SAColumn, Text, String, ForeignKey, Integer, event
-=======
 from time import time
 
 from sqlalchemy import Column as SAColumn, Text, String, ForeignKey, Integer, event, UniqueConstraint
 from sqlalchemy.orm import object_session, relationship
->>>>>>> b6f8193b
 
 from . import Base, JSONAlchemy
 
@@ -21,18 +17,6 @@
 class Config(Base):
 
     __tablename__ = 'config'
-<<<<<<< HEAD
-
-    id = SAColumn(Integer, primary_key=True, autoincrement=True)
-    d_vid = SAColumn('co_d_vid', String(16), ForeignKey('datasets.d_vid'), index=True)
-    type = SAColumn('co_type', String(200))  # DEPRECATED:
-    group = SAColumn('co_group', String(200))  # FIXME: convert to boolean is_group
-    key = SAColumn('co_key', String(200))
-    parent_id = SAColumn(Integer, ForeignKey('config.id'), nullable=True)
-
-    value = SAColumn('co_value', JSONAlchemy(Text()))
-    modified = SAColumn('co_modified', Integer())
-=======
     __table_args__ = (
         UniqueConstraint('co_d_vid', 'co_type', 'co_group', 'co_key', name='_type_group_key_uc'),)
 
@@ -60,7 +44,6 @@
         doc='Id of the parent config.')
     parent = relationship('Config', remote_side=[id])
     children = relationship('Config')
->>>>>>> b6f8193b
 
     @property
     def dict(self):
