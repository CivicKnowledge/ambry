--- conflicted
+++ resolved
@@ -8,11 +8,8 @@
 __docformat__ = 'restructuredtext en'
 
 from collections import OrderedDict
-<<<<<<< HEAD
 from ambry.util import deprecated
 from os.path import splitext
-=======
->>>>>>> 4efc928e
 
 from six import iteritems
 
@@ -145,14 +142,9 @@
 
     @property
     def is_downloadable(self):
-<<<<<<< HEAD
         """Return true if the URL is probably downloadable, and is not a reference or a template"""
 
         return self.urltype not in self.NON_DOWNLOAD_REFTYPES
-=======
-        """Return True if the URL is probably downloadable, and is not a reference or a template"""
-        return self.urltype not in ('ref', 'template')
->>>>>>> 4efc928e
 
     def update_table(self):
         """Update the source table from the datafile"""
