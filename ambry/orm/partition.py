--- conflicted
+++ resolved
@@ -727,7 +727,6 @@
         else:
             return pd.DataFrame([row.values() for row in self.reader], columns=self.table.header)
 
-<<<<<<< HEAD
 
     def geoframe(self, simplify=None, predicate=None, crs = None, epsg = None):
         """
@@ -739,10 +738,6 @@
         :param epsg: Specifiy the CRS as an EPGS number.
         :return: A Geopandas GeoDataFrame
         """
-=======
-    def geoframe(self, simplify=None, predicate=None, crs=None, epsg=None):
-        """Return geopandas dataframe"""
->>>>>>> 5e9260ed
         import geopandas
         from shapely.wkt import loads
 
@@ -767,8 +762,7 @@
 
         df['geometry'] = geopandas.GeoSeries(s)
 
-<<<<<<< HEAD
-        return geopandas.GeoDataFrame(df, crs = crs, geometry='geometry')
+        return geopandas.GeoDataFrame(df, crs=crs, geometry='geometry')
 
     def shapes(self, simplify=None, predicate=None):
         """
@@ -839,9 +833,6 @@
                        for patch in yield_patches(row) ]
 
 
-=======
-        return geopandas.GeoDataFrame(df, crs=crs, geometry='geometry')
->>>>>>> 5e9260ed
 
     # ============================
 
