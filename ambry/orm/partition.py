--- conflicted
+++ resolved
@@ -361,11 +361,7 @@
             if hasattr(self, k):
                 setattr(self, k, v)
 
-<<<<<<< HEAD
     def finalize(self):
-=======
-    def finalize(self, stats=None):
->>>>>>> 9bcf8d51
 
         self.state = self.STATES.BUILT
 
@@ -484,7 +480,6 @@
 
     # ============================
 
-<<<<<<< HEAD
     def update_id(self, sequence_id):
         """Alter the sequence id, and all of the names and ids derived from it. This
         often needs to be don after an IntegrityError in a multiprocessing run"""
@@ -497,9 +492,6 @@
             self._update_names()
 
     def _set_ids(self, force = False):
-=======
-    def _set_ids(self):
->>>>>>> 9bcf8d51
         if not self.sequence_id:
             from .exc import DatabaseError
 
