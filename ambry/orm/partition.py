"""Object-Rlational Mapping classess, based on Sqlalchemy, for representing partitions.

Copyright (c) 2015 Civic Knowledge. This file is licensed under the terms of the
Revised BSD License, included in this distribution as LICENSE.txt
"""
__docformat__ = 'restructuredtext en'

from collections import OrderedDict

import six
from six import string_types

from geoid.util import isimplify
from geoid.civick import GVid

from dateutil import parser

from sqlalchemy import event
from sqlalchemy import Column as SAColumn, Integer, UniqueConstraint
from sqlalchemy import String, ForeignKey
from sqlalchemy.orm import relationship, object_session, backref

from ambry.identity import ObjectNumber, PartialPartitionName, PartitionIdentity
from ambry.orm import DictableMixin
from ambry.orm.columnstat import ColumnStat
from ambry.orm.dataset import Dataset
from ambry.util import Constant

import logging
from ambry.util import get_logger
logger = get_logger(__name__)
#logger.setLevel(logging.DEBUG)

from . import Base, MutationDict, MutationList, JSONEncodedObj, BigIntegerType


class Partition(Base):
    __tablename__ = 'partitions'

    STATES = Constant()
    STATES.SYNCED = 'synced'
    STATES.CLEANING = 'cleaning'
    STATES.CLEANED = 'cleaned'
    STATES.PREPARING = 'preparing'
    STATES.PREPARED = 'prepared'
    STATES.BUILDING = 'building'
    STATES.BUILT = 'built'
    STATES.COALESCING = 'coalescing'
    STATES.COALESCED = 'coalesced'
    STATES.ERROR = 'error'
    STATES.FINALIZING = 'finalizing'
    STATES.FINALIZED = 'finalized'
    STATES.INSTALLING = 'installing'
    STATES.INSTALLED = 'installed'

    TYPE = Constant
    TYPE.SEGMENT = 's'
    TYPE.UNION = 'u'

    sequence_id = SAColumn('p_sequence_id', Integer)
    vid = SAColumn('p_vid', String(16), primary_key=True, nullable=False)
    id = SAColumn('p_id', String(13), nullable=False)
    d_vid = SAColumn('p_d_vid', String(13), ForeignKey('datasets.d_vid'), nullable=False, index=True)
    t_vid = SAColumn('p_t_vid', String(15), ForeignKey('tables.t_vid'), nullable=False, index=True)
    name = SAColumn('p_name', String(200), nullable=False, index=True)
    vname = SAColumn('p_vname', String(200), unique=True, nullable=False, index=True)
    fqname = SAColumn('p_fqname', String(200), unique=True, nullable=False, index=True)
    cache_key = SAColumn('p_cache_key', String(200), unique=True, nullable=False, index=True)
    parent_vid = SAColumn('p_p_vid', String(16), ForeignKey('partitions.p_vid'), nullable=True, index=True)
    ref = SAColumn('p_ref', String(16), index=True,
                   doc='VID reference to an eariler version to use instead of this one.')
    type = SAColumn('p_type', String(20), default=TYPE.UNION,
                    doc='u - normal partition, s - segment')
    table_name = SAColumn('p_table_name', String(50))
    time = SAColumn('p_time', String(20))  # FIXME: add helptext
    space = SAColumn('p_space', String(50))
    grain = SAColumn('p_grain', String(50))
    variant = SAColumn('p_variant', String(50))
    format = SAColumn('p_format', String(50))
    segment = SAColumn('p_segment', Integer,
                       doc='Part of a larger partition. segment_id is usually also a source ds_id')
    min_id = SAColumn('p_min_id', BigIntegerType)
    max_id = SAColumn('p_max_id', BigIntegerType)
    count = SAColumn('p_count', Integer)
    state = SAColumn('p_state', String(50))
    data = SAColumn('p_data', MutationDict.as_mutable(JSONEncodedObj))

    space_coverage = SAColumn('p_scov', MutationList.as_mutable(JSONEncodedObj))
    time_coverage = SAColumn('p_tcov', MutationList.as_mutable(JSONEncodedObj))
    grain_coverage = SAColumn('p_gcov', MutationList.as_mutable(JSONEncodedObj))

    installed = SAColumn('p_installed', String(100))
    _location = SAColumn('p_location', String(100))  # Location of the data file

    __table_args__ = (
        # ForeignKeyConstraint( [d_vid, d_location], ['datasets.d_vid','datasets.d_location']),
        UniqueConstraint('p_sequence_id', 'p_d_vid', name='_uc_partitions_1'),
    )

    # For the primary table for the partition. There is one per partition, but a table
    # can be primary in multiple partitions.
    table = relationship('Table', backref='partitions', foreign_keys='Partition.t_vid')

    stats = relationship(ColumnStat, backref='partition', cascade='all, delete, delete-orphan')

    children = relationship('Partition', backref=backref('parent', remote_side=[vid]), cascade='all')

    _bundle = None  # Set when returned from a bundle.
    _datafile = None
    _datafile_writer = None
    _stats_dict = None

    @property
    def identity(self):
        """Return this partition information as a PartitionId."""

        if self.dataset is None:
            # The relationship will be null until the object is committed
            s = object_session(self)

            ds = s.query(Dataset).filter(Dataset.id_ == self.d_id).one()
        else:
            ds = self.dataset

        d = {
            'id': self.id,
            'vid': self.vid,
            'name': self.name,
            'vname': self.vname,
            'ref': self.ref,
            'space': self.space,
            'time': self.time,
            'table': self.table_name,
            'grain': self.grain,
            'segment': self.segment,
            'format': self.format if self.format else 'db'
        }

        return PartitionIdentity.from_dict(dict(list(ds.dict.items()) + list(d.items())))

    @property
    def bundle(self):
        return self._bundle # Set externally, such as Bundle.wrap_partition

    @property
    def is_segment(self):
        return self.type == self.TYPE.SEGMENT

    @property
    def description(self):
        return self.table.description

    @property
    def headers(self):
        return [c.name for c in self.table.columns]

    def __repr__(self):
        return '<partition: {} {}>'.format(self.vid, self.vname)

    def set_stats(self, stats):

        self.stats[:] = []  # Delete existing stats

        for c in self.table.columns:

            if c.name not in stats:
                continue

            d = stats[c.name].dict

            del d['name']
            del d['flags']
            cs = ColumnStat(p_vid=self.vid, d_vid=self.d_vid, c_vid=c.vid, **d)
            self.stats.append(cs)

    def parse_gvid_or_place(self, gvid_or_place):
        try:
            return GVid.parse(gvid_or_place)
        except KeyError:

            places = list(self._bundle._library.search.search_identifiers(gvid_or_place))

            if not places:
                err_msg = "Failed to find space identifier '{}' in full "\
                    "text identifier search  for partition '{}'"\
                    .format(gvid_or_place, str(self.identity))
                self._bundle.error(err_msg)
                return None

            return GVid.parse(places[0].vid)

    def set_coverage(self, stats):
        """"Extract time space and grain coverage from the stats and store them in the partition"""
        from ambry.util.datestimes import expand_to_years

        scov = set()
        tcov = set()
        grains = set()

        def summarize_maybe(gvid):
            try:
                return GVid.parse(gvid).summarize()
            except:
                return None

        def simplifiy_maybe(values, column):

            parsed = []

            for gvid in values:
                try:
                    parsed.append(GVid.parse(gvid))
                except ValueError as e:
                    if self._bundle:
                        self._bundle.error("Failed to parse gvid '{}' in {}.{}: {}"
                                           .format(str(gvid), column.table.name, column.name, e))
                    pass

            try:
                return isimplify(parsed)
            except:
                return None

        def int_maybe(year):
            try:
                return int(year)
            except:
                return None

        for c in self.table.columns:

            if c.name not in stats:
                continue

            try:
                if stats[c.name].is_gvid:
                    scov |= set(x for x in simplifiy_maybe(stats[c.name].uniques, c))
                    grains |= set(summarize_maybe(gvid) for gvid in stats[c.name].uniques)

                elif stats[c.name].is_year:
                    tcov |= set(int_maybe(x) for x in stats[c.name].uniques)

                elif stats[c.name].is_date:
                    # The fuzzy=True argument allows ignoring the '-' char in dates produced by .isoformat()
                    tcov |= set(parser.parse(x, fuzzy=True).year if isinstance(x, string_types) else x.year for x in stats[c.name].uniques)

            except Exception as e:
                self._bundle.error("Failed to set coverage for column '{}', partition '{}': {}"
                                   .format(c.name, self.identity.vname, e))
                raise

        # Space Coverage

        if 'source_data' in self.data:

            for source_name, source in list(self.data['source_data'].items()):
                    scov.add(self.parse_gvid_or_place(source['space']))

        if self.identity.space:  # And from the partition name
            scov.add(self.parse_gvid_or_place(self.identity.space))

        # For geo_coverage, only includes the higher level summary levels, counties, states,
        # places and urban areas.
        self.space_coverage = sorted([str(x) for x in scov if bool(x) and x.sl
                                      in (10, 40, 50, 60, 160, 400)])

        #
        # Time Coverage

        # From the source
        # If there was a time value in the source that this partition was created from, then
        # add it to the years.
        if 'source_data' in self.data:
            for source_name, source in list(self.data['source_data'].items()):
                if 'time' in source:
                    for year in expand_to_years(source['time']):
                        if year:
                            tcov.add(year)

        # From the partition name
        if self.identity.name.time:
            for year in expand_to_years(self.identity.name.time):
                if year:
                    tcov.add(year)

        self.time_coverage = [ t for t in tcov if t ]

        #
        # Grains

        if 'source_data' in self.data:
            for source_name, source in list(self.data['source_data'].items()):
                if 'grain' in source:
                    grains.add(source['grain'])

        self.grain_coverage = sorted(str(g) for g in grains if g)

    @property
    def geo_description(self):
        """Return a description of the geographic extents, using the largest scale
        space and grain coverages"""
        from geoid.civick import GVid

        sc = self.space_coverage
        gc = self.grain_coverage

        if sc and gc:
            if GVid.parse(gc[0]).level == 'state' and GVid.parse(sc[0]).level == 'state':
                return GVid.parse(sc[0]).geo_name
            else:
                return ("{} in {}".format(
                    GVid.parse(gc[0]).level_plural.title(),
                    GVid.parse(sc[0]).geo_name))
        elif sc:
            return GVid.parse(sc[0]).geo_name.title()
        elif sc:
            return GVid.parse(gc[0]).level_plural.title()
        else:
            return ''

    @property
    def time_description(self):
        """String description of the year or year range"""

        tc = [t for t in self.time_coverage if t]

        if not tc:
            return ''

        mn = min(tc)
        mx = max(tc)

        if not mn and not mx:
            return ''
        elif mn == mx:
            return mn
        else:
            return "{} to {}".format(mn, mx)

    @property
    def sub_description(self):
        """Time and space dscription"""
        gd = self.geo_description
        td = self.time_description

        if gd and td:
            return '{}, {}'.format(gd, td)
        elif gd:
            return gd
        elif td:
            return td
        else:
            return ''

    @property
    def dict(self):
        """A dict that holds key/values for all of the properties in the
        object.

        :return:

        """
        d = {p.key: getattr(self, p.key) for p in self.__mapper__.attrs
             if p.key not in ('table', 'dataset', '_codes', 'stats', 'data', 'process_records')}

        if self.data:
            # Copy data fields into top level dict, but don't overwrite existind values.
            for k, v in six.iteritems(self.data):
                if k not in d and k not in ('table', 'stats', '_codes', 'data'):
                    d[k] = v

        return d

    @property
    def stats_dict(self):

        class Bunch(object):
            """Dict and object access to properties"""
            def __init__(self, o):
                self.__dict__.update(o)

            def __str__(self):
                return str(self.__dict__)

            def __repr__(self):
                return repr(self.__dict__)

            def keys(self):
                return list(self.__dict__.keys())

            def items(self):
                return list(self.__dict__.items())

            def iteritems(self):
                return iter(self.__dict__.items())

            def __getitem__(self, k):
                return self.__dict__[k]

        if not self._stats_dict:
            cols = {s.column.name: Bunch(s.dict) for s in self.stats}

            self._stats_dict = Bunch(cols)

        return self._stats_dict

    def build_sample(self):

        name = self.table.name

        count = int(
            self.database.connection.execute('SELECT count(*) FROM "{}"'.format(name)).fetchone()[0])

        skip = count / 20

        if count > 100:
            sql = 'SELECT * FROM "{}" WHERE id % {} = 0 LIMIT 20'.format(name, skip)
        else:
            sql = 'SELECT * FROM "{}" LIMIT 20'.format(name)

        sample = []

        for j, row in enumerate(self.database.connection.execute(sql)):
            sample.append(list(row.values()))

        self.record.data['sample'] = sample

        s = self.bundle.database.session
        s.merge(self.record)
        s.commit()

    @property
    def row(self):
        # Use an Ordered Dict to make it friendly to creating CSV files.
        SKIP_KEYS = [
            'sequence_id', 'vid', 'id', 'd_vid', 't_vid', 'min_key', 'max_key',
            'installed', 'ref', 'count', 'state', 'data', 'space_coverage',
            'time_coverage', 'grain_coverage', 'name', 'vname', 'fqname', 'cache_key'
        ]

        d = OrderedDict([('table', self.table.name)] +
                        [(p.key, getattr(self, p.key)) for p in self.__mapper__.attrs
                         if p.key not in SKIP_KEYS])
        return d

    def update(self, **kwargs):

        if 'table' in kwargs:
            del kwargs['table']  # In source_schema.csv, this is the name of the table, not the object

        for k, v in list(kwargs.items()):
            if hasattr(self, k):
                setattr(self, k, v)

    def finalize(self, ps=None):

        self.state = self.STATES.FINALIZING

        # Write the stats for this partition back into the partition

        with self.datafile.writer as w:
            for i, c in enumerate(self.table.columns, 1):
                wc = w.column(i)
                assert wc.pos == c.sequence_id, (c.name, wc.pos, c.sequence_id)
                wc.name = c.name
                wc.description = c.description
                wc.type = c.python_type.__name__
                self.count = w.n_rows
            w.finalize()

        if self.type == self.TYPE.UNION:
            ps.update('Running stats ', state='running')
            stats = self.datafile.run_stats()
            self.set_stats(stats)
            self.set_coverage(stats)

        self._location = 'build'

        self.state = self.STATES.FINALIZED

    # =============
    # These methods are a bit non-cohesive, since they require the _bundle value to be set, which is
    # set externally, when the object is retured from a bundle.

    def clean(self):
        """Remove all built files and return the partition to a newly-created state"""

        self.datafile.remove()

    @property
    def location(self):

        base_location = self._location

        if not base_location:
            return None

        if self._bundle.build_fs.exists(base_location):
            if self._bundle.build_fs.hashsyspath(base_location):
                return self._bundle.build_fs.getsyspath(base_location)

        return base_location

    @location.setter
    def location(self, v):
        self._location = v

    @property
    def datafile(self):
        from ambry.orm.exc import NotFoundError

        try:
            df =  self.local_datafile
            logger.debug("datafile: Using local datafile {}".format(self.vname))
        except NotFoundError:
            pass

        try:
            df =  self.remote_datafile
            logger.debug("datafile: Using remote datafile {}".format(self.vname))
        except NotFoundError:
            pass

        return df

    @property
    def local_datafile(self):
        """Return the datafile for this partition, from the build directory, the remote, or the warehouse"""
        from ambry_sources import MPRowsFile
        from fs.errors import ResourceNotFoundError
        from ambry.orm.exc import NotFoundError

        if self._datafile is None:

            try:
                self._datafile = MPRowsFile(self._bundle.build_fs, self.cache_key)

            except ResourceNotFoundError:
<<<<<<< HEAD
                raise NotFoundError(
                    'Could not locate data file for partition {}'.format(self.identity.fqname))
=======
                raise NotFoundError("Could not locate data file for partition {} (local)".format(self.identity.fqname))
>>>>>>> 549c14f2

        return self._datafile

    @property
    def remote_datafile(self):

        from fs.errors import ResourceNotFoundError
        from ambry.orm.exc import NotFoundError

        try:

            from ambry_sources import MPRowsFile

            ds = self.dataset

            if not 'remote_name' in ds.data:

                raise NotFoundError("Failed to find both local and remote file for partition: {}"
                                    .format(self.identity.fqname))

            remote = self._bundle.library.remote(ds.data['remote_name'])

            b = self._bundle

            datafile = MPRowsFile(remote.fs, self.cache_key)

            if not datafile.exists:
                raise NotFoundError("Could not locate data file for partition {} from remote {} : file does not exist"
                                    .format(self.identity.fqname, remote))

        except ResourceNotFoundError as e:
            raise NotFoundError("Could not locate data file for partition {} (remote): {}"
                                .format(self.identity.fqname, e))

        return datafile

    @property
    def is_local(self):
        """Return true is the partition file is local"""
        from ambry.orm.exc import NotFoundError
        try:
            if self.local_datafile.exists:
                return True
        except NotFoundError:
            pass

<<<<<<< HEAD
=======
        return False

>>>>>>> 549c14f2
    def localize(self, ps=None):
        """Copy a non-local partition file to the local build directory"""
        from filelock import FileLock
        from ambry.util import ensure_dir_exists
        from ambry_sources import MPRowsFile

        local = self._bundle.build_fs

        b = self._bundle.library.bundle(self.identity.as_dataset().vid)
        remote = self._bundle.library.remote(b)

        lock_path = local.getsyspath(self.cache_key + '.lock')

        ensure_dir_exists(lock_path)

        lock = FileLock(lock_path)

        if ps:
            ps.add_update(message='Localizing {}'.format(self.identity.name),
                          partition=self,
                          item_type='bytes',
                          state='downloading')

        def progress(bts):
            if ps:
                if ps.rec.item_total is None:
                    ps.rec.item_count = 0

                if not ps.rec.data:
                    ps.rec.data = {}# Should not need to do this.
                    return


                item_count = ps.rec.item_count + bts
                ps.rec.data['updates'] = ps.rec.data.get('updates', 0) + 1

                if ps.rec.data['updates'] % 32 == 1:
                    ps.update(message='Localizing {}'.format(self.identity.name),
                              item_count=item_count)

        def exception_cb(e):
            raise e

        with lock:
            # FIXME! This won't work with remote API, only FS
            with remote.fs.open(self.cache_key+MPRowsFile.EXTENSION, 'rb') as f:
                event = local.setcontents_async(self.cache_key+MPRowsFile.EXTENSION,
                                                f,
                                                progress_callback=progress,
                                                error_callback=exception_cb)
                event.wait()
                if ps:
                    ps.update_done()

    @property
    def reader(self):
        from ambry.orm.exc import NotFoundError
        from fs.errors import ResourceNotFoundError
        """The reader for the datafile"""

        try:
            return self.datafile.reader
        except ResourceNotFoundError:
            raise NotFoundError("Failed to find partition file, '{}' "
                                .format(self.datafile.path))

    def select(self, predicate=None, headers=None):
        """
        Select rows from the reader using a predicate to select rows and and itemgetter to return a
        subset of elements
        :param predicate: If defined, a callable that is called for each row, and if it returns true, the
        row is included in the output.
        :param headers: If defined, a list or tuple of header names to return from each row
        :return: iterable of results

        WARNING: This routine works from the reader iterator, which returns RowProxy objects. RowProxy objects
        are reused, so if you construct a list directly from the output from this method, the list will have
        multiple copies of a single RowProxy, which will have as an inner row the last result row. If you will
        be directly constructing a list, use a getter that extracts the inner row, or which converts the RowProxy
        to a dict:

            list(s.datafile.select(lambda r: r.stusab == 'CA', lambda r: r.dict ))

        """

        # FIXME; in Python 3, use yield from
        with self.reader as r:
            for row in r.select(predicate, headers):
                yield row

    def __iter__(self):
        """ Iterator over the partition, returning RowProxy objects.
        :return: a generator
        """
        with self.reader as r:
            for row in r:
                yield row

    # ============================

    def update_id(self, sequence_id=None):
        """Alter the sequence id, and all of the names and ids derived from it. This
        often needs to be done after an IntegrityError in a multiprocessing run"""

        if sequence_id:
            self.sequence_id = sequence_id

        self._set_ids(force=True)

        if self.dataset:
            self._update_names()

    def _set_ids(self, force=False):

        if not self.sequence_id:
            from .exc import DatabaseError

            raise DatabaseError('Sequence ID must be set before insertion')

        if not self.vid or force:

            assert bool(self.d_vid)
            assert bool(self.sequence_id)
            don = ObjectNumber.parse(self.d_vid)
            assert don.revision
            on = don.as_partition(self.sequence_id)
            self.vid = str(on.rev(don.revision))
            self.id = str(on.rev(None))

        if not self.data:
            self.data = {}

    def _update_names(self):
        """Update the derived names"""

        d = dict(
            table=self.table_name,
            time=self.time,
            space=self.space,
            grain=self.grain,
            segment=self.segment
        )


        assert self.dataset

        name = PartialPartitionName(**d).promote(self.dataset.identity.name)

        self.name = str(name.name)
        self.vname = str(name.vname)
        self.cache_key = name.cache_key
        self.fqname = str(self.identity.fqname)

    @staticmethod
    def before_insert(mapper, conn, target):
        """event.listen method for Sqlalchemy to set the sequence for this
        object and create an ObjectNumber value for the id_"""

        target._set_ids()

        if target.name and target.vname and target.cache_key and target.fqname and not target.dataset:
            return

        Partition.before_update(mapper, conn, target)

    @staticmethod
    def before_update(mapper, conn, target):
        target._update_names()


event.listen(Partition, 'before_insert', Partition.before_insert)
event.listen(Partition, 'before_update', Partition.before_update)<|MERGE_RESOLUTION|>--- conflicted
+++ resolved
@@ -536,12 +536,7 @@
                 self._datafile = MPRowsFile(self._bundle.build_fs, self.cache_key)
 
             except ResourceNotFoundError:
-<<<<<<< HEAD
-                raise NotFoundError(
-                    'Could not locate data file for partition {}'.format(self.identity.fqname))
-=======
                 raise NotFoundError("Could not locate data file for partition {} (local)".format(self.identity.fqname))
->>>>>>> 549c14f2
 
         return self._datafile
 
@@ -588,11 +583,8 @@
         except NotFoundError:
             pass
 
-<<<<<<< HEAD
-=======
         return False
 
->>>>>>> 549c14f2
     def localize(self, ps=None):
         """Copy a non-local partition file to the local build directory"""
         from filelock import FileLock
