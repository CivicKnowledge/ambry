--- conflicted
+++ resolved
@@ -123,18 +123,12 @@
 
         new_size = len(contents)
 
-<<<<<<< HEAD
         self.mime_type = mime_type
 
         if mime_type == 'text/plain':
             self.contents = contents.encode('utf-8')
         else:
             self.contents = contents
-=======
-        # TODO remove this, debugging only.
-        # old_size = self.size
-        # assert not old_size or new_size > .5*old_size, "new={} old={}".format(new_size, old_size)
->>>>>>> 9bcf8d51
 
         self.hash = hashlib.md5(self.contents).hexdigest()
 
