--- conflicted
+++ resolved
@@ -101,13 +101,11 @@
         if self.mime_type == 'text/plain':
             return self.contents.decode('utf-8')
         elif self.mime_type == 'application/msgpack':
-<<<<<<< HEAD
-=======
             # FIXME: Note: I'm not sure that encoding='utf-8' will not break old data.
             # We need utf-8 to make python3 to work. (kazbek)
             # return msgpack.unpackb(self.contents)
->>>>>>> 4b16c874
             return msgpack.unpackb(self.contents, encoding='utf-8')
+           
         else:
             return self.contents
 
