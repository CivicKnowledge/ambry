"""Package metadata."""

__author__ = "Eric Busboom"
__copyright__ = "Copyright (c) 2015 Civic Knowledge"
__credits__ = []
__license__ = "Revised BSD"
<<<<<<< HEAD
__version__ = '0.3.607'
=======
__version__ = '0.3.613'
>>>>>>> 4c0f0f9c
__maintainer__ = "Eric Busboom"
__email__ = "eric@civicknowledge.com"
__status__ = "Development"<|MERGE_RESOLUTION|>--- conflicted
+++ resolved
@@ -1,14 +1,10 @@
-"""Package metadata."""
+"""Package metadata """
 
 __author__ = "Eric Busboom"
-__copyright__ = "Copyright (c) 2015 Civic Knowledge"
+__copyright__ = "Copyright (c) 2014 Clarinova"
 __credits__ = []
 __license__ = "Revised BSD"
-<<<<<<< HEAD
-__version__ = '0.3.607'
-=======
-__version__ = '0.3.613'
->>>>>>> 4c0f0f9c
+__version__ = '0.3.611'
 __maintainer__ = "Eric Busboom"
-__email__ = "eric@civicknowledge.com"
+__email__ = "eric@clarinova.com"
 __status__ = "Development"