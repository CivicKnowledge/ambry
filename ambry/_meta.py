"""Package metadata """

__author__ = "Eric Busboom"
__copyright__ = "Copyright (c) 2016 Civic Knowledge"
__credits__ = []
__license__ = "Revised BSD"
<<<<<<< HEAD
__version__ = '0.3.2050'
=======
__version__ = '0.3.1694'
>>>>>>> b627ba52
__maintainer__ = "Eric Busboom"
__email__ = "eric@clarinova.com"
__status__ = "Development"<|MERGE_RESOLUTION|>--- conflicted
+++ resolved
@@ -4,11 +4,7 @@
 __copyright__ = "Copyright (c) 2016 Civic Knowledge"
 __credits__ = []
 __license__ = "Revised BSD"
-<<<<<<< HEAD
-__version__ = '0.3.2050'
-=======
-__version__ = '0.3.1694'
->>>>>>> b627ba52
+__version__ = '0.3.2051'
 __maintainer__ = "Eric Busboom"
 __email__ = "eric@clarinova.com"
 __status__ = "Development"