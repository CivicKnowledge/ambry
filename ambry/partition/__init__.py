--- conflicted
+++ resolved
@@ -13,19 +13,9 @@
 
     """
 
-<<<<<<< HEAD
     from geo import GeoPartitionName, GeoPartitionName, GeoPartition, GeoPartitionIdentity
 
     from sqlite import SqlitePartitionName, SqlitePartitionName, SqlitePartition, SqlitePartitionIdentity
-=======
-    from geo import GeoPartitionName, GeoPartitionName, GeoPartition, \
-        GeoPartitionIdentity
-    # from hdf import HdfPartitionName, HdfPartition, HdfPartitionIdentity
-    from csv import CsvPartitionName, CsvPartitionName, CsvPartition, \
-        CsvPartitionIdentity
-    from sqlite import SqlitePartitionName, SqlitePartitionName, \
-        SqlitePartition, SqlitePartitionIdentity
->>>>>>> 668ff30d
 
     class PartitionClasses(object):
 
