PyYAML
SQLAlchemy
boto
requests
markdown
decorator
simplejson
unicodecsv
lockfile
<<<<<<< HEAD
=======
#sh # Needed for git and ogr2ogr, but can't install on Windows
petl
# psycopg2 # Needed for interacting with Postgres databases. 
>>>>>>> eb4b3cd3
semantic_version
numpy
gdal
pandas

<|MERGE_RESOLUTION|>--- conflicted
+++ resolved
@@ -7,14 +7,7 @@
 simplejson
 unicodecsv
 lockfile
-<<<<<<< HEAD
-=======
-#sh # Needed for git and ogr2ogr, but can't install on Windows
-petl
-# psycopg2 # Needed for interacting with Postgres databases. 
->>>>>>> eb4b3cd3
 semantic_version
 numpy
-gdal
 pandas
 
