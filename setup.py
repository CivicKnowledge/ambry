--- conflicted
+++ resolved
@@ -18,16 +18,8 @@
 # that aren't installed until after installation.
 ambry_meta = imp.load_source('_meta', 'ambry/_meta.py')
 
-<<<<<<< HEAD
 long_description = open('README.rst').read()
-=======
-try:
-    # Convert README.md to *.rst expected by pypi
-    import pypandoc
-    long_description = pypandoc.convert('README.md', 'rst')
-except (OSError, IOError, ImportError):
-    long_description = open('README.md').read()
->>>>>>> be6de1f3
+
 
 
 def find_package_data():
