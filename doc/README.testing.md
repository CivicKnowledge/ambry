--- conflicted
+++ resolved
@@ -61,12 +61,7 @@
         library = self.library()
 ```
  
-<<<<<<< HEAD
-```
-class Test(TestBase):
-=======
 After this call, `library` will contain loaded bundles. Also there is the way to get library without bundles by calling library() method with `use_proto` parameter equals to True.
->>>>>>> ec82121b
 
 ```python
 class Test(TestBase):
